/*
 * Cadence - The resource-oriented smart contract programming language
 *
 * Copyright 2019-2022 Dapper Labs, Inc.
 *
 * Licensed under the Apache License, Version 2.0 (the "License");
 * you may not use this file except in compliance with the License.
 * You may obtain a copy of the License at
 *
 *   http://www.apache.org/licenses/LICENSE-2.0
 *
 * Unless required by applicable law or agreed to in writing, software
 * distributed under the License is distributed on an "AS IS" BASIS,
 * WITHOUT WARRANTIES OR CONDITIONS OF ANY KIND, either express or implied.
 * See the License for the specific language governing permissions and
 * limitations under the License.
 */

package parser2

import (
	"fmt"
	"io/ioutil"
	"strings"

	"github.com/onflow/cadence/runtime/ast"
	"github.com/onflow/cadence/runtime/common"
	"github.com/onflow/cadence/runtime/errors"
	"github.com/onflow/cadence/runtime/parser2/lexer"
)

// expressionDepthLimit is the limit of how deeply nested an expression can get
const expressionDepthLimit = 1 << 4

// typeDepthLimit is the limit of how deeply nested a type can get
const typeDepthLimit = 1 << 4

// lowestBindingPower is the lowest binding power.
// The binding power controls operator precedence:
// the higher the value, the tighter a token binds to the tokens that follow.

const lowestBindingPower = 0

type parser struct {
	// tokens is a stream of tokens from the lexer
	tokens lexer.TokenStream
	// current is the current token being parsed.
	current lexer.Token
	// errors are the parsing errors encountered during parsing
	errors []error
	// backtrackingCursorStack is the stack of lexer cursors used when backtracking
	backtrackingCursorStack []int
	// bufferedErrorsStack is the stack of parsing errors encountered during buffering
	bufferedErrorsStack [][]error
	// memoryGauge is used for metering memory usage
	memoryGauge common.MemoryGauge
	// localReplayedTokensCount is the number of replayed tokens since starting the top-most ambiguity.
	// Reset when the top-most ambiguity starts and ends. This keeps errors local.
	localReplayedTokensCount uint
	// globalReplayedTokensCount is the number of replayed tokens since starting the parse.
	// It is never reset.
	globalReplayedTokensCount uint
	// ambiguityLevel is the current level of ambiguity (nesting)
	ambiguityLevel int
	// expressionDepth is the depth of the currently parsed expression (if >0)
	expressionDepth int
	// typeDepth is the depth of the type (if >0)
	typeDepth int
}

// Parse creates a lexer to scan the given input string,
// and uses the given `parse` function to parse tokens into a result.
//
// It can be composed with different parse functions to parse the input string into different results.
// See "ParseExpression", "ParseStatements" as examples.
//
func Parse(input string, parse func(*parser) any, memoryGauge common.MemoryGauge) (result any, errors []error) {
	// create a lexer, which turns the input string into tokens
	tokens := lexer.Lex(input, memoryGauge)
	defer tokens.Reclaim()
	return ParseTokenStream(memoryGauge, tokens, parse)
}

func ParseTokenStream(
	memoryGauge common.MemoryGauge,
	tokens lexer.TokenStream,
	parse func(*parser) any,
) (
<<<<<<< HEAD
	result interface{},
	errs []error,
=======
	result any,
	errors []error,
>>>>>>> 56d6da03
) {
	p := &parser{
		tokens:      tokens,
		memoryGauge: memoryGauge,
	}

	defer func() {
		if r := recover(); r != nil {
			var err error
			switch r := r.(type) {
			case errors.InternalError:
				// do not treat internal errors as syntax errors
				panic(r)
			case error:
				err = r
			default:
				err = fmt.Errorf("parser: %v", r)
			}

			p.report(err)

			result = nil
			errs = p.errors
		}

		for _, bufferedErrors := range p.bufferedErrorsStack {
			errs = append(errs, bufferedErrors...)
		}
	}()

	startPos := ast.NewPosition(
		p.memoryGauge,
		0,
		1,
		0,
	)

	p.current = lexer.Token{
		Type: lexer.TokenEOF,
		Range: ast.NewRange(
			p.memoryGauge,
			startPos,
			startPos,
		),
	}

	// Get the initial token
	p.next()

	result = parse(p)

	if !p.current.Is(lexer.TokenEOF) {
		p.report(fmt.Errorf("unexpected token: %s", p.current.Type))
	}

	return result, p.errors
}

func (p *parser) report(errs ...error) {
	for _, err := range errs {

		// If the reported error is not yet a parse error,
		// create a `SyntaxError` at the current position

		var ok bool

		// Fatal errors should abort parsing
		_, ok = err.(errors.MemoryError)
		if ok {
			panic(err)
		}

		var parseError ParseError
		parseError, ok = err.(ParseError)
		if !ok {
			parseError = &SyntaxError{
				Pos:     p.current.StartPos,
				Message: err.Error(),
			}
		}

		// Add the errors to the buffered errors if buffering,
		// or the final errors if not

		bufferedErrorsDepth := len(p.bufferedErrorsStack)
		if bufferedErrorsDepth > 0 {
			bufferedErrorsIndex := bufferedErrorsDepth - 1
			p.bufferedErrorsStack[bufferedErrorsIndex] = append(
				p.bufferedErrorsStack[bufferedErrorsIndex],
				parseError,
			)
		} else {
			p.errors = append(p.errors, parseError)
		}
	}
}

// next reads the next token and marks it as the "current" token.
// The next token could either be read from the lexer or from
// the buffer.
// Tokens are buffered when syntax ambiguity is involved.
func (p *parser) next() {

	for {
		token := p.tokens.Next()

		if token.Is(lexer.TokenError) {
			// Report error token as error, skip.
			err, ok := token.Value.(error)
			// we just checked that this is an error token
			if !ok {
				panic(errors.NewUnreachableError())
			}
			parseError, ok := err.(ParseError)
			if !ok {
				parseError = &SyntaxError{
					Pos:     token.StartPos,
					Message: err.Error(),
				}
			}
			p.report(parseError)
			continue
		}

		p.current = token

		return
	}
}

func (p *parser) mustOne(tokenType lexer.TokenType) lexer.Token {
	t := p.current
	if !t.Is(tokenType) {
		panic(fmt.Errorf("expected token %s", tokenType))
	}
	p.next()
	return t
}

func (p *parser) mustOneString(tokenType lexer.TokenType, string string) lexer.Token {
	t := p.current
	if !t.IsString(tokenType, string) {
		panic(fmt.Errorf("expected token %s with string value %s", tokenType, string))
	}
	p.next()
	return t
}

func (p *parser) startBuffering() {
	// Push the lexer's previous cursor to the stack.
	// When start buffering is called, the lexer has already advanced to the next token
	p.backtrackingCursorStack = append(p.backtrackingCursorStack, p.tokens.Cursor()-1)

	// Push an empty slice of errors to the stack
	p.bufferedErrorsStack = append(p.bufferedErrorsStack, nil)
}

func (p *parser) acceptBuffered() {
	// Pop the last backtracking cursor from the stack
	// and ignore it

	lastIndex := len(p.backtrackingCursorStack) - 1
	p.backtrackingCursorStack = p.backtrackingCursorStack[:lastIndex]

	// Pop the last buffered errors from the stack.
	//
	// The element type is a slice (reference type),
	// so we need to replace the slice with nil explicitly
	// to free the memory.
	// The slice's underlying storage would otherwise
	// keep a reference to it and prevent it from being garbage collected.

	lastIndex = len(p.bufferedErrorsStack) - 1
	bufferedErrors := p.bufferedErrorsStack[lastIndex]
	p.bufferedErrorsStack[lastIndex] = nil
	p.bufferedErrorsStack = p.bufferedErrorsStack[:lastIndex]

	// Apply the accepted buffered errors to the last errors on the buffered errors stack,
	// or the final errors, if we reached the bottom of the stack
	// (i.e. this acceptance disables buffering)

	if len(p.bufferedErrorsStack) > 0 {
		p.bufferedErrorsStack[lastIndex-1] = append(
			p.bufferedErrorsStack[lastIndex-1],
			bufferedErrors...,
		)
	} else {
		p.errors = append(
			p.errors,
			bufferedErrors...,
		)
	}
}

// localTokenReplayCountLimit is a sensible limit for how many tokens may be replayed
// until the top-most ambiguity ends.
const localTokenReplayCountLimit = 1 << 6

// globalTokenReplayCountLimit is a sensible limit for how many tokens may be replayed
// during a parse
const globalTokenReplayCountLimit = 1 << 10

func checkReplayCount(total, additional, limit uint, kind string) uint {
	newTotal := total + additional
	// Check for overflow (uint) and for exceeding the limit
	if newTotal < total || newTotal > limit {
		panic(fmt.Errorf("program too ambiguous, %s replay limit of %d tokens exceeded", kind, limit))
	}
	return newTotal
}

func (p *parser) replayBuffered() {

	cursor := p.tokens.Cursor()

	// Pop the last backtracking cursor from the stack
	// and revert the lexer back to it

	lastIndex := len(p.backtrackingCursorStack) - 1
	backtrackCursor := p.backtrackingCursorStack[lastIndex]

	replayedCount := uint(cursor - backtrackCursor)

	p.localReplayedTokensCount = checkReplayCount(
		p.localReplayedTokensCount,
		replayedCount,
		localTokenReplayCountLimit,
		"local",
	)

	p.globalReplayedTokensCount = checkReplayCount(
		p.globalReplayedTokensCount,
		replayedCount,
		globalTokenReplayCountLimit,
		"global",
	)

	p.tokens.Revert(backtrackCursor)
	p.next()
	p.backtrackingCursorStack = p.backtrackingCursorStack[:lastIndex]

	// Pop the last buffered errors from the stack
	// and ignore them

	lastIndex = len(p.bufferedErrorsStack) - 1
	p.bufferedErrorsStack[lastIndex] = nil
	p.bufferedErrorsStack = p.bufferedErrorsStack[:lastIndex]
}

type triviaOptions struct {
	skipNewlines    bool
	parseDocStrings bool
}

func (p *parser) skipSpaceAndComments(skipNewlines bool) (containsNewline bool) {
	containsNewline, _ = p.parseTrivia(triviaOptions{
		skipNewlines: skipNewlines,
	})
	return containsNewline
}

func (p *parser) parseTrivia(options triviaOptions) (containsNewline bool, docString string) {
	var docStringBuilder strings.Builder
	defer func() {
		if options.parseDocStrings {
			docString = docStringBuilder.String()
		}
	}()

	atEnd := false
	inLineDocString := false

	for !atEnd {
		switch p.current.Type {
		case lexer.TokenSpace:
			space, ok := p.current.Value.(lexer.Space)
			// we just checked that this is a space
			if !ok {
				panic(errors.NewUnreachableError())
			}

			if space.ContainsNewline {
				containsNewline = true
			}

			if containsNewline && !options.skipNewlines {
				return
			}

			p.next()

		case lexer.TokenBlockCommentStart:
			comment := p.parseCommentContent()
			if options.parseDocStrings {
				inLineDocString = false
				docStringBuilder.Reset()
				if strings.HasPrefix(comment, "/**") {
					// Strip prefix and suffix (`*/`)
					docStringBuilder.WriteString(comment[3 : len(comment)-2])
				}
			}

		case lexer.TokenLineComment:
			if options.parseDocStrings {
				comment, ok := p.current.Value.(string)
				if !ok {
					// we just checked that this is a comment
					panic(errors.NewUnreachableError())
				}
				if strings.HasPrefix(comment, "///") {
					if inLineDocString {
						docStringBuilder.WriteRune('\n')
					} else {
						inLineDocString = true
						docStringBuilder.Reset()
					}
					// Strip prefix
					docStringBuilder.WriteString(comment[3:])
				} else {
					inLineDocString = false
					docStringBuilder.Reset()
				}
			}

			p.next()

		default:
			atEnd = true
		}
	}
	return
}

func (p *parser) mustIdentifier() ast.Identifier {
	identifier := p.mustOne(lexer.TokenIdentifier)
	return p.tokenToIdentifier(identifier)
}

func (p *parser) tokenToIdentifier(identifier lexer.Token) ast.Identifier {
	return ast.NewIdentifier(
		p.memoryGauge,
		identifier.Value.(string),
		identifier.StartPos,
	)
}

func (p *parser) startAmbiguity() {
	if p.ambiguityLevel == 0 {
		p.localReplayedTokensCount = 0
	}
	p.ambiguityLevel++
}

func (p *parser) endAmbiguity() {
	p.ambiguityLevel--
	if p.ambiguityLevel == 0 {
		p.localReplayedTokensCount = 0
	}
}

func ParseExpression(input string, memoryGauge common.MemoryGauge) (expression ast.Expression, errs []error) {
	var res any
	res, errs = Parse(
		input,
		func(p *parser) any {
			return parseExpression(p, lowestBindingPower)
		},
		memoryGauge,
	)
	if res == nil {
		expression = nil
		return
	}
	expression, ok := res.(ast.Expression)
	if !ok {
		panic(errors.NewUnreachableError())
	}
	return
}

func ParseStatements(input string, memoryGauge common.MemoryGauge) (statements []ast.Statement, errs []error) {
	var res any
	res, errs = Parse(
		input,
		func(p *parser) any {
			return parseStatements(p, nil)
		},
		memoryGauge,
	)
	if res == nil {
		statements = nil
		return
	}

	statements, ok := res.([]ast.Statement)
	if !ok {
		panic(errors.NewUnreachableError())
	}
	return
}

func ParseType(input string, memoryGauge common.MemoryGauge) (ty ast.Type, errs []error) {
	var res any
	res, errs = Parse(
		input,
		func(p *parser) any {
			return parseType(p, lowestBindingPower)
		},
		memoryGauge,
	)
	if res == nil {
		ty = nil
		return
	}

	ty, ok := res.(ast.Type)
	if !ok {
		panic(errors.NewUnreachableError())
	}
	return
}

func ParseDeclarations(input string, memoryGauge common.MemoryGauge) (declarations []ast.Declaration, errs []error) {
	var res any
	res, errs = Parse(
		input,
		func(p *parser) any {
			return parseDeclarations(p, lexer.TokenEOF)
		},
		memoryGauge,
	)
	if res == nil {
		declarations = nil
		return
	}

	declarations, ok := res.([]ast.Declaration)
	if !ok {
		panic(errors.NewUnreachableError())
	}
	return
}

func ParseArgumentList(input string, memoryGauge common.MemoryGauge) (arguments ast.Arguments, errs []error) {
	var res any
	res, errs = Parse(
		input,
		func(p *parser) any {
			p.skipSpaceAndComments(true)
			p.mustOne(lexer.TokenParenOpen)
			arguments, _ := parseArgumentListRemainder(p)
			return arguments
		},
		memoryGauge,
	)
	if res == nil {
		arguments = nil
		return
	}

	arguments, ok := res.([]*ast.Argument)

	if !ok {
		panic(errors.NewUnreachableError())
	}
	return
}

func ParseProgram(code string, memoryGauge common.MemoryGauge) (program *ast.Program, err error) {
	tokens := lexer.Lex(code, memoryGauge)
	defer tokens.Reclaim()
	return ParseProgramFromTokenStream(tokens, memoryGauge)
}

func ParseProgramFromTokenStream(
	input lexer.TokenStream,
	memoryGauge common.MemoryGauge,
) (
	program *ast.Program,
	err error,
) {
	var res any
	var errs []error
	res, errs = ParseTokenStream(
		memoryGauge,
		input,
		func(p *parser) any {
			return parseDeclarations(p, lexer.TokenEOF)
		},
	)
	if len(errs) > 0 {
		err = Error{
			Code:   input.Input(),
			Errors: errs,
		}
	}
	if res == nil {
		program = nil
		return
	}

	declarations, ok := res.([]ast.Declaration)
	if !ok {
		panic(errors.NewUnreachableError())
	}

	program = ast.NewProgram(memoryGauge, declarations)

	return
}

func ParseProgramFromFile(
	filename string,
	memoryGauge common.MemoryGauge,
) (
	program *ast.Program,
	code string,
	err error,
) {
	var data []byte
	data, err = ioutil.ReadFile(filename)
	if err != nil {
		return nil, "", err
	}

	code = string(data)

	program, err = ParseProgram(code, memoryGauge)
	if err != nil {
		return nil, code, err
	}
	return program, code, nil
}<|MERGE_RESOLUTION|>--- conflicted
+++ resolved
@@ -86,13 +86,8 @@
 	tokens lexer.TokenStream,
 	parse func(*parser) any,
 ) (
-<<<<<<< HEAD
-	result interface{},
+	result any,
 	errs []error,
-=======
-	result any,
-	errors []error,
->>>>>>> 56d6da03
 ) {
 	p := &parser{
 		tokens:      tokens,

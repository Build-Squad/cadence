package interpreter_test

import (
	"fmt"
	"math/big"
	"testing"

	"github.com/stretchr/testify/assert"
	"github.com/stretchr/testify/require"

	"github.com/dapperlabs/flow-go/language/runtime/ast"
	"github.com/dapperlabs/flow-go/language/runtime/common"
	"github.com/dapperlabs/flow-go/language/runtime/errors"
	"github.com/dapperlabs/flow-go/language/runtime/interpreter"
	"github.com/dapperlabs/flow-go/language/runtime/parser"
	"github.com/dapperlabs/flow-go/language/runtime/sema"
	"github.com/dapperlabs/flow-go/language/runtime/stdlib"
	. "github.com/dapperlabs/flow-go/language/runtime/tests/utils"
	"github.com/dapperlabs/flow-go/language/runtime/trampoline"
)

type ParseCheckAndInterpretOptions struct {
	Options            []interpreter.Option
	CheckerOptions     []sema.Option
	HandleCheckerError func(error)
}

func parseCheckAndInterpret(t *testing.T, code string) *interpreter.Interpreter {
	return parseCheckAndInterpretWithOptions(t, code, ParseCheckAndInterpretOptions{
		CheckerOptions: []sema.Option{
			sema.WithAccessCheckMode(sema.AccessCheckModeNotSpecifiedUnrestricted),
		},
	})
}

func parseCheckAndInterpretWithOptions(
	t *testing.T,
	code string,
	options ParseCheckAndInterpretOptions,
) *interpreter.Interpreter {

	checker, err := ParseAndCheckWithOptions(t,
		code,
		ParseAndCheckOptions{
			Options: options.CheckerOptions,
		},
	)

	if options.HandleCheckerError != nil {
		options.HandleCheckerError(err)
	} else {
		if !assert.NoError(t, err) {
			assert.FailNow(t, errors.UnrollChildErrors(err))
			return nil
		}
	}

	inter, err := interpreter.NewInterpreter(
		checker,
		options.Options...,
	)

	require.NoError(t, err)

	err = inter.Interpret()
	require.NoError(t, err)

	return inter
}

func constructorArguments(compositeKind common.CompositeKind, arguments string) string {
	if compositeKind == common.CompositeKindContract {
		return ""
	}
	return fmt.Sprintf("(%s)", arguments)
}

// makeContractValueHandler creates a interpreter option which
// sets the ContractValueHandler.
// The handler immediately invokes the constructor with the given arguments.
//
func makeContractValueHandler(
	arguments []interpreter.Value,
	argumentTypes []sema.Type,
	parameterTypes []sema.Type,
) interpreter.Option {
	return interpreter.WithContractValueHandler(
		func(
			inter *interpreter.Interpreter,
			compositeType *sema.CompositeType,
			constructor interpreter.FunctionValue,
		) *interpreter.CompositeValue {
			value, err := inter.InvokeFunctionValue(
				constructor,
				arguments,
				argumentTypes,
				parameterTypes,
				ast.Position{},
			)
			if err != nil {
				panic(err)
			}

			return value.(*interpreter.CompositeValue)
		},
	)
}

func TestInterpretConstantAndVariableDeclarations(t *testing.T) {

	inter := parseCheckAndInterpret(t, `
        let x = 1
        let y = true
        let z = 1 + 2
        var a = 3 == 3
        var b = [1, 2]
        let s = "123"
    `)

	assert.Equal(t,
		interpreter.NewIntValue(1),
		inter.Globals["x"].Value,
	)

	assert.Equal(t,
		interpreter.BoolValue(true),
		inter.Globals["y"].Value,
	)

	assert.Equal(t,
		interpreter.NewIntValue(3),
		inter.Globals["z"].Value,
	)

	assert.Equal(t,
		interpreter.BoolValue(true),
		inter.Globals["a"].Value,
	)

	assert.Equal(t,
		interpreter.NewArrayValueUnownedNonCopying(
			interpreter.NewIntValue(1),
			interpreter.NewIntValue(2),
		),
		inter.Globals["b"].Value,
	)

	assert.Equal(t,
		interpreter.NewStringValue("123"),
		inter.Globals["s"].Value,
	)
}

func TestInterpretDeclarations(t *testing.T) {

	inter := parseCheckAndInterpret(t, `
        fun test(): Int {
            return 42
        }
    `)

	value, err := inter.Invoke("test")
	require.NoError(t, err)

	assert.Equal(t,
		interpreter.NewIntValue(42),
		value,
	)
}

func TestInterpretInvalidUnknownDeclarationInvocation(t *testing.T) {

	inter := parseCheckAndInterpret(t, ``)

	_, err := inter.Invoke("test")
	assert.IsType(t, &interpreter.NotDeclaredError{}, err)
}

func TestInterpretInvalidNonFunctionDeclarationInvocation(t *testing.T) {

	inter := parseCheckAndInterpret(t, `
       let test = 1
   `)

	_, err := inter.Invoke("test")
	assert.IsType(t, &interpreter.NotInvokableError{}, err)
}

func TestInterpretLexicalScope(t *testing.T) {

	inter := parseCheckAndInterpret(t, `
       let x = 10

       fun f(): Int {
          // check resolution
          return x
       }

       fun g(): Int {
          // check scope is lexical, not dynamic
          let x = 20
          return f()
       }
    `)

	assert.Equal(t,
		interpreter.NewIntValue(10),
		inter.Globals["x"].Value,
	)

	value, err := inter.Invoke("f")
	require.NoError(t, err)

	assert.Equal(t,
		interpreter.NewIntValue(10),
		value,
	)

	value, err = inter.Invoke("g")
	require.NoError(t, err)

	assert.Equal(t,
		interpreter.NewIntValue(10),
		value,
	)
}

func TestInterpretFunctionSideEffects(t *testing.T) {

	inter := parseCheckAndInterpret(t, `
       var value = 0

       fun test(_ newValue: Int) {
           value = newValue
       }
    `)

	newValue := big.NewInt(42)

	value, err := inter.Invoke("test", newValue)
	require.NoError(t, err)

	assert.Equal(t,
		interpreter.VoidValue{},
		value,
	)

	assert.Equal(t,
		interpreter.IntValue{Int: newValue},
		inter.Globals["value"].Value,
	)
}

func TestInterpretNoHoisting(t *testing.T) {

	inter := parseCheckAndInterpret(t, `
       let x = 2

       fun test(): Int {
          if x == 0 {
              let x = 3
              return x
          }
          return x
       }
    `)

	value, err := inter.Invoke("test")
	require.NoError(t, err)

	assert.Equal(t,
		interpreter.NewIntValue(2),
		value,
	)

	assert.Equal(t,
		interpreter.NewIntValue(2),
		inter.Globals["x"].Value,
	)
}

func TestInterpretFunctionExpressionsAndScope(t *testing.T) {

	inter := parseCheckAndInterpret(t, `
       let x = 10

       // check first-class functions and scope inside them
       let y = (fun (x: Int): Int { return x })(42)
    `)

	assert.Equal(t,
		interpreter.NewIntValue(10),
		inter.Globals["x"].Value,
	)

	assert.Equal(t,
		interpreter.NewIntValue(42),
		inter.Globals["y"].Value,
	)
}

func TestInterpretVariableAssignment(t *testing.T) {

	inter := parseCheckAndInterpret(t, `
       fun test(): Int {
           var x = 2
           x = 3
           return x
       }
    `)

	value, err := inter.Invoke("test")
	require.NoError(t, err)

	assert.Equal(t,
		interpreter.NewIntValue(3),
		value,
	)
}

func TestInterpretGlobalVariableAssignment(t *testing.T) {

	inter := parseCheckAndInterpret(t, `
       var x = 2

       fun test(): Int {
           x = 3
           return x
       }
    `)

	assert.Equal(t,
		interpreter.NewIntValue(2),
		inter.Globals["x"].Value,
	)

	value, err := inter.Invoke("test")
	require.NoError(t, err)

	assert.Equal(t,
		interpreter.NewIntValue(3),
		value,
	)

	assert.Equal(t,
		interpreter.NewIntValue(3),
		inter.Globals["x"].Value,
	)
}

func TestInterpretConstantRedeclaration(t *testing.T) {

	inter := parseCheckAndInterpret(t, `
       let x = 2

       fun test(): Int {
           let x = 3
           return x
       }
    `)

	assert.Equal(t,
		interpreter.NewIntValue(2),
		inter.Globals["x"].Value,
	)

	value, err := inter.Invoke("test")
	require.NoError(t, err)

	assert.Equal(t,
		interpreter.NewIntValue(3),
		value,
	)
}

func TestInterpretParameters(t *testing.T) {

	inter := parseCheckAndInterpret(t, `
       fun returnA(a: Int, b: Int): Int {
           return a
       }

       fun returnB(a: Int, b: Int): Int {
           return b
       }
    `)

	value, err := inter.Invoke("returnA", big.NewInt(24), big.NewInt(42))
	require.NoError(t, err)

	assert.Equal(t,
		interpreter.NewIntValue(24),
		value,
	)

	value, err = inter.Invoke("returnB", big.NewInt(24), big.NewInt(42))
	require.NoError(t, err)

	assert.Equal(t,
		interpreter.NewIntValue(42),
		value,
	)
}

func TestInterpretArrayIndexing(t *testing.T) {

	inter := parseCheckAndInterpret(t, `
       fun test(): Int {
           let z = [0, 3]
           return z[1]
       }
    `)

	value, err := inter.Invoke("test")
	require.NoError(t, err)

	assert.Equal(t,
		interpreter.NewIntValue(3),
		value,
	)
}

func TestInterpretArrayIndexingAssignment(t *testing.T) {

	inter := parseCheckAndInterpret(t, `
       fun test(): Int {
           let z = [0, 3]
           z[1] = 2
           return z[1]
       }
    `)

	value, err := inter.Invoke("test")
	require.NoError(t, err)

	assert.Equal(t,
		interpreter.NewIntValue(2),
		value,
	)
}

func TestInterpretStringIndexing(t *testing.T) {

	inter := parseCheckAndInterpret(t, `
      let a = "abc"
      let x = a[0]
      let y = a[1]
      let z = a[2]
    `)

	assert.Equal(t,
		interpreter.NewStringValue("a"),
		inter.Globals["x"].Value,
	)
	assert.Equal(t,
		interpreter.NewStringValue("b"),
		inter.Globals["y"].Value,
	)
	assert.Equal(t,
		interpreter.NewStringValue("c"),
		inter.Globals["z"].Value,
	)
}

func TestInterpretStringIndexingUnicode(t *testing.T) {

	inter := parseCheckAndInterpret(t, `
      fun testUnicodeA(): Character {
          let a = "caf\u{E9}"
          return a[3]
      }

      fun testUnicodeB(): Character {
        let b = "cafe\u{301}"
        return b[3]
      }
    `)

	value, err := inter.Invoke("testUnicodeA")
	require.NoError(t, err)

	assert.Equal(t,
		interpreter.NewStringValue("\u00e9"),
		value,
	)

	value, err = inter.Invoke("testUnicodeB")
	require.NoError(t, err)

	assert.Equal(t,
		interpreter.NewStringValue("e\u0301"),
		value,
	)
}

func TestInterpretStringIndexingAssignment(t *testing.T) {

	inter := parseCheckAndInterpret(t, `
      fun test(): String {
          let z = "abc"
          let y: Character = "d"
          z[0] = y
          return z
      }
    `)

	value, err := inter.Invoke("test")
	require.NoError(t, err)

	assert.Equal(t,
		value,
		interpreter.NewStringValue("dbc"),
	)
}

func TestInterpretStringIndexingAssignmentUnicode(t *testing.T) {

	inter := parseCheckAndInterpret(t, `
      fun test(): String {
          let z = "cafe chair"
          let y: Character = "e\u{301}"
          z[3] = y
          return z
      }
    `)

	value, err := inter.Invoke("test")
	require.NoError(t, err)

	assert.Equal(t,
		interpreter.NewStringValue("cafe\u0301 chair"),
		value,
	)
}

func TestInterpretStringIndexingAssignmentWithCharacterLiteral(t *testing.T) {

	inter := parseCheckAndInterpret(t, `
      fun test(): String {
          let z = "abc"
          z[0] = "d"
          z[1] = "e"
          z[2] = "f"
          return z
      }
    `)

	value, err := inter.Invoke("test")
	require.NoError(t, err)

	assert.Equal(t,
		interpreter.NewStringValue("def"),
		value,
	)
}

type stringSliceTest struct {
	str           string
	from          int
	to            int
	result        string
	expectedError error
}

func TestInterpretStringSlicing(t *testing.T) {
	tests := []stringSliceTest{
		{"abcdef", 0, 6, "abcdef", nil},
		{"abcdef", 0, 0, "", nil},
		{"abcdef", 0, 1, "a", nil},
		{"abcdef", 0, 2, "ab", nil},
		{"abcdef", 1, 2, "b", nil},
		{"abcdef", 2, 3, "c", nil},
		{"abcdef", 5, 6, "f", nil},
		// TODO: check invalid arguments
		// {"abcdef", -1, 0, "", &InvalidIndexError}
		// },
	}

	for _, test := range tests {
		t.Run("", func(t *testing.T) {

			inter := parseCheckAndInterpret(t,
				fmt.Sprintf(
					`
                      fun test(): String {
                        let s = "%s"
                        return s.slice(from: %d, upTo: %d)
                      }
                    `,
					test.str,
					test.from,
					test.to,
				),
			)

			value, err := inter.Invoke("test")
			assert.IsType(t, test.expectedError, err)
			assert.Equal(t,
				interpreter.NewStringValue(test.result),
				value,
			)
		})
	}
}

func TestInterpretReturnWithoutExpression(t *testing.T) {

	inter := parseCheckAndInterpret(t, `
       fun returnNothing() {
           return
       }
    `)

	value, err := inter.Invoke("returnNothing")
	require.NoError(t, err)

	assert.Equal(t,
		interpreter.VoidValue{},
		value,
	)
}

func TestInterpretReturns(t *testing.T) {

	inter := parseCheckAndInterpretWithOptions(t,
		`
           pub fun returnEarly(): Int {
               return 2
               return 1
           }
        `,
		ParseCheckAndInterpretOptions{
			HandleCheckerError: func(err error) {
				errs := ExpectCheckerErrors(t, err, 1)

				assert.IsType(t, &sema.UnreachableStatementError{}, errs[0])
			},
		},
	)

	value, err := inter.Invoke("returnEarly")
	require.NoError(t, err)

	assert.Equal(t,
		interpreter.NewIntValue(2),
		value,
	)
}

// TODO: perform each operator test for each integer type

func TestInterpretPlusOperator(t *testing.T) {

	inter := parseCheckAndInterpret(t, `
       let x = 2 + 4
    `)

	assert.Equal(t,
		interpreter.NewIntValue(6),
		inter.Globals["x"].Value,
	)
}

func TestInterpretMinusOperator(t *testing.T) {

	inter := parseCheckAndInterpret(t, `
       let x = 2 - 4
    `)

	assert.Equal(t,
		interpreter.NewIntValue(-2),
		inter.Globals["x"].Value,
	)
}

func TestInterpretMulOperator(t *testing.T) {

	inter := parseCheckAndInterpret(t, `
       let x = 2 * 4
    `)

	assert.Equal(t,
		interpreter.NewIntValue(8),
		inter.Globals["x"].Value,
	)
}

func TestInterpretDivOperator(t *testing.T) {

	inter := parseCheckAndInterpret(t, `
       let x = 7 / 3
    `)

	assert.Equal(t,
		interpreter.NewIntValue(2),
		inter.Globals["x"].Value,
	)
}

func TestInterpretModOperator(t *testing.T) {

	inter := parseCheckAndInterpret(t, `
       let x = 5 % 3
    `)

	assert.Equal(t,
		interpreter.NewIntValue(2),
		inter.Globals["x"].Value,
	)
}

func TestInterpretConcatOperator(t *testing.T) {

	inter := parseCheckAndInterpret(t, `
        let a = "abc" & "def"
        let b = "" & "def"
        let c = "abc" & ""
        let d = "" & ""

        let e = [1, 2] & [3, 4]
        // TODO: support empty arrays
        // let f = [1, 2] & []
        // let g = [] & [3, 4]
        // let h = [] & []
    `)

	assert.Equal(t,
		interpreter.NewStringValue("abcdef"),
		inter.Globals["a"].Value,
	)
	assert.Equal(t,
		interpreter.NewStringValue("def"),
		inter.Globals["b"].Value,
	)
	assert.Equal(t,
		interpreter.NewStringValue("abc"),
		inter.Globals["c"].Value,
	)
	assert.Equal(t,
		interpreter.NewStringValue(""),
		inter.Globals["d"].Value,
	)

	assert.Equal(t,
		interpreter.NewArrayValueUnownedNonCopying(
			interpreter.NewIntValue(1),
			interpreter.NewIntValue(2),
			interpreter.NewIntValue(3),
			interpreter.NewIntValue(4),
		),
		inter.Globals["e"].Value,
	)

	// TODO: support empty arrays
	// Expect(inter.Globals["f"].Value).
	// 	To(Equal(interpreter.ArrayValue{
	// 		Values: &[]interpreter.Value{
	// 			interpreter.NewIntValue(1),
	// 			interpreter.NewIntValue(2),
	// 		},
	// 	}))
	// Expect(inter.Globals["g"].Value).
	// 	To(Equal(interpreter.ArrayValue{
	// 		Values: &[]interpreter.Value{
	// 			interpreter.NewIntValue(3),
	// 			interpreter.NewIntValue(4),
	// 		},
	// 	}))
	// Expect(inter.Globals["h"].Value).
	// 	To(Equal(interpreter.ArrayValue{
	// 		Values: &[]interpreter.Value{},
	// 	}))
}

func TestInterpretEqualOperator(t *testing.T) {

	inter := parseCheckAndInterpret(t, `
      fun testIntegersUnequal(): Bool {
          return 5 == 3
      }

      fun testIntegersEqual(): Bool {
          return 3 == 3
      }

      fun testTrueAndTrue(): Bool {
          return true == true
      }

      fun testTrueAndFalse(): Bool {
          return true == false
      }

      fun testFalseAndTrue(): Bool {
          return false == true
      }

      fun testFalseAndFalse(): Bool {
          return false == false
      }

      fun testEqualStrings(): Bool {
          return "123" == "123"
      }

      fun testUnequalStrings(): Bool {
          return "123" == "abc"
      }

      fun testUnicodeStrings(): Bool {
          return "caf\u{E9}" == "cafe\u{301}"
      }
    `)

	for name, expected := range map[string]bool{
		"testIntegersUnequal": false,
		"testIntegersEqual":   true,
		"testTrueAndTrue":     true,
		"testTrueAndFalse":    false,
		"testFalseAndTrue":    false,
		"testFalseAndFalse":   true,
		"testEqualStrings":    true,
		"testUnequalStrings":  false,
		"testUnicodeStrings":  true,
	} {
		t.Run(name, func(t *testing.T) {
			value, err := inter.Invoke(name)
			require.NoError(t, err)

			assert.Equal(t,
				interpreter.BoolValue(expected),
				value,
			)
		})
	}
}

func TestInterpretUnequalOperator(t *testing.T) {

	inter := parseCheckAndInterpret(t, `
      fun testIntegersUnequal(): Bool {
          return 5 != 3
      }

      fun testIntegersEqual(): Bool {
          return 3 != 3
      }

      fun testTrueAndTrue(): Bool {
          return true != true
      }

      fun testTrueAndFalse(): Bool {
          return true != false
      }

      fun testFalseAndTrue(): Bool {
          return false != true
      }

      fun testFalseAndFalse(): Bool {
          return false != false
      }
    `)

	for name, expected := range map[string]bool{
		"testIntegersUnequal": true,
		"testIntegersEqual":   false,
		"testTrueAndTrue":     false,
		"testTrueAndFalse":    true,
		"testFalseAndTrue":    true,
		"testFalseAndFalse":   false,
	} {
		t.Run(name, func(t *testing.T) {
			value, err := inter.Invoke(name)
			require.NoError(t, err)

			assert.Equal(t,
				interpreter.BoolValue(expected),
				value,
			)
		})
	}
}

func TestInterpretLessOperator(t *testing.T) {

	inter := parseCheckAndInterpret(t, `
      fun testIntegersGreater(): Bool {
          return 5 < 3
      }

      fun testIntegersEqual(): Bool {
          return 3 < 3
      }

      fun testIntegersLess(): Bool {
          return 3 < 5
      }
    `)

	for name, expected := range map[string]bool{
		"testIntegersGreater": false,
		"testIntegersEqual":   false,
		"testIntegersLess":    true,
	} {
		t.Run(name, func(t *testing.T) {
			value, err := inter.Invoke(name)
			require.NoError(t, err)

			assert.Equal(t,
				interpreter.BoolValue(expected),
				value,
			)
		})
	}
}

func TestInterpretLessEqualOperator(t *testing.T) {

	inter := parseCheckAndInterpret(t, `
      fun testIntegersGreater(): Bool {
          return 5 <= 3
      }

      fun testIntegersEqual(): Bool {
          return 3 <= 3
      }

      fun testIntegersLess(): Bool {
          return 3 <= 5
      }
    `)

	for name, expected := range map[string]bool{
		"testIntegersGreater": false,
		"testIntegersEqual":   true,
		"testIntegersLess":    true,
	} {
		t.Run(name, func(t *testing.T) {
			value, err := inter.Invoke(name)
			require.NoError(t, err)

			assert.Equal(t,
				interpreter.BoolValue(expected),
				value,
			)
		})
	}
}

func TestInterpretGreaterOperator(t *testing.T) {

	inter := parseCheckAndInterpret(t, `
      fun testIntegersGreater(): Bool {
          return 5 > 3
      }

      fun testIntegersEqual(): Bool {
          return 3 > 3
      }

      fun testIntegersLess(): Bool {
          return 3 > 5
      }
    `)

	for name, expected := range map[string]bool{
		"testIntegersGreater": true,
		"testIntegersEqual":   false,
		"testIntegersLess":    false,
	} {
		t.Run(name, func(t *testing.T) {
			value, err := inter.Invoke(name)
			require.NoError(t, err)

			assert.Equal(t,
				interpreter.BoolValue(expected),
				value,
			)
		})
	}
}

func TestInterpretGreaterEqualOperator(t *testing.T) {

	inter := parseCheckAndInterpret(t, `
      fun testIntegersGreater(): Bool {
          return 5 >= 3
      }

      fun testIntegersEqual(): Bool {
          return 3 >= 3
      }

      fun testIntegersLess(): Bool {
          return 3 >= 5
      }
    `)

	for name, expected := range map[string]bool{
		"testIntegersGreater": true,
		"testIntegersEqual":   true,
		"testIntegersLess":    false,
	} {
		t.Run(name, func(t *testing.T) {
			value, err := inter.Invoke(name)
			require.NoError(t, err)

			assert.Equal(t,
				interpreter.BoolValue(expected),
				value,
			)
		})
	}
}

func TestInterpretOrOperator(t *testing.T) {

	inter := parseCheckAndInterpret(t, `
      fun testTrueTrue(): Bool {
          return true || true
      }

      fun testTrueFalse(): Bool {
          return true || false
      }

      fun testFalseTrue(): Bool {
          return false || true
      }

      fun testFalseFalse(): Bool {
          return false || false
      }
    `)

	for name, expected := range map[string]bool{
		"testTrueTrue":   true,
		"testTrueFalse":  true,
		"testFalseTrue":  true,
		"testFalseFalse": false,
	} {
		t.Run(name, func(t *testing.T) {
			value, err := inter.Invoke(name)
			require.NoError(t, err)

			assert.Equal(t,
				interpreter.BoolValue(expected),
				value,
			)
		})
	}
}

func TestInterpretOrOperatorShortCircuitLeftSuccess(t *testing.T) {

	inter := parseCheckAndInterpret(t, `
      var x = false
      var y = false

      fun changeX(): Bool {
          x = true
          return true
      }

      fun changeY(): Bool {
          y = true
          return true
      }

      let test = changeX() || changeY()
    `)

	assert.Equal(t,
		interpreter.BoolValue(true),
		inter.Globals["test"].Value,
	)

	assert.Equal(t,
		interpreter.BoolValue(true),
		inter.Globals["x"].Value,
	)

	assert.Equal(t,
		interpreter.BoolValue(false),
		inter.Globals["y"].Value,
	)
}

func TestInterpretOrOperatorShortCircuitLeftFailure(t *testing.T) {

	inter := parseCheckAndInterpret(t, `
      var x = false
      var y = false

      fun changeX(): Bool {
          x = true
          return false
      }

      fun changeY(): Bool {
          y = true
          return true
      }

      let test = changeX() || changeY()
    `)

	assert.Equal(t,
		interpreter.BoolValue(true),
		inter.Globals["test"].Value,
	)

	assert.Equal(t,
		interpreter.BoolValue(true),
		inter.Globals["x"].Value,
	)

	assert.Equal(t,
		interpreter.BoolValue(true),
		inter.Globals["y"].Value,
	)
}

func TestInterpretAndOperator(t *testing.T) {

	inter := parseCheckAndInterpret(t, `
      fun testTrueTrue(): Bool {
          return true && true
      }

      fun testTrueFalse(): Bool {
          return true && false
      }

      fun testFalseTrue(): Bool {
          return false && true
      }

      fun testFalseFalse(): Bool {
          return false && false
      }
    `)

	for name, expected := range map[string]bool{
		"testTrueTrue":   true,
		"testTrueFalse":  false,
		"testFalseTrue":  false,
		"testFalseFalse": false,
	} {
		t.Run(name, func(t *testing.T) {
			value, err := inter.Invoke(name)
			require.NoError(t, err)

			assert.Equal(t,
				interpreter.BoolValue(expected),
				value,
			)
		})
	}
}

func TestInterpretAndOperatorShortCircuitLeftSuccess(t *testing.T) {

	inter := parseCheckAndInterpret(t, `
      var x = false
      var y = false

      fun changeX(): Bool {
          x = true
          return true
      }

      fun changeY(): Bool {
          y = true
          return true
      }

      let test = changeX() && changeY()
    `)

	assert.Equal(t,
		interpreter.BoolValue(true),
		inter.Globals["test"].Value,
	)

	assert.Equal(t,
		interpreter.BoolValue(true),
		inter.Globals["x"].Value,
	)

	assert.Equal(t,
		interpreter.BoolValue(true),
		inter.Globals["y"].Value,
	)
}

func TestInterpretAndOperatorShortCircuitLeftFailure(t *testing.T) {

	inter := parseCheckAndInterpret(t, `
      var x = false
      var y = false

      fun changeX(): Bool {
          x = true
          return false
      }

      fun changeY(): Bool {
          y = true
          return true
      }

      let test = changeX() && changeY()
    `)

	assert.Equal(t,
		interpreter.BoolValue(false),
		inter.Globals["test"].Value,
	)

	assert.Equal(t,
		interpreter.BoolValue(true),
		inter.Globals["x"].Value,
	)

	assert.Equal(t,
		interpreter.BoolValue(false),
		inter.Globals["y"].Value,
	)
}

func TestInterpretIfStatement(t *testing.T) {

	inter := parseCheckAndInterpretWithOptions(t,
		`
           pub fun testTrue(): Int {
               if true {
                   return 2
               } else {
                   return 3
               }
               return 4
           }

           pub fun testFalse(): Int {
               if false {
                   return 2
               } else {
                   return 3
               }
               return 4
           }

           pub fun testNoElse(): Int {
               if true {
                   return 2
               }
               return 3
           }

           pub fun testElseIf(): Int {
               if false {
                   return 2
               } else if true {
                   return 3
               }
               return 4
           }
        `,
		ParseCheckAndInterpretOptions{
			HandleCheckerError: func(err error) {
				errs := ExpectCheckerErrors(t, err, 2)

				assert.IsType(t, &sema.UnreachableStatementError{}, errs[0])
				assert.IsType(t, &sema.UnreachableStatementError{}, errs[1])
			},
		},
	)

	for name, expected := range map[string]int64{
		"testTrue":   2,
		"testFalse":  3,
		"testNoElse": 2,
		"testElseIf": 3,
	} {
		t.Run(name, func(t *testing.T) {
			value, err := inter.Invoke(name)
			require.NoError(t, err)

			assert.Equal(t,
				interpreter.NewIntValue(expected),
				value,
			)
		})
	}
}

func TestInterpretWhileStatement(t *testing.T) {

	inter := parseCheckAndInterpret(t, `
       fun test(): Int {
           var x = 0
           while x < 5 {
               x = x + 2
           }
           return x
       }

    `)

	value, err := inter.Invoke("test")
	require.NoError(t, err)

	assert.Equal(t,
		interpreter.NewIntValue(6),
		value,
	)
}

func TestInterpretWhileStatementWithReturn(t *testing.T) {

	inter := parseCheckAndInterpret(t, `
       fun test(): Int {
           var x = 0
           while x < 10 {
               x = x + 2
               if x > 5 {
                   return x
               }
           }
           return x
       }
    `)

	value, err := inter.Invoke("test")
	require.NoError(t, err)

	assert.Equal(t,
		interpreter.NewIntValue(6),
		value,
	)
}

func TestInterpretWhileStatementWithContinue(t *testing.T) {

	inter := parseCheckAndInterpret(t, `
       fun test(): Int {
           var i = 0
           var x = 0
           while i < 10 {
               i = i + 1
               if i < 5 {
                   continue
               }
               x = x + 1
           }
           return x
       }
    `)

	value, err := inter.Invoke("test")
	require.NoError(t, err)

	assert.Equal(t,
		interpreter.NewIntValue(6),
		value,
	)
}

func TestInterpretWhileStatementWithBreak(t *testing.T) {

	inter := parseCheckAndInterpret(t, `
       fun test(): Int {
           var x = 0
           while x < 10 {
               x = x + 1
               if x == 5 {
                   break
               }
           }
           return x
       }
    `)

	value, err := inter.Invoke("test")
	require.NoError(t, err)

	assert.Equal(t,
		interpreter.NewIntValue(5),
		value,
	)
}

func TestInterpretExpressionStatement(t *testing.T) {

	inter := parseCheckAndInterpret(t, `
       var x = 0

       fun incX() {
           x = x + 2
       }

       fun test(): Int {
           incX()
           return x
       }
    `)

	assert.Equal(t,
		interpreter.NewIntValue(0),
		inter.Globals["x"].Value,
	)

	value, err := inter.Invoke("test")
	require.NoError(t, err)

	assert.Equal(t,
		interpreter.NewIntValue(2),
		value,
	)

	assert.Equal(t,
		interpreter.NewIntValue(2),
		inter.Globals["x"].Value,
	)
}

func TestInterpretConditionalOperator(t *testing.T) {

	inter := parseCheckAndInterpret(t, `
       fun testTrue(): Int {
           return true ? 2 : 3
       }

       fun testFalse(): Int {
            return false ? 2 : 3
       }
    `)

	value, err := inter.Invoke("testTrue")
	require.NoError(t, err)

	assert.Equal(t,
		interpreter.NewIntValue(2),
		value,
	)

	value, err = inter.Invoke("testFalse")
	require.NoError(t, err)

	assert.Equal(t,
		interpreter.NewIntValue(3),
		value,
	)
}

func TestInterpretFunctionBindingInFunction(t *testing.T) {

	inter := parseCheckAndInterpret(t, `
      fun foo(): AnyStruct {
          return foo
      }
  `)

	_, err := inter.Invoke("foo")
	require.NoError(t, err)
}

func TestInterpretRecursionFib(t *testing.T) {
	// mainly tests that the function declaration identifier is bound
	// to the function inside the function and that the arguments
	// of the function calls are evaluated in the call-site scope

	inter := parseCheckAndInterpret(t, `
       fun fib(_ n: Int): Int {
           if n < 2 {
              return n
           }
           return fib(n - 1) + fib(n - 2)
       }
   `)

	value, err := inter.Invoke("fib", big.NewInt(14))
	require.NoError(t, err)

	assert.Equal(t,
		interpreter.NewIntValue(377),
		value,
	)
}

func TestInterpretRecursionFactorial(t *testing.T) {

	inter := parseCheckAndInterpret(t, `
        fun factorial(_ n: Int): Int {
            if n < 1 {
               return 1
            }

            return n * factorial(n - 1)
        }
   `)

	value, err := inter.Invoke("factorial", big.NewInt(5))
	require.NoError(t, err)

	assert.Equal(t,
		interpreter.NewIntValue(120),
		value,
	)
}

func TestInterpretUnaryIntegerNegation(t *testing.T) {

	inter := parseCheckAndInterpret(t, `
      let x = -2
      let y = -(-2)
    `)

	assert.Equal(t,
		interpreter.NewIntValue(-2),
		inter.Globals["x"].Value,
	)

	assert.Equal(t,
		interpreter.NewIntValue(2),
		inter.Globals["y"].Value,
	)
}

func TestInterpretUnaryBooleanNegation(t *testing.T) {

	inter := parseCheckAndInterpret(t, `
      let a = !true
      let b = !(!true)
      let c = !false
      let d = !(!false)
    `)

	assert.Equal(t,
		interpreter.BoolValue(false),
		inter.Globals["a"].Value,
	)

	assert.Equal(t,
		interpreter.BoolValue(true),
		inter.Globals["b"].Value,
	)

	assert.Equal(t,
		interpreter.BoolValue(true),
		inter.Globals["c"].Value,
	)

	assert.Equal(t,
		interpreter.BoolValue(false),
		inter.Globals["d"].Value,
	)
}

func TestInterpretHostFunction(t *testing.T) {

	program, _, err := parser.ParseProgram(`
      pub let a = test(1, 2)
    `)

	require.NoError(t, err)

	testFunction := stdlib.NewStandardLibraryFunction(
		"test",
		&sema.FunctionType{
			ParameterTypeAnnotations: sema.NewTypeAnnotations(
				&sema.IntType{},
				&sema.IntType{},
			),
			ReturnTypeAnnotation: sema.NewTypeAnnotation(
				&sema.IntType{},
			),
		},
		func(invocation interpreter.Invocation) trampoline.Trampoline {
			a := invocation.Arguments[0].(interpreter.IntValue).Int
			b := invocation.Arguments[1].(interpreter.IntValue).Int
			value := big.NewInt(0).Add(a, b)
			result := interpreter.IntValue{Int: value}
			return trampoline.Done{Result: result}
		},
		nil,
	)

	checker, err := sema.NewChecker(
		program,
		TestLocation,
		sema.WithPredeclaredValues(
			stdlib.StandardLibraryFunctions{
				testFunction,
			}.ToValueDeclarations(),
		),
	)
	require.NoError(t, err)

	err = checker.Check()
	require.NoError(t, err)

	inter, err := interpreter.NewInterpreter(
		checker,
		interpreter.WithPredefinedValues(
			map[string]interpreter.Value{
				testFunction.Name: testFunction.Function,
			},
		),
	)
	require.NoError(t, err)

	err = inter.Interpret()
	require.NoError(t, err)

	assert.Equal(t,
		interpreter.NewIntValue(3),
		inter.Globals["a"].Value,
	)
}

func TestInterpretHostFunctionWithVariableArguments(t *testing.T) {

	program, _, err := parser.ParseProgram(`
      pub let nothing = test(1, true, "test")
    `)

	require.NoError(t, err)

<<<<<<< HEAD
                   fun test(): %[2]sTest {
                       return %[3]s %[4]s Test()
                   }
                `,
				compositeKind.Keyword(),
				compositeKind.Annotation(),
				compositeKind.TransferOperator(),
				compositeKind.ConstructionKeyword(),
=======
	called := false

	testFunction := stdlib.NewStandardLibraryFunction(
		"test",
		&sema.FunctionType{
			ParameterTypeAnnotations: sema.NewTypeAnnotations(
				&sema.IntType{},
>>>>>>> d2211450
			),
			ReturnTypeAnnotation: sema.NewTypeAnnotation(
				&sema.IntType{},
			),
			RequiredArgumentCount: (func() *int {
				var count = 1
				return &count
			})(),
		},
		func(invocation interpreter.Invocation) trampoline.Trampoline {
			called = true

			require.Len(t, invocation.ArgumentTypes, 3)
			assert.IsType(t, &sema.IntType{}, invocation.ArgumentTypes[0])
			assert.IsType(t, &sema.BoolType{}, invocation.ArgumentTypes[1])
			assert.IsType(t, &sema.StringType{}, invocation.ArgumentTypes[2])

			require.Len(t, invocation.Arguments, 3)
			assert.Equal(t, interpreter.NewIntValue(1), invocation.Arguments[0])
			assert.Equal(t, interpreter.BoolValue(true), invocation.Arguments[1])
			assert.Equal(t, interpreter.NewStringValue("test"), invocation.Arguments[2])

			return trampoline.Done{Result: interpreter.VoidValue{}}
		},
		nil,
	)

	checker, err := sema.NewChecker(
		program,
		TestLocation,
		sema.WithPredeclaredValues(
			stdlib.StandardLibraryFunctions{
				testFunction,
			}.ToValueDeclarations(),
		),
	)
	require.NoError(t, err)

	err = checker.Check()
	require.NoError(t, err)

	inter, err := interpreter.NewInterpreter(
		checker,
		interpreter.WithPredefinedValues(
			map[string]interpreter.Value{
				testFunction.Name: testFunction.Function,
			},
		),
	)
	require.NoError(t, err)

	err = inter.Interpret()
	require.NoError(t, err)

	assert.True(t, called)
}

func TestInterpretCompositeDeclaration(t *testing.T) {

	for _, compositeKind := range common.CompositeKinds {

		t.Run(compositeKind.Name(), func(t *testing.T) {

			inter := parseCheckAndInterpretWithOptions(t,
				fmt.Sprintf(
					`
                   pub %[1]s Test {}

<<<<<<< HEAD
                   fun test(newValue: Int): %[2]sTest {
                       return %[3]s %[4]s Test(newValue)
                   }
                `,
				compositeKind.Keyword(),
				compositeKind.Annotation(),
				compositeKind.TransferOperator(),
				compositeKind.ConstructionKeyword(),
			),
		)

		newValue := big.NewInt(42)

		value, err := inter.Invoke("test", newValue)
		require.NoError(t, err)
=======
                   pub fun test(): %[2]sTest {
                       return %[2]s %[3]s Test%[4]s
                   }
                `,
					compositeKind.Keyword(),
					compositeKind.Annotation(),
					compositeKind.ConstructionKeyword(),
					constructorArguments(compositeKind, ""),
				),
				ParseCheckAndInterpretOptions{
					Options: []interpreter.Option{
						makeContractValueHandler(nil, nil, nil),
					},
				},
			)
>>>>>>> d2211450

			value, err := inter.Invoke("test")
			require.NoError(t, err)

			assert.IsType(t,
				&interpreter.CompositeValue{},
				value,
			)
		})
	}
}

func TestInterpretStructureSelfUseInInitializer(t *testing.T) {

	inter := parseCheckAndInterpret(t, `

      struct Test {

          init() {
              self
          }
      }

      fun test() {
          Test()
      }
    `)

	value, err := inter.Invoke("test")
	require.NoError(t, err)

	assert.Equal(t,
		interpreter.VoidValue{},
		value,
	)
}

func TestInterpretStructureConstructorUseInInitializerAndFunction(t *testing.T) {

	inter := parseCheckAndInterpret(t, `

      struct Test {

          init() {
              Test
          }

          fun test(): Test {
              return Test()
          }
      }

      fun test(): Test {
          return Test()
      }

      fun test2(): Test {
          return Test().test()
      }
    `)

	value, err := inter.Invoke("test")
	require.NoError(t, err)

	assert.IsType(t,
		&interpreter.CompositeValue{},
		value,
	)

	value, err = inter.Invoke("test2")
	require.NoError(t, err)

	assert.IsType(t,
		&interpreter.CompositeValue{},
		value,
	)
}

func TestInterpretStructureSelfUseInFunction(t *testing.T) {

	inter := parseCheckAndInterpret(t, `

    struct Test {

        fun test() {
            self
        }
    }

    fun test() {
        Test().test()
    }
    `)

	value, err := inter.Invoke("test")
	require.NoError(t, err)

	assert.Equal(t,
		interpreter.VoidValue{},
		value,
	)
}

func TestInterpretStructureConstructorUseInFunction(t *testing.T) {

	inter := parseCheckAndInterpret(t, `

    struct Test {

        fun test() {
            Test
        }
    }

    fun test() {
        Test().test()
    }
    `)

	value, err := inter.Invoke("test")
	require.NoError(t, err)

	assert.Equal(t,
		interpreter.VoidValue{},
		value,
	)
}

func TestInterpretStructureDeclarationWithField(t *testing.T) {

	inter := parseCheckAndInterpret(t, `

      struct Test {
          var test: Int

          init(_ test: Int) {
              self.test = test
          }
      }

      fun test(test: Int): Int {
          let test = Test(test)
          return test.test
      }
    `)

	newValue := big.NewInt(42)

	value, err := inter.Invoke("test", newValue)
	require.NoError(t, err)

	assert.Equal(t,
		interpreter.IntValue{Int: newValue},
		value,
	)
}

func TestInterpretStructureDeclarationWithFunction(t *testing.T) {

	inter := parseCheckAndInterpret(t, `
      var value = 0

      struct Test {
          fun test(_ newValue: Int) {
              value = newValue
          }
      }

      fun test(newValue: Int) {
          let test = Test()
          test.test(newValue)
      }
    `)

	newValue := big.NewInt(42)

	value, err := inter.Invoke("test", newValue)
	require.NoError(t, err)

	assert.Equal(t,
		interpreter.VoidValue{},
		value,
	)

	assert.Equal(t,
		interpreter.IntValue{Int: newValue},
		inter.Globals["value"].Value,
	)
}

func TestInterpretStructureFunctionCall(t *testing.T) {

	inter := parseCheckAndInterpret(t, `
      struct Test {
          fun foo(): Int {
              return 42
          }

          fun bar(): Int {
              return self.foo()
          }
      }

      let value = Test().bar()
    `)

	assert.Equal(t,
		interpreter.NewIntValue(42),
		inter.Globals["value"].Value,
	)
}

func TestInterpretStructureFieldAssignment(t *testing.T) {

	inter := parseCheckAndInterpret(t, `
      struct Test {
          var foo: Int

          init() {
              self.foo = 1
              let alsoSelf = self
              alsoSelf.foo = 2
          }

          fun test() {
              self.foo = 3
              let alsoSelf = self
              alsoSelf.foo = 4
          }
      }

      let test = Test()

      fun callTest() {
          test.test()
      }
    `)

	actual := inter.Globals["test"].Value.(*interpreter.CompositeValue).
		GetMember(inter, interpreter.LocationRange{}, "foo")
	assert.Equal(t,
		interpreter.NewIntValue(1),
		actual,
	)

	value, err := inter.Invoke("callTest")
	require.NoError(t, err)

	assert.Equal(t,
		interpreter.VoidValue{},
		value,
	)

	actual = inter.Globals["test"].Value.(*interpreter.CompositeValue).
		GetMember(inter, interpreter.LocationRange{}, "foo")
	assert.Equal(t,
		interpreter.NewIntValue(3),
		actual,
	)
}

func TestInterpretStructureInitializesConstant(t *testing.T) {

	inter := parseCheckAndInterpret(t, `
      struct Test {
          let foo: Int

          init() {
              self.foo = 42
          }
      }

      let test = Test()
    `)

	actual := inter.Globals["test"].Value.(*interpreter.CompositeValue).
		GetMember(inter, interpreter.LocationRange{}, "foo")
	assert.Equal(t,
		interpreter.NewIntValue(42),
		actual,
	)
}

func TestInterpretStructureFunctionMutatesSelf(t *testing.T) {

	inter := parseCheckAndInterpret(t, `
      struct Test {
          var foo: Int

          init() {
              self.foo = 0
          }

          fun inc() {
              self.foo = self.foo + 1
          }
      }

      fun test(): Int {
          let test = Test()
          test.inc()
          test.inc()
          return test.foo
      }
    `)

	value, err := inter.Invoke("test")
	require.NoError(t, err)

	assert.Equal(t,
		interpreter.NewIntValue(2),
		value,
	)
}

func TestInterpretFunctionPreCondition(t *testing.T) {

	inter := parseCheckAndInterpret(t, `
      fun test(x: Int): Int {
          pre {
              x == 0
          }
          return x
      }
    `)

	_, err := inter.Invoke("test", big.NewInt(42))
	assert.IsType(t, &interpreter.ConditionError{}, err)

	zero := big.NewInt(0)
	value, err := inter.Invoke("test", zero)
	require.NoError(t, err)

	assert.Equal(t,
		interpreter.IntValue{Int: zero},
		value,
	)
}

func TestInterpretFunctionPostCondition(t *testing.T) {

	inter := parseCheckAndInterpret(t, `
      fun test(x: Int): Int {
          post {
              y == 0
          }
          let y = x
          return y
      }
    `)

	_, err := inter.Invoke("test", big.NewInt(42))
	assert.IsType(t, &interpreter.ConditionError{}, err)

	zero := big.NewInt(0)
	value, err := inter.Invoke("test", zero)
	require.NoError(t, err)

	assert.Equal(t,
		interpreter.IntValue{Int: zero},
		value,
	)
}

func TestInterpretFunctionWithResultAndPostConditionWithResult(t *testing.T) {

	inter := parseCheckAndInterpret(t, `
      fun test(x: Int): Int {
          post {
              result == 0
          }
          return x
      }
    `)

	_, err := inter.Invoke("test", big.NewInt(42))
	assert.IsType(t, &interpreter.ConditionError{}, err)

	zero := big.NewInt(0)
	value, err := inter.Invoke("test", zero)
	require.NoError(t, err)

	assert.Equal(t,
		interpreter.IntValue{Int: zero},
		value,
	)
}

func TestInterpretFunctionWithoutResultAndPostConditionWithResult(t *testing.T) {

	inter := parseCheckAndInterpret(t, `
      fun test() {
          post {
              result == 0
          }
          let result = 0
      }
    `)

	value, err := inter.Invoke("test")
	require.NoError(t, err)

	assert.Equal(t,
		interpreter.VoidValue{},
		value,
	)
}

func TestInterpretFunctionPostConditionWithBefore(t *testing.T) {

	inter := parseCheckAndInterpret(t, `
      var x = 0

      fun test() {
          pre {
              x == 0
          }
          post {
              x == before(x) + 1
          }
          x = x + 1
      }
    `)

	value, err := inter.Invoke("test")
	require.NoError(t, err)

	assert.Equal(t,
		interpreter.VoidValue{},
		value,
	)
}

func TestInterpretFunctionPostConditionWithBeforeFailingPreCondition(t *testing.T) {

	inter := parseCheckAndInterpret(t, `
      var x = 0

      fun test() {
          pre {
              x == 1
          }
          post {
              x == before(x) + 1
          }
          x = x + 1
      }
    `)

	_, err := inter.Invoke("test")

	assert.IsType(t, &interpreter.ConditionError{}, err)

	assert.Equal(t,
		ast.ConditionKindPre,
		err.(*interpreter.ConditionError).ConditionKind,
	)
}

func TestInterpretFunctionPostConditionWithBeforeFailingPostCondition(t *testing.T) {

	inter := parseCheckAndInterpret(t, `
      var x = 0

      fun test() {
          pre {
              x == 0
          }
          post {
              x == before(x) + 2
          }
          x = x + 1
      }
    `)

	_, err := inter.Invoke("test")

	assert.IsType(t, &interpreter.ConditionError{}, err)

	assert.Equal(t,
		ast.ConditionKindPost,
		err.(*interpreter.ConditionError).ConditionKind,
	)
}

func TestInterpretFunctionPostConditionWithMessageUsingStringLiteral(t *testing.T) {

	inter := parseCheckAndInterpret(t, `
      fun test(x: Int): Int {
          post {
              y == 0: "y should be zero"
          }
          let y = x
          return y
      }
    `)

	_, err := inter.Invoke("test", big.NewInt(42))
	assert.IsType(t, &interpreter.ConditionError{}, err)

	assert.Equal(t,
		"y should be zero",
		err.(*interpreter.ConditionError).Message,
	)

	zero := big.NewInt(0)
	value, err := inter.Invoke("test", zero)
	require.NoError(t, err)

	assert.Equal(t,
		interpreter.IntValue{Int: zero},
		value,
	)
}

func TestInterpretFunctionPostConditionWithMessageUsingResult(t *testing.T) {

	inter := parseCheckAndInterpret(t, `
      fun test(x: Int): String {
          post {
              y == 0: result
          }
          let y = x
          return "return value"
      }
    `)

	_, err := inter.Invoke("test", big.NewInt(42))
	assert.IsType(t, &interpreter.ConditionError{}, err)

	assert.Equal(t,
		"return value",
		err.(*interpreter.ConditionError).Message,
	)

	zero := big.NewInt(0)
	value, err := inter.Invoke("test", zero)
	require.NoError(t, err)

	assert.Equal(t,
		interpreter.NewStringValue("return value"),
		value,
	)
}

func TestInterpretFunctionPostConditionWithMessageUsingBefore(t *testing.T) {

	inter := parseCheckAndInterpret(t, `
      fun test(x: String): String {
          post {
              1 == 2: before(x)
          }
          return "return value"
      }
    `)

	_, err := inter.Invoke("test", "parameter value")
	assert.IsType(t, &interpreter.ConditionError{}, err)

	assert.Equal(t,
		"parameter value",
		err.(*interpreter.ConditionError).Message,
	)
}

func TestInterpretFunctionPostConditionWithMessageUsingParameter(t *testing.T) {

	inter := parseCheckAndInterpret(t, `
      fun test(x: String): String {
          post {
              1 == 2: x
          }
          return "return value"
      }
    `)

	_, err := inter.Invoke("test", "parameter value")
	assert.IsType(t, &interpreter.ConditionError{}, err)

	assert.Equal(t,
		"parameter value",
		err.(*interpreter.ConditionError).Message,
	)
}

func TestInterpretStructCopyOnDeclaration(t *testing.T) {

	inter := parseCheckAndInterpret(t, `
      struct Cat {
          var wasFed: Bool

          init() {
              self.wasFed = false
          }
      }

      fun test(): [Bool] {
          let cat = Cat()
          let kitty = cat
          kitty.wasFed = true
          return [cat.wasFed, kitty.wasFed]
      }
    `)

	value, err := inter.Invoke("test")
	require.NoError(t, err)

	assert.Equal(t,
		interpreter.NewArrayValueUnownedNonCopying(
			interpreter.BoolValue(false),
			interpreter.BoolValue(true),
		),
		value,
	)
}

func TestInterpretStructCopyOnDeclarationModifiedWithStructFunction(t *testing.T) {

	inter := parseCheckAndInterpret(t, `
      struct Cat {
          var wasFed: Bool

          init() {
              self.wasFed = false
          }

          fun feed() {
              self.wasFed = true
          }
      }

      fun test(): [Bool] {
          let cat = Cat()
          let kitty = cat
          kitty.feed()
          return [cat.wasFed, kitty.wasFed]
      }
    `)

	value, err := inter.Invoke("test")
	require.NoError(t, err)

	assert.Equal(t,
		interpreter.NewArrayValueUnownedNonCopying(
			interpreter.BoolValue(false),
			interpreter.BoolValue(true),
		),
		value,
	)
}

func TestInterpretStructCopyOnIdentifierAssignment(t *testing.T) {

	inter := parseCheckAndInterpret(t, `
      struct Cat {
          var wasFed: Bool

          init() {
              self.wasFed = false
          }
      }

      fun test(): [Bool] {
          var cat = Cat()
          let kitty = Cat()
          cat = kitty
          kitty.wasFed = true
          return [cat.wasFed, kitty.wasFed]
      }
    `)

	value, err := inter.Invoke("test")
	require.NoError(t, err)

	assert.Equal(t,
		interpreter.NewArrayValueUnownedNonCopying(
			interpreter.BoolValue(false),
			interpreter.BoolValue(true),
		),
		value,
	)
}

func TestInterpretStructCopyOnIndexingAssignment(t *testing.T) {

	inter := parseCheckAndInterpret(t, `
      struct Cat {
          var wasFed: Bool

          init() {
              self.wasFed = false
          }
      }

      fun test(): [Bool] {
          let cats = [Cat()]
          let kitty = Cat()
          cats[0] = kitty
          kitty.wasFed = true
          return [cats[0].wasFed, kitty.wasFed]
      }
    `)

	value, err := inter.Invoke("test")
	require.NoError(t, err)

	assert.Equal(t,
		interpreter.NewArrayValueUnownedNonCopying(
			interpreter.BoolValue(false),
			interpreter.BoolValue(true),
		),
		value,
	)
}

func TestInterpretStructCopyOnMemberAssignment(t *testing.T) {

	inter := parseCheckAndInterpret(t, `
      struct Cat {
          var wasFed: Bool

          init() {
              self.wasFed = false
          }
      }

      struct Carrier {
          var cat: Cat
          init(cat: Cat) {
              self.cat = cat
          }
      }

      fun test(): [Bool] {
          let carrier = Carrier(cat: Cat())
          let kitty = Cat()
          carrier.cat = kitty
          kitty.wasFed = true
          return [carrier.cat.wasFed, kitty.wasFed]
      }
    `)

	value, err := inter.Invoke("test")
	require.NoError(t, err)

	assert.Equal(t,
		interpreter.NewArrayValueUnownedNonCopying(
			interpreter.BoolValue(false),
			interpreter.BoolValue(true),
		),
		value,
	)
}

func TestInterpretStructCopyOnPassing(t *testing.T) {

	inter := parseCheckAndInterpret(t, `
      struct Cat {
          var wasFed: Bool

          init() {
              self.wasFed = false
          }
      }

      fun feed(cat: Cat) {
          cat.wasFed = true
      }

      fun test(): Bool {
          let kitty = Cat()
          feed(cat: kitty)
          return kitty.wasFed
      }
    `)

	value, err := inter.Invoke("test")
	require.NoError(t, err)

	assert.Equal(t,
		interpreter.BoolValue(false),
		value,
	)
}

func TestInterpretArrayCopy(t *testing.T) {

	inter := parseCheckAndInterpret(t, `

      fun change(_ numbers: [Int]): [Int] {
          numbers[0] = 1
          return numbers
      }

      fun test(): [Int] {
          let numbers = [0]
          let numbers2 = change(numbers)
          return [
              numbers[0],
              numbers2[0]
          ]
      }
    `)

	value, err := inter.Invoke("test")
	require.NoError(t, err)

	assert.Equal(t,
		interpreter.NewArrayValueUnownedNonCopying(
			interpreter.NewIntValue(0),
			interpreter.NewIntValue(1),
		),
		value,
	)
}

func TestInterpretStructCopyInArray(t *testing.T) {

	inter := parseCheckAndInterpret(t, `
      struct Foo {
          var bar: Int
          init(bar: Int) {
              self.bar = bar
          }
      }

      fun test(): [Int] {
        let foo = Foo(bar: 1)
        let foos = [foo, foo]
        foo.bar = 2
        foos[0].bar = 3
        return [foo.bar, foos[0].bar, foos[1].bar]
      }
    `)

	value, err := inter.Invoke("test")
	require.NoError(t, err)

	assert.Equal(t,
		interpreter.NewArrayValueUnownedNonCopying(
			interpreter.NewIntValue(2),
			interpreter.NewIntValue(3),
			interpreter.NewIntValue(1),
		),
		value,
	)
}

func TestInterpretMutuallyRecursiveFunctions(t *testing.T) {

	inter := parseCheckAndInterpret(t, `
      fun isEven(_ n: Int): Bool {
          if n == 0 {
              return true
          }
          return isOdd(n - 1)
      }

      fun isOdd(_ n: Int): Bool {
          if n == 0 {
              return false
          }
          return isEven(n - 1)
      }
    `)

	four := big.NewInt(4)

	value, err := inter.Invoke("isEven", four)
	require.NoError(t, err)

	assert.Equal(t,
		interpreter.BoolValue(true),
		value,
	)

	value, err = inter.Invoke("isOdd", four)
	require.NoError(t, err)

	assert.Equal(t,
		interpreter.BoolValue(false),
		value,
	)
}

func TestInterpretUseBeforeDeclaration(t *testing.T) {

	inter := parseCheckAndInterpret(t, `
      var tests = 0

      fun test(): Test {
          return Test()
      }

      struct Test {
         init() {
             tests = tests + 1
         }
      }
    `)

	assert.Equal(t,
		interpreter.NewIntValue(0),
		inter.Globals["tests"].Value,
	)

	value, err := inter.Invoke("test")
	require.NoError(t, err)

	assert.IsType(t,
		&interpreter.CompositeValue{},
		value,
	)

	assert.Equal(t,
		interpreter.NewIntValue(1),
		inter.Globals["tests"].Value,
	)

	value, err = inter.Invoke("test")
	require.NoError(t, err)

	assert.IsType(t,
		&interpreter.CompositeValue{},
		value,
	)

	assert.Equal(t,
		interpreter.NewIntValue(2),
		inter.Globals["tests"].Value,
	)
}

func TestInterpretOptionalVariableDeclaration(t *testing.T) {

	inter := parseCheckAndInterpret(t, `
      let x: Int?? = 2
    `)

	assert.Equal(t,
		interpreter.NewSomeValueOwningNonCopying(
			interpreter.NewSomeValueOwningNonCopying(
				interpreter.NewIntValue(2),
			),
		),
		inter.Globals["x"].Value,
	)
}

func TestInterpretOptionalParameterInvokedExternal(t *testing.T) {

	inter := parseCheckAndInterpret(t, `
      fun test(x: Int??): Int?? {
          return x
      }
    `)

	value, err := inter.Invoke("test", big.NewInt(2))
	require.NoError(t, err)

	assert.Equal(t,
		interpreter.NewSomeValueOwningNonCopying(
			interpreter.NewSomeValueOwningNonCopying(
				interpreter.NewIntValue(2),
			),
		),
		value,
	)
}

func TestInterpretOptionalParameterInvokedInternal(t *testing.T) {

	inter := parseCheckAndInterpret(t, `
      fun testActual(x: Int??): Int?? {
          return x
      }

      fun test(): Int?? {
          return testActual(x: 2)
      }
    `)

	value, err := inter.Invoke("test")
	require.NoError(t, err)

	assert.Equal(t,
		interpreter.NewSomeValueOwningNonCopying(
			interpreter.NewSomeValueOwningNonCopying(
				interpreter.NewIntValue(2),
			),
		),
		value,
	)
}

func TestInterpretOptionalReturn(t *testing.T) {

	inter := parseCheckAndInterpret(t, `
      fun test(x: Int): Int?? {
          return x
      }
    `)

	value, err := inter.Invoke("test", big.NewInt(2))
	require.NoError(t, err)

	assert.Equal(t,
		interpreter.NewSomeValueOwningNonCopying(
			interpreter.NewSomeValueOwningNonCopying(
				interpreter.NewIntValue(2),
			),
		),
		value,
	)
}

func TestInterpretOptionalAssignment(t *testing.T) {

	inter := parseCheckAndInterpret(t, `
      var x: Int?? = 1

      fun test() {
          x = 2
      }
    `)

	value, err := inter.Invoke("test")
	require.NoError(t, err)

	assert.Equal(t,
		interpreter.VoidValue{},
		value,
	)

	assert.Equal(t,
		interpreter.NewSomeValueOwningNonCopying(
			interpreter.NewSomeValueOwningNonCopying(
				interpreter.NewIntValue(2),
			),
		),
		inter.Globals["x"].Value,
	)
}

func TestInterpretNil(t *testing.T) {

	inter := parseCheckAndInterpret(t, `
     let x: Int? = nil
   `)

	assert.Equal(t,
		interpreter.NilValue{},
		inter.Globals["x"].Value,
	)
}

func TestInterpretOptionalNestingNil(t *testing.T) {

	inter := parseCheckAndInterpret(t, `
     let x: Int?? = nil
   `)

	assert.Equal(t,
		interpreter.NilValue{},
		inter.Globals["x"].Value,
	)
}

func TestInterpretNilReturnValue(t *testing.T) {

	inter := parseCheckAndInterpret(t, `
     fun test(): Int?? {
         return nil
     }
   `)

	value, err := inter.Invoke("test")
	require.NoError(t, err)

	assert.Equal(t,
		interpreter.NilValue{},
		value,
	)
}

func TestInterpretSomeReturnValue(t *testing.T) {

	inter := parseCheckAndInterpret(t, `
     fun test(): Int? {
         let x: Int? = 1
         return x
     }
   `)

	value, err := inter.Invoke("test")
	require.NoError(t, err)

	assert.Equal(t,
		interpreter.NewSomeValueOwningNonCopying(
			interpreter.NewIntValue(1),
		),
		value,
	)
}

func TestInterpretSomeReturnValueFromDictionary(t *testing.T) {

	inter := parseCheckAndInterpret(t, `
     fun test(): Int? {
         let foo: {String: Int} = {"a": 1}
         return foo["a"]
     }
   `)

	value, err := inter.Invoke("test")
	require.NoError(t, err)

	assert.Equal(t,
		interpreter.NewSomeValueOwningNonCopying(
			interpreter.NewIntValue(1),
		),
		value,
	)
}

func TestInterpretNilCoalescingNilIntToOptional(t *testing.T) {

	inter := parseCheckAndInterpret(t, `
      let one = 1
      let none: Int? = nil
      let x: Int? = none ?? one
    `)

	assert.Equal(t,
		interpreter.NewSomeValueOwningNonCopying(
			interpreter.NewIntValue(1),
		),
		inter.Globals["x"].Value,
	)
}

func TestInterpretNilCoalescingNilIntToOptionals(t *testing.T) {

	inter := parseCheckAndInterpret(t, `
      let one = 1
      let none: Int?? = nil
      let x: Int? = none ?? one
    `)

	assert.Equal(t,
		interpreter.NewSomeValueOwningNonCopying(
			interpreter.NewIntValue(1),
		),
		inter.Globals["x"].Value,
	)
}

func TestInterpretNilCoalescingNilIntToOptionalNilLiteral(t *testing.T) {

	inter := parseCheckAndInterpret(t, `
      let one = 1
      let x: Int? = nil ?? one
    `)

	assert.Equal(t,
		interpreter.NewSomeValueOwningNonCopying(
			interpreter.NewIntValue(1),
		),
		inter.Globals["x"].Value,
	)
}

func TestInterpretNilCoalescingRightSubtype(t *testing.T) {

	inter := parseCheckAndInterpret(t, `
      let x: Int? = nil ?? nil
    `)

	assert.Equal(t,
		interpreter.NilValue{},
		inter.Globals["x"].Value,
	)
}

func TestInterpretNilCoalescingNilInt(t *testing.T) {

	inter := parseCheckAndInterpret(t, `
      let one = 1
      let none: Int? = nil
      let x: Int = none ?? one
    `)

	assert.Equal(t,
		interpreter.NewIntValue(1),
		inter.Globals["x"].Value,
	)
}

func TestInterpretNilCoalescingNilLiteralInt(t *testing.T) {

	inter := parseCheckAndInterpret(t, `
      let one = 1
      let x: Int = nil ?? one
    `)

	assert.Equal(t,
		interpreter.NewIntValue(1),
		inter.Globals["x"].Value,
	)
}

func TestInterpretNilCoalescingShortCircuitLeftSuccess(t *testing.T) {

	inter := parseCheckAndInterpret(t, `
      var x = false
      var y = false

      fun changeX(): Int? {
          x = true
          return 1
      }

      fun changeY(): Int {
          y = true
          return 2
      }

      let test = changeX() ?? changeY()
    `)

	assert.Equal(t,
		interpreter.NewIntValue(1),
		inter.Globals["test"].Value,
	)

	assert.Equal(t,
		interpreter.BoolValue(true),
		inter.Globals["x"].Value,
	)

	assert.Equal(t,
		interpreter.BoolValue(false),
		inter.Globals["y"].Value,
	)
}

func TestInterpretNilCoalescingShortCircuitLeftFailure(t *testing.T) {

	inter := parseCheckAndInterpret(t, `
      var x = false
      var y = false

      fun changeX(): Int? {
          x = true
          return nil
      }

      fun changeY(): Int {
          y = true
          return 2
      }

      let test = changeX() ?? changeY()
    `)

	assert.Equal(t,
		interpreter.NewIntValue(2),
		inter.Globals["test"].Value,
	)

	assert.Equal(t,
		interpreter.BoolValue(true),
		inter.Globals["x"].Value,
	)

	assert.Equal(t,
		interpreter.BoolValue(true),
		inter.Globals["y"].Value,
	)
}

func TestInterpretNilCoalescingOptionalAnyStructNil(t *testing.T) {

	inter := parseCheckAndInterpret(t, `
      let x: AnyStruct? = nil
      let y = x ?? true
    `)

	assert.Equal(t,
		interpreter.NewAnyValueOwningNonCopying(
			interpreter.BoolValue(true),
			&sema.BoolType{},
		),
		inter.Globals["y"].Value,
	)
}

func TestInterpretNilCoalescingOptionalAnyStructSome(t *testing.T) {

	inter := parseCheckAndInterpret(t, `
      let x: AnyStruct? = 2
      let y = x ?? true
    `)

	assert.Equal(t,
		interpreter.NewAnyValueOwningNonCopying(
			interpreter.NewIntValue(2),
			&sema.IntType{},
		),
		inter.Globals["y"].Value,
	)
}

func TestInterpretNilCoalescingOptionalRightHandSide(t *testing.T) {

	inter := parseCheckAndInterpret(t, `
      let x: Int? = 1
      let y: Int? = 2
      let z = x ?? y
    `)

	assert.Equal(t,
		interpreter.NewSomeValueOwningNonCopying(
			interpreter.NewIntValue(1),
		),
		inter.Globals["z"].Value,
	)
}

func TestInterpretNilCoalescingBothOptional(t *testing.T) {

	inter := parseCheckAndInterpret(t, `
     let x: Int?? = 1
     let y: Int? = 2
     let z = x ?? y
   `)

	assert.Equal(t,
		interpreter.NewSomeValueOwningNonCopying(
			interpreter.NewIntValue(1),
		),
		inter.Globals["z"].Value,
	)
}

func TestInterpretNilCoalescingBothOptionalLeftNil(t *testing.T) {

	inter := parseCheckAndInterpret(t, `
     let x: Int?? = nil
     let y: Int? = 2
     let z = x ?? y
   `)

	assert.Equal(t,
		interpreter.NewSomeValueOwningNonCopying(
			interpreter.NewIntValue(2),
		),
		inter.Globals["z"].Value,
	)
}

func TestInterpretNilsComparison(t *testing.T) {

	inter := parseCheckAndInterpret(t, `
      let x = nil == nil
   `)

	assert.Equal(t,
		interpreter.BoolValue(true),
		inter.Globals["x"].Value,
	)
}

func TestInterpretNonOptionalNilComparison(t *testing.T) {

	inter := parseCheckAndInterpret(t, `
      let x: Int = 1
      let y = x == nil
      let z = nil == x
   `)

	assert.Equal(t,
		interpreter.BoolValue(false),
		inter.Globals["y"].Value,
	)

	assert.Equal(t,
		interpreter.BoolValue(false),
		inter.Globals["z"].Value,
	)
}

func TestInterpretOptionalNilComparison(t *testing.T) {

	inter := parseCheckAndInterpret(t, `
     let x: Int? = 1
     let y = x == nil
   `)

	assert.Equal(t,
		interpreter.BoolValue(false),
		inter.Globals["y"].Value,
	)
}

func TestInterpretNestedOptionalNilComparison(t *testing.T) {

	inter := parseCheckAndInterpret(t, `
      let x: Int?? = 1
      let y = x == nil
    `)

	assert.Equal(t,
		interpreter.BoolValue(false),
		inter.Globals["y"].Value,
	)
}

func TestInterpretOptionalNilComparisonSwapped(t *testing.T) {

	inter := parseCheckAndInterpret(t, `
      let x: Int? = 1
      let y = nil == x
    `)

	assert.Equal(t,
		interpreter.BoolValue(false),
		inter.Globals["y"].Value,
	)
}

func TestInterpretNestedOptionalNilComparisonSwapped(t *testing.T) {

	inter := parseCheckAndInterpret(t, `
      let x: Int?? = 1
      let y = nil == x
    `)

	assert.Equal(t,
		interpreter.BoolValue(false),
		inter.Globals["y"].Value,
	)
}

func TestInterpretNestedOptionalComparisonNils(t *testing.T) {

	inter := parseCheckAndInterpret(t, `
      let x: Int? = nil
      let y: Int?? = nil
      let z = x == y
    `)

	assert.Equal(t,
		interpreter.BoolValue(true),
		inter.Globals["z"].Value,
	)
}

func TestInterpretNestedOptionalComparisonValues(t *testing.T) {

	inter := parseCheckAndInterpret(t, `
      let x: Int? = 2
      let y: Int?? = 2
      let z = x == y
    `)

	assert.Equal(t,
		interpreter.BoolValue(true),
		inter.Globals["z"].Value,
	)
}

func TestInterpretNestedOptionalComparisonMixed(t *testing.T) {

	inter := parseCheckAndInterpret(t, `
      let x: Int? = 2
      let y: Int?? = nil
      let z = x == y
    `)

	assert.Equal(t,
		interpreter.BoolValue(false),
		inter.Globals["z"].Value,
	)
}

func TestInterpretCompositeNilEquality(t *testing.T) {

	for _, compositeKind := range common.CompositeKinds {

		t.Run(compositeKind.Name(), func(t *testing.T) {

<<<<<<< HEAD
                  let x: %[2]sX? %[3]s %[4]s X()
                  let y = x == nil
                  let z = nil == x
                `,
				kind.Keyword(),
				kind.Annotation(),
				kind.AssignmentOperator(),
				kind.ConstructionKeyword(),
			),
		)
=======
			inter := parseCheckAndInterpretWithOptions(t,
				fmt.Sprintf(
					`
                      pub %[1]s X {}
>>>>>>> d2211450

                      pub let x: %[2]sX? %[3]s %[4]s X%[5]s
                      pub let y = x == nil
                      pub let z = nil == x
                    `,
					compositeKind.Keyword(),
					compositeKind.Annotation(),
					compositeKind.TransferOperator(),
					compositeKind.ConstructionKeyword(),
					constructorArguments(compositeKind, ""),
				),
				ParseCheckAndInterpretOptions{
					Options: []interpreter.Option{
						makeContractValueHandler(nil, nil, nil),
					},
				},
			)

			assert.Equal(t,
				interpreter.BoolValue(false),
				inter.Globals["y"].Value,
			)

			assert.Equal(t,
				interpreter.BoolValue(false),
				inter.Globals["z"].Value,
			)
		})
	}
}

func TestInterpretIfStatementTestWithDeclaration(t *testing.T) {

	inter := parseCheckAndInterpret(t, `
      var branch = 0

      fun test(x: Int?): Int {
          if var y = x {
              branch = 1
              return y
          } else {
              branch = 2
              return 0
          }
      }
    `)

	t.Run("2", func(t *testing.T) {
		value, err := inter.Invoke("test", big.NewInt(2))
		require.NoError(t, err)
		assert.Equal(t,
			interpreter.NewIntValue(2),
			value,
		)
		assert.Equal(t,
			interpreter.NewIntValue(1),
			inter.Globals["branch"].Value,
		)
	})

	t.Run("nil", func(t *testing.T) {
		value, err := inter.Invoke("test", nil)
		require.NoError(t, err)
		assert.Equal(t,
			interpreter.NewIntValue(0),
			value,
		)
		assert.Equal(t,
			interpreter.NewIntValue(2),
			inter.Globals["branch"].Value,
		)
	})
}

func TestInterpretIfStatementTestWithDeclarationAndElse(t *testing.T) {

	inter := parseCheckAndInterpret(t, `
      var branch = 0

      fun test(x: Int?): Int {
          if var y = x {
              branch = 1
              return y
          }
          branch = 2
          return 0
      }
    `)

	t.Run("2", func(t *testing.T) {
		value, err := inter.Invoke("test", big.NewInt(2))
		require.NoError(t, err)
		assert.Equal(t,
			interpreter.NewIntValue(2),
			value,
		)
		assert.Equal(t,
			interpreter.NewIntValue(1),
			inter.Globals["branch"].Value,
		)
	})

	t.Run("nil", func(t *testing.T) {
		value, err := inter.Invoke("test", nil)
		require.NoError(t, err)
		assert.Equal(t,
			interpreter.NewIntValue(0),
			value,
		)
		assert.Equal(t,
			interpreter.NewIntValue(2),
			inter.Globals["branch"].Value,
		)

	})
}

func TestInterpretIfStatementTestWithDeclarationNestedOptionals(t *testing.T) {

	inter := parseCheckAndInterpret(t, `
      var branch = 0

      fun test(x: Int??): Int? {
          if var y = x {
              branch = 1
              return y
          } else {
              branch = 2
              return 0
          }
      }
    `)

	t.Run("2", func(t *testing.T) {
		value, err := inter.Invoke("test", big.NewInt(2))
		require.NoError(t, err)
		assert.Equal(t,
			interpreter.NewSomeValueOwningNonCopying(
				interpreter.NewIntValue(2),
			),
			value,
		)
		assert.Equal(t,
			interpreter.NewIntValue(1),
			inter.Globals["branch"].Value,
		)
	})

	t.Run("nil", func(t *testing.T) {
		value, err := inter.Invoke("test", nil)
		require.NoError(t, err)

		assert.Equal(t,
			interpreter.NewSomeValueOwningNonCopying(
				interpreter.NewIntValue(0),
			),
			value,
		)
		assert.Equal(t,
			interpreter.NewIntValue(2),
			inter.Globals["branch"].Value,
		)
	})
}

func TestInterpretIfStatementTestWithDeclarationNestedOptionalsExplicitAnnotation(t *testing.T) {

	inter := parseCheckAndInterpret(t, `
      var branch = 0

      fun test(x: Int??): Int? {
          if var y: Int? = x {
              branch = 1
              return y
          } else {
              branch = 2
              return 0
          }
      }
    `)

	t.Run("2", func(t *testing.T) {
		value, err := inter.Invoke("test", big.NewInt(2))
		require.NoError(t, err)
		assert.Equal(t,
			interpreter.NewSomeValueOwningNonCopying(
				interpreter.NewIntValue(2),
			),
			value,
		)
		assert.Equal(t,
			interpreter.NewIntValue(1),
			inter.Globals["branch"].Value,
		)

	})

	t.Run("nil", func(t *testing.T) {
		value, err := inter.Invoke("test", nil)
		require.NoError(t, err)
		assert.Equal(t,
			interpreter.NewSomeValueOwningNonCopying(
				interpreter.NewIntValue(0),
			),
			value,
		)
		assert.Equal(t,
			interpreter.NewIntValue(2),
			inter.Globals["branch"].Value,
		)
	})
}

func TestInterpretInterfaceConformanceNoRequirements(t *testing.T) {

	for _, compositeKind := range common.CompositeKinds {

		t.Run(compositeKind.Keyword(), func(t *testing.T) {

			inter := parseCheckAndInterpretWithOptions(t,
				fmt.Sprintf(
					`
                      pub %[1]s interface Test {}

                      pub %[1]s TestImpl: Test {}

                      pub let test: %[2]sTest %[3]s %[4]s TestImpl%[5]s
                    `,
<<<<<<< HEAD
					kind.Keyword(),
					kind.Annotation(),
					kind.AssignmentOperator(),
					kind.ConstructionKeyword(),
=======
					compositeKind.Keyword(),
					compositeKind.Annotation(),
					compositeKind.TransferOperator(),
					compositeKind.ConstructionKeyword(),
					constructorArguments(compositeKind, ""),
>>>>>>> d2211450
				),
				ParseCheckAndInterpretOptions{
					Options: []interpreter.Option{
						makeContractValueHandler(nil, nil, nil),
					},
				},
			)

			assert.IsType(t,
				&interpreter.CompositeValue{},
				inter.Globals["test"].Value,
			)
		})
	}
}

func TestInterpretInterfaceFieldUse(t *testing.T) {

	for _, compositeKind := range common.CompositeKinds {

		t.Run(compositeKind.Keyword(), func(t *testing.T) {

			inter := parseCheckAndInterpretWithOptions(t,
				fmt.Sprintf(
					`
                      pub %[1]s interface Test {
                          pub x: Int
                      }

                      pub %[1]s TestImpl: Test {
                          pub var x: Int
        
                          init(x: Int) {
                              self.x = x
                          }
                      }

                      pub let test: %[2]sTest %[3]s %[4]s TestImpl%[5]s

                      pub let x = test.x
                    `,
<<<<<<< HEAD
					kind.Keyword(),
					kind.Annotation(),
					kind.AssignmentOperator(),
					kind.ConstructionKeyword(),
=======
					compositeKind.Keyword(),
					compositeKind.Annotation(),
					compositeKind.TransferOperator(),
					compositeKind.ConstructionKeyword(),
					constructorArguments(compositeKind, "x: 1"),
>>>>>>> d2211450
				),
				ParseCheckAndInterpretOptions{
					Options: []interpreter.Option{
						makeContractValueHandler(
							[]interpreter.Value{
								interpreter.NewIntValue(1),
							},
							[]sema.Type{
								&sema.IntType{},
							},
							[]sema.Type{
								&sema.IntType{},
							},
						),
					},
				},
			)

			assert.Equal(t,
				interpreter.NewIntValue(1),
				inter.Globals["x"].Value,
			)
		})
	}
}

func TestInterpretInterfaceFunctionUse(t *testing.T) {

	for _, compositeKind := range common.CompositeKinds {

		t.Run(compositeKind.Keyword(), func(t *testing.T) {

			inter := parseCheckAndInterpretWithOptions(t,
				fmt.Sprintf(
					`
                      pub %[1]s interface Test {
                          pub fun test(): Int
                      }

                      pub %[1]s TestImpl: Test {
                          pub fun test(): Int {
                              return 2
                          }
                      }

                      pub let test: %[2]s Test %[3]s %[4]s TestImpl%[5]s

                      pub let val = test.test()
                    `,
<<<<<<< HEAD
					kind.Keyword(),
					kind.Annotation(),
					kind.AssignmentOperator(),
					kind.ConstructionKeyword(),
=======
					compositeKind.Keyword(),
					compositeKind.Annotation(),
					compositeKind.TransferOperator(),
					compositeKind.ConstructionKeyword(),
					constructorArguments(compositeKind, ""),
>>>>>>> d2211450
				),
				ParseCheckAndInterpretOptions{
					Options: []interpreter.Option{
						makeContractValueHandler(nil, nil, nil),
					},
				},
			)

			assert.Equal(t,
				interpreter.NewIntValue(2),
				inter.Globals["val"].Value,
			)
		})
	}
}

func TestInterpretInterfaceFunctionUseWithPreCondition(t *testing.T) {

	for _, compositeKind := range common.CompositeKinds {

		t.Run(compositeKind.Keyword(), func(t *testing.T) {

			inter := parseCheckAndInterpretWithOptions(t,
				fmt.Sprintf(
					`
                      pub %[1]s interface Test {
                          pub fun test(x: Int): Int {
                              pre {
                                  x > 0: "x must be positive"
                              }
                          }
                      }

                      pub %[1]s TestImpl: Test {
                          pub fun test(x: Int): Int {
                              pre {
                                  x < 2: "x must be smaller than 2"
                              }
                              return x
                          }
                      }

                      pub fun callTest(x: Int): Int {
                          let test: %[2]s Test %[3]s %[4]s TestImpl%[5]s
                          let res = test.test(x: x)
                          %[6]s test
                          return res
                      }
                    `,
<<<<<<< HEAD
					kind.Keyword(),
					kind.Annotation(),
					kind.AssignmentOperator(),
					kind.ConstructionKeyword(),
					kind.DestructionKeyword(),
=======
					compositeKind.Keyword(),
					compositeKind.Annotation(),
					compositeKind.TransferOperator(),
					compositeKind.ConstructionKeyword(),
					constructorArguments(compositeKind, ""),
					compositeKind.DestructionKeyword(),
>>>>>>> d2211450
				),
				ParseCheckAndInterpretOptions{
					Options: []interpreter.Option{
						makeContractValueHandler(nil, nil, nil),
					},
				},
			)

			_, err := inter.Invoke("callTest", big.NewInt(0))
			assert.IsType(t, &interpreter.ConditionError{}, err)

			value, err := inter.Invoke("callTest", big.NewInt(1))
			require.NoError(t, err)

			assert.Equal(t,
				interpreter.NewIntValue(1),
				value,
			)

			_, err = inter.Invoke("callTest", big.NewInt(2))
			assert.IsType(t,
				&interpreter.ConditionError{},
				err,
			)
		})
	}
}

func TestInterpretInitializerWithInterfacePreCondition(t *testing.T) {

<<<<<<< HEAD
	for _, kind := range common.CompositeKinds {
		t.Run(kind.Keyword(), func(t *testing.T) {

			inter := parseCheckAndInterpret(t,
				fmt.Sprintf(
					`
                      %[1]s interface Test {
                          init(x: Int) {
                              pre {
                                  x > 0: "x must be positive"
                              }
                          }
                      }

                      %[1]s TestImpl: Test {
                          init(x: Int) {
                              pre {
                                  x < 2: "x must be smaller than 2"
                              }
                          }
                      }

                      fun test(x: Int): %[2]sTest {
                          return %[3]s %[4]s TestImpl(x: x)
                      }
                    `,
					kind.Keyword(),
					kind.Annotation(),
					kind.TransferOperator(),
					kind.ConstructionKeyword(),
				),
			)

			_, err := inter.Invoke("test", big.NewInt(0))
			assert.IsType(t,
				&interpreter.ConditionError{},
				err,
			)

			value, err := inter.Invoke("test", big.NewInt(1))
			require.NoError(t, err)
=======
	tests := map[int64]error{
		0: &interpreter.ConditionError{},
		1: nil,
		2: &interpreter.ConditionError{},
	}
>>>>>>> d2211450

	for _, compositeKind := range common.CompositeKinds {

		t.Run(compositeKind.Keyword(), func(t *testing.T) {

			for value, expectedError := range tests {

				t.Run(fmt.Sprint(value), func(t *testing.T) {

					checker, err := ParseAndCheck(t,
						fmt.Sprintf(
							`
					             pub %[1]s interface Test {
					                 init(x: Int) {
					                     pre {
					                         x > 0: "x must be positive"
					                     }
					                 }
					             }

					             pub %[1]s TestImpl: Test {
					                 init(x: Int) {
					                     pre {
					                         x < 2: "x must be smaller than 2"
					                     }
					                 }
					             }

					             pub fun test(x: Int): %[2]sTest {
					                 return %[2]s %[3]s TestImpl%[4]s
					             }
					           `,
							compositeKind.Keyword(),
							compositeKind.Annotation(),
							compositeKind.ConstructionKeyword(),
							constructorArguments(compositeKind, "x: x"),
						),
					)
					require.NoError(t, err)

					check := func(err error) {
						if expectedError == nil {
							require.NoError(t, err)
						} else {
							assert.IsType(t, expectedError, err)
						}
					}

					if compositeKind == common.CompositeKindContract {

						inter, err := interpreter.NewInterpreter(
							checker,
							makeContractValueHandler(
								[]interpreter.Value{
									interpreter.NewIntValue(value),
								},
								[]sema.Type{
									&sema.IntType{},
								},
								[]sema.Type{
									&sema.IntType{},
								},
							),
						)
						require.NoError(t, err)

						err = inter.Interpret()
						check(err)
					} else {
						inter, err := interpreter.NewInterpreter(checker)
						require.NoError(t, err)

						err = inter.Interpret()
						require.NoError(t, err)

						_, err = inter.Invoke("test", big.NewInt(value))
						check(err)
					}
				})
			}
		})
	}
}

func TestInterpretTypeRequirementWithPreCondition(t *testing.T) {

	inter := parseCheckAndInterpretWithOptions(t,
		`
          pub contract interface Test {

              pub struct Nested {
                  pub fun test(x: Int) {
                      pre {
                          x > 0: "x must be positive"
                      }
                  }
              }
          }

          pub contract TestImpl: Test {

              pub struct Nested {
                  pub fun test(x: Int) {
                      pre {
                          x < 2: "x must be smaller than 2"
                      }
                  }
              }
          }

          pub fun test(x: Int) {
              TestImpl.Nested().test(x: x)
          }
        `,
		ParseCheckAndInterpretOptions{
			Options: []interpreter.Option{
				makeContractValueHandler(nil, nil, nil),
			},
		},
	)

	_, err := inter.Invoke("test", big.NewInt(0))
	assert.IsType(t,
		&interpreter.ConditionError{},
		err,
	)

	value, err := inter.Invoke("test", big.NewInt(1))
	require.NoError(t, err)

	assert.IsType(t,
		interpreter.VoidValue{},
		value,
	)

	_, err = inter.Invoke("test", big.NewInt(2))
	assert.IsType(t,
		&interpreter.ConditionError{},
		err,
	)
}

func TestInterpretImport(t *testing.T) {

	checkerImported, err := ParseAndCheck(t, `
      pub fun answer(): Int {
          return 42
      }
    `)
	require.NoError(t, err)

	checkerImporting, err := ParseAndCheckWithOptions(t,
		`
          import answer from "imported"

          pub fun test(): Int {
              return answer()
          }
        `,
		ParseAndCheckOptions{
			ImportResolver: func(location ast.Location) (program *ast.Program, e error) {
				assert.Equal(t,
					ImportedLocation,
					location,
				)
				return checkerImported.Program, nil
			},
		},
	)
	require.NoError(t, err)

	inter, err := interpreter.NewInterpreter(checkerImporting)
	require.NoError(t, err)

	err = inter.Interpret()
	require.NoError(t, err)

	value, err := inter.Invoke("test")
	require.NoError(t, err)

	assert.Equal(t,
		interpreter.NewIntValue(42),
		value,
	)
}

func TestInterpretImportError(t *testing.T) {

	valueDeclarations :=
		stdlib.StandardLibraryFunctions{
			stdlib.PanicFunction,
		}.ToValueDeclarations()

	checkerImported, err := ParseAndCheckWithOptions(t,
		`
          pub fun answer(): Int {
              return panic("?!")
          }
        `,
		ParseAndCheckOptions{
			Options: []sema.Option{
				sema.WithPredeclaredValues(valueDeclarations),
			},
		},
	)
	require.NoError(t, err)

	checkerImporting, err := ParseAndCheckWithOptions(t,
		`
          import answer from "imported"

          pub fun test(): Int {
              return answer()
          }
        `,
		ParseAndCheckOptions{
			Options: []sema.Option{
				sema.WithPredeclaredValues(valueDeclarations),
			},
			ImportResolver: func(location ast.Location) (program *ast.Program, e error) {
				assert.Equal(t,
					ImportedLocation,
					location,
				)
				return checkerImported.Program, nil
			},
		},
	)
	require.NoError(t, err)

	values := stdlib.StandardLibraryFunctions{
		stdlib.PanicFunction,
	}.ToValues()

	inter, err := interpreter.NewInterpreter(
		checkerImporting,
		interpreter.WithPredefinedValues(values),
	)
	require.NoError(t, err)

	err = inter.Interpret()
	require.NoError(t, err)

	_, err = inter.Invoke("test")

	assert.IsType(t, stdlib.PanicError{}, err)
	assert.Equal(t,
		"?!",
		err.(stdlib.PanicError).Message,
	)
}

func TestInterpretDictionary(t *testing.T) {

	inter := parseCheckAndInterpret(t, `
      let x = {"a": 1, "b": 2}
    `)

	assert.Equal(t,
		interpreter.NewDictionaryValueUnownedNonCopying(
			interpreter.NewStringValue("a"), interpreter.NewIntValue(1),
			interpreter.NewStringValue("b"), interpreter.NewIntValue(2),
		),
		inter.Globals["x"].Value,
	)
}

func TestInterpretDictionaryInsertionOrder(t *testing.T) {

	inter := parseCheckAndInterpret(t, `
      let x = {"c": 3, "a": 1, "b": 2}
    `)

	assert.Equal(t,
		interpreter.NewDictionaryValueUnownedNonCopying(
			interpreter.NewStringValue("c"), interpreter.NewIntValue(3),
			interpreter.NewStringValue("a"), interpreter.NewIntValue(1),
			interpreter.NewStringValue("b"), interpreter.NewIntValue(2),
		),
		inter.Globals["x"].Value,
	)
}

func TestInterpretDictionaryIndexingString(t *testing.T) {

	inter := parseCheckAndInterpret(t, `
      let x = {"abc": 1, "def": 2}
      let a = x["abc"]
      let b = x["def"]
      let c = x["ghi"]
    `)

	assert.Equal(t,
		interpreter.NewSomeValueOwningNonCopying(
			interpreter.NewIntValue(1),
		),
		inter.Globals["a"].Value,
	)

	assert.Equal(t,
		interpreter.NewSomeValueOwningNonCopying(
			interpreter.NewIntValue(2),
		),
		inter.Globals["b"].Value,
	)

	assert.Equal(t,
		interpreter.NilValue{},
		inter.Globals["c"].Value,
	)
}

func TestInterpretDictionaryIndexingBool(t *testing.T) {

	inter := parseCheckAndInterpret(t, `
      let x = {true: 1, false: 2}
      let a = x[true]
      let b = x[false]
    `)

	assert.Equal(t,
		interpreter.NewSomeValueOwningNonCopying(
			interpreter.NewIntValue(1),
		),
		inter.Globals["a"].Value,
	)

	assert.Equal(t,
		interpreter.NewSomeValueOwningNonCopying(
			interpreter.NewIntValue(2),
		),
		inter.Globals["b"].Value,
	)
}

func TestInterpretDictionaryIndexingInt(t *testing.T) {

	inter := parseCheckAndInterpret(t, `
      let x = {23: "a", 42: "b"}
      let a = x[23]
      let b = x[42]
      let c = x[100]
    `)

	assert.Equal(t,
		interpreter.NewSomeValueOwningNonCopying(
			interpreter.NewStringValue("a"),
		),
		inter.Globals["a"].Value,
	)

	assert.Equal(t,
		interpreter.NewSomeValueOwningNonCopying(
			interpreter.NewStringValue("b"),
		),
		inter.Globals["b"].Value,
	)

	assert.Equal(t,
		interpreter.NilValue{},
		inter.Globals["c"].Value,
	)
}

func TestInterpretDictionaryIndexingAssignmentExisting(t *testing.T) {

	inter := parseCheckAndInterpret(t, `
      let x = {"abc": 42}
      fun test() {
          x["abc"] = 23
      }
    `)

	value, err := inter.Invoke("test")
	require.NoError(t, err)

	assert.Equal(t,
		interpreter.VoidValue{},
		value,
	)

	assert.Equal(t,
		interpreter.NewSomeValueOwningNonCopying(interpreter.NewIntValue(23)),
		inter.Globals["x"].Value.(*interpreter.DictionaryValue).
			Get(inter, interpreter.LocationRange{}, interpreter.NewStringValue("abc")),
	)
}

func TestInterpretFailableCastingAnyStructSuccess(t *testing.T) {

	inter := parseCheckAndInterpret(t, `
      let x: AnyStruct = 42
      let y: Int? = x as? Int
    `)

	assert.Equal(t,
		interpreter.NewAnyValueOwningNonCopying(
			interpreter.NewIntValue(42),
			&sema.IntType{},
		),
		inter.Globals["x"].Value,
	)

	assert.Equal(t,
		interpreter.NewSomeValueOwningNonCopying(
			interpreter.NewIntValue(42),
		),
		inter.Globals["y"].Value,
	)
}

func TestInterpretFailableCastingAnyStructFailure(t *testing.T) {

	inter := parseCheckAndInterpret(t, `
      let x: AnyStruct = 42
      let y: Bool? = x as? Bool
    `)

	assert.Equal(t,
		interpreter.NilValue{},
		inter.Globals["y"].Value,
	)
}

func TestInterpretOptionalAnyStruct(t *testing.T) {

	inter := parseCheckAndInterpret(t, `
      let x: AnyStruct? = 42
    `)

	assert.Equal(t,
		interpreter.NewSomeValueOwningNonCopying(
			interpreter.NewAnyValueOwningNonCopying(
				interpreter.NewIntValue(42),
				&sema.IntType{},
			),
		),
		inter.Globals["x"].Value,
	)
}

func TestInterpretOptionalAnyStructFailableCasting(t *testing.T) {

	inter := parseCheckAndInterpret(t, `
      let x: AnyStruct? = 42
      let y = (x ?? 23) as? Int
    `)

	assert.Equal(t,
		interpreter.NewSomeValueOwningNonCopying(
			interpreter.NewAnyValueOwningNonCopying(
				interpreter.NewIntValue(42),
				&sema.IntType{},
			),
		),
		inter.Globals["x"].Value,
	)

	assert.Equal(t,
		interpreter.NewSomeValueOwningNonCopying(
			interpreter.NewIntValue(42),
		),
		inter.Globals["y"].Value,
	)
}

func TestInterpretOptionalAnyStructFailableCastingInt(t *testing.T) {

	inter := parseCheckAndInterpret(t, `
      let x: AnyStruct? = 23
      let y = x ?? 42
      let z = y as? Int
    `)

	assert.Equal(t,
		interpreter.NewSomeValueOwningNonCopying(
			interpreter.NewAnyValueOwningNonCopying(
				interpreter.NewIntValue(23),
				&sema.IntType{},
			),
		),
		inter.Globals["x"].Value,
	)

	assert.Equal(t,
		interpreter.NewAnyValueOwningNonCopying(
			interpreter.NewIntValue(23),
			&sema.IntType{},
		),
		inter.Globals["y"].Value,
	)

	assert.Equal(t,
		interpreter.NewSomeValueOwningNonCopying(
			interpreter.NewIntValue(23),
		),
		inter.Globals["z"].Value,
	)
}

func TestInterpretOptionalAnyStructFailableCastingNil(t *testing.T) {

	inter := parseCheckAndInterpret(t, `
      let x: AnyStruct? = nil
      let y = x ?? 42
      let z = y as? Int
    `)

	assert.Equal(t,
		interpreter.NilValue{},
		inter.Globals["x"].Value,
	)

	assert.Equal(t,
		interpreter.NewAnyValueOwningNonCopying(
			interpreter.NewIntValue(42),
			&sema.IntType{},
		),
		inter.Globals["y"].Value,
	)

	assert.Equal(t,
		interpreter.NewSomeValueOwningNonCopying(
			interpreter.NewIntValue(42),
		),
		inter.Globals["z"].Value,
	)
}

func TestInterpretLength(t *testing.T) {

	inter := parseCheckAndInterpret(t, `
      let x = "cafe\u{301}".length
      let y = [1, 2, 3].length
    `)

	assert.Equal(t,
		interpreter.NewIntValue(4),
		inter.Globals["x"].Value,
	)

	assert.Equal(t,
		interpreter.NewIntValue(3),
		inter.Globals["y"].Value,
	)
}

func TestInterpretStructureFunctionBindingInside(t *testing.T) {

	inter := parseCheckAndInterpret(t, `
        struct X {
            fun foo(): ((): X) {
                return self.bar
            }

            fun bar(): X {
                return self
            }
        }

        fun test(): X {
            let x = X()
            let bar = x.foo()
            return bar()
        }
    `)

	value, err := inter.Invoke("test")
	require.NoError(t, err)

	assert.IsType(t,
		&interpreter.CompositeValue{},
		value,
	)
}

func TestInterpretStructureFunctionBindingOutside(t *testing.T) {

	inter := parseCheckAndInterpret(t, `
        struct X {
            fun foo(): X {
                return self
            }
        }

        fun test(): X {
            let x = X()
            let bar = x.foo
            return bar()
        }
    `)

	value, err := inter.Invoke("test")
	require.NoError(t, err)

	assert.IsType(t,
		&interpreter.CompositeValue{},
		value,
	)
}

func TestInterpretArrayAppend(t *testing.T) {

	inter := parseCheckAndInterpret(t, `
      fun test(): [Int] {
          let x = [1, 2, 3]
          x.append(4)
          return x
      }
    `)

	value, err := inter.Invoke("test")
	require.NoError(t, err)

	assert.Equal(t,
		interpreter.NewArrayValueUnownedNonCopying(
			interpreter.NewIntValue(1),
			interpreter.NewIntValue(2),
			interpreter.NewIntValue(3),
			interpreter.NewIntValue(4),
		),
		value,
	)
}

func TestInterpretArrayAppendBound(t *testing.T) {

	inter := parseCheckAndInterpret(t, `
      fun test(): [Int] {
          let x = [1, 2, 3]
          let y = x.append
          y(4)
          return x
      }
    `)

	value, err := inter.Invoke("test")
	require.NoError(t, err)

	assert.Equal(t,
		interpreter.NewArrayValueUnownedNonCopying(
			interpreter.NewIntValue(1),
			interpreter.NewIntValue(2),
			interpreter.NewIntValue(3),
			interpreter.NewIntValue(4),
		),
		value,
	)
}

func TestInterpretArrayConcat(t *testing.T) {

	inter := parseCheckAndInterpret(t, `
      fun test(): [Int] {
          let a = [1, 2]
          return a.concat([3, 4])
      }
    `)

	value, err := inter.Invoke("test")
	require.NoError(t, err)

	assert.Equal(t,
		interpreter.NewArrayValueUnownedNonCopying(
			interpreter.NewIntValue(1),
			interpreter.NewIntValue(2),
			interpreter.NewIntValue(3),
			interpreter.NewIntValue(4),
		),
		value,
	)
}

func TestInterpretArrayConcatBound(t *testing.T) {

	inter := parseCheckAndInterpret(t, `
      fun test(): [Int] {
          let a = [1, 2]
          let b = a.concat
          return b([3, 4])
      }
    `)

	value, err := inter.Invoke("test")
	require.NoError(t, err)

	assert.Equal(t,
		interpreter.NewArrayValueUnownedNonCopying(
			interpreter.NewIntValue(1),
			interpreter.NewIntValue(2),
			interpreter.NewIntValue(3),
			interpreter.NewIntValue(4),
		),
		value,
	)
}

func TestInterpretArrayInsert(t *testing.T) {

	inter := parseCheckAndInterpret(t, `
      fun test(): [Int] {
          let x = [1, 2, 3]
          x.insert(at: 1, 4)
          return x
      }
    `)

	value, err := inter.Invoke("test")
	require.NoError(t, err)

	assert.Equal(t,
		interpreter.NewArrayValueUnownedNonCopying(
			interpreter.NewIntValue(1),
			interpreter.NewIntValue(4),
			interpreter.NewIntValue(2),
			interpreter.NewIntValue(3),
		),
		value,
	)
}

func TestInterpretArrayRemove(t *testing.T) {

	inter := parseCheckAndInterpret(t, `
          let x = [1, 2, 3]
          let y = x.remove(at: 1)
    `)

	assert.Equal(t,
		interpreter.NewArrayValueUnownedNonCopying(
			interpreter.NewIntValue(1),
			interpreter.NewIntValue(3),
		),
		inter.Globals["x"].Value,
	)

	assert.Equal(t,
		interpreter.NewIntValue(2),
		inter.Globals["y"].Value,
	)
}

func TestInterpretArrayRemoveFirst(t *testing.T) {

	inter := parseCheckAndInterpret(t, `
          let x = [1, 2, 3]
          let y = x.removeFirst()
    `)

	assert.Equal(t,
		interpreter.NewArrayValueUnownedNonCopying(
			interpreter.NewIntValue(2),
			interpreter.NewIntValue(3),
		),
		inter.Globals["x"].Value,
	)

	assert.Equal(t,
		interpreter.NewIntValue(1),
		inter.Globals["y"].Value,
	)
}

func TestInterpretArrayRemoveLast(t *testing.T) {

	inter := parseCheckAndInterpret(t, `
          let x = [1, 2, 3]
          let y = x.removeLast()
    `)

	assert.Equal(t,
		interpreter.NewArrayValueUnownedNonCopying(
			interpreter.NewIntValue(1),
			interpreter.NewIntValue(2),
		),
		inter.Globals["x"].Value,
	)

	assert.Equal(t,
		interpreter.NewIntValue(3),
		inter.Globals["y"].Value,
	)
}

func TestInterpretArrayContains(t *testing.T) {

	inter := parseCheckAndInterpret(t, `
      fun doesContain(): Bool {
          let a = [1, 2]
          return a.contains(1)
      }

      fun doesNotContain(): Bool {
          let a = [1, 2]
          return a.contains(3)
      }
    `)

	value, err := inter.Invoke("doesContain")
	require.NoError(t, err)

	assert.Equal(t,
		interpreter.BoolValue(true),
		value,
	)

	value, err = inter.Invoke("doesNotContain")
	require.NoError(t, err)

	assert.Equal(t,
		interpreter.BoolValue(false),
		value,
	)
}

func TestInterpretStringConcat(t *testing.T) {

	inter := parseCheckAndInterpret(t, `
      fun test(): String {
          let a = "abc"
          return a.concat("def")
      }
    `)

	value, err := inter.Invoke("test")
	require.NoError(t, err)

	assert.Equal(t,
		interpreter.NewStringValue("abcdef"),
		value,
	)
}

func TestInterpretStringConcatBound(t *testing.T) {

	inter := parseCheckAndInterpret(t, `
      fun test(): String {
          let a = "abc"
          let b = a.concat
          return b("def")
      }
    `)

	value, err := inter.Invoke("test")
	require.NoError(t, err)

	assert.Equal(t,
		interpreter.NewStringValue("abcdef"),
		value,
	)
}

func TestInterpretDictionaryRemove(t *testing.T) {

	inter := parseCheckAndInterpret(t, `
      var removed: Int? = nil

      fun test(): {String: Int} {
          let x = {"abc": 1, "def": 2}
          removed = x.remove(key: "abc")
          return x
      }
    `)

	value, err := inter.Invoke("test")
	require.NoError(t, err)

	assert.Equal(t,
		interpreter.NewDictionaryValueUnownedNonCopying(
			interpreter.NewStringValue("def"), interpreter.NewIntValue(2),
		),
		value,
	)

	assert.Equal(t,
		interpreter.NewSomeValueOwningNonCopying(
			interpreter.NewIntValue(1),
		),
		inter.Globals["removed"].Value,
	)
}

func TestInterpretDictionaryInsert(t *testing.T) {

	inter := parseCheckAndInterpret(t, `
      var inserted: Int? = nil

      fun test(): {String: Int} {
          let x = {"abc": 1, "def": 2}
          inserted = x.insert(key: "abc", 3)
          return x
      }
    `)

	value, err := inter.Invoke("test")
	require.NoError(t, err)

	assert.Equal(t,
		interpreter.NewDictionaryValueUnownedNonCopying(
			interpreter.NewStringValue("abc"), interpreter.NewIntValue(3),
			interpreter.NewStringValue("def"), interpreter.NewIntValue(2),
		),
		value,
	)

	assert.Equal(t,
		interpreter.NewSomeValueOwningNonCopying(
			interpreter.NewIntValue(1),
		),
		inter.Globals["inserted"].Value,
	)
}

func TestInterpretDictionaryKeys(t *testing.T) {

	inter := parseCheckAndInterpret(t, `
      fun test(): [String] {
          let dict = {"def": 2, "abc": 1}
          dict.insert(key: "a", 3)
          return dict.keys
      }
    `)

	value, err := inter.Invoke("test")
	require.NoError(t, err)

	assert.Equal(t,
		interpreter.NewArrayValueUnownedNonCopying(
			interpreter.NewStringValue("def"),
			interpreter.NewStringValue("abc"),
			interpreter.NewStringValue("a"),
		),
		value,
	)
}

func TestInterpretDictionaryValues(t *testing.T) {

	inter := parseCheckAndInterpret(t, `
      fun test(): [Int] {
          let dict = {"def": 2, "abc": 1}
          dict.insert(key: "a", 3)
          return dict.values
      }
    `)

	value, err := inter.Invoke("test")
	require.NoError(t, err)

	assert.Equal(t,
		interpreter.NewArrayValueUnownedNonCopying(
			interpreter.NewIntValue(2),
			interpreter.NewIntValue(1),
			interpreter.NewIntValue(3),
		),
		value,
	)
}

func TestInterpretIntegerLiteralTypeConversionInVariableDeclaration(t *testing.T) {

	inter := parseCheckAndInterpret(t, `
        let x: Int8 = 1
    `)

	assert.Equal(t,
		interpreter.Int8Value(1),
		inter.Globals["x"].Value,
	)
}

func TestInterpretIntegerLiteralTypeConversionInVariableDeclarationOptional(t *testing.T) {

	inter := parseCheckAndInterpret(t, `
        let x: Int8? = 1
    `)

	assert.Equal(t,
		interpreter.NewSomeValueOwningNonCopying(
			interpreter.Int8Value(1),
		),
		inter.Globals["x"].Value,
	)
}

func TestInterpretIntegerLiteralTypeConversionInAssignment(t *testing.T) {

	inter := parseCheckAndInterpret(t, `
        var x: Int8 = 1
        fun test() {
            x = 2
        }
    `)

	assert.Equal(t,
		interpreter.Int8Value(1),
		inter.Globals["x"].Value,
	)

	_, err := inter.Invoke("test")
	require.NoError(t, err)

	assert.Equal(t,
		interpreter.Int8Value(2),
		inter.Globals["x"].Value,
	)
}

func TestInterpretIntegerLiteralTypeConversionInAssignmentOptional(t *testing.T) {

	inter := parseCheckAndInterpret(t, `
        var x: Int8? = 1
        fun test() {
            x = 2
        }
    `)

	assert.Equal(t,
		interpreter.NewSomeValueOwningNonCopying(
			interpreter.Int8Value(1),
		),
		inter.Globals["x"].Value,
	)

	_, err := inter.Invoke("test")
	require.NoError(t, err)

	assert.Equal(t,
		interpreter.NewSomeValueOwningNonCopying(
			interpreter.Int8Value(2),
		),
		inter.Globals["x"].Value,
	)
}

func TestInterpretIntegerLiteralTypeConversionInFunctionCallArgument(t *testing.T) {

	inter := parseCheckAndInterpret(t, `
        fun test(_ x: Int8): Int8 {
            return x
        }
        let x = test(1)
    `)

	assert.Equal(t,
		interpreter.Int8Value(1),
		inter.Globals["x"].Value,
	)
}

func TestInterpretIntegerLiteralTypeConversionInFunctionCallArgumentOptional(t *testing.T) {

	inter := parseCheckAndInterpret(t, `
        fun test(_ x: Int8?): Int8? {
            return x
        }
        let x = test(1)
    `)

	assert.Equal(t,
		interpreter.NewSomeValueOwningNonCopying(
			interpreter.Int8Value(1),
		),
		inter.Globals["x"].Value,
	)
}

func TestInterpretIntegerLiteralTypeConversionInReturn(t *testing.T) {

	inter := parseCheckAndInterpret(t, `
        fun test(): Int8 {
            return 1
        }
    `)

	value, err := inter.Invoke("test")
	require.NoError(t, err)

	assert.Equal(t,
		interpreter.Int8Value(1),
		value,
	)
}

func TestInterpretIntegerLiteralTypeConversionInReturnOptional(t *testing.T) {

	inter := parseCheckAndInterpret(t, `
        fun test(): Int8? {
            return 1
        }
    `)

	value, err := inter.Invoke("test")
	require.NoError(t, err)

	assert.Equal(t,
		interpreter.NewSomeValueOwningNonCopying(
			interpreter.Int8Value(1),
		),
		value,
	)
}

func TestInterpretIndirectDestroy(t *testing.T) {

	inter := parseCheckAndInterpret(t, `
      resource X {}

      fun test() {
          let x <- create X()
          destroy x
      }
    `)

	value, err := inter.Invoke("test")
	require.NoError(t, err)

	assert.Equal(t,
		interpreter.VoidValue{},
		value,
	)
}

func TestInterpretUnaryMove(t *testing.T) {

	inter := parseCheckAndInterpret(t, `
      resource X {}

      fun foo(x: @X): @X {
          return <-x
      }

      fun bar() {
          let x <- foo(x: <-create X())
          destroy x
      }
    `)

	value, err := inter.Invoke("bar")
	require.NoError(t, err)

	assert.Equal(t,
		interpreter.VoidValue{},
		value,
	)
}

func TestInterpretResourceMoveInArrayAndDestroy(t *testing.T) {

	inter := parseCheckAndInterpret(t, `
      var destroys = 0

      resource Foo {
          var bar: Int

          init(bar: Int) {
              self.bar = bar
          }

          destroy() {
              destroys = destroys + 1
          }
      }

      fun test(): Int {
          let foo1 <- create Foo(bar: 1)
          let foo2 <- create Foo(bar: 2)
          let foos <- [<-foo1, <-foo2]
          let bar = foos[1].bar
          destroy foos
          return bar
      }
    `)

	assert.Equal(t,
		interpreter.NewIntValue(0),
		inter.Globals["destroys"].Value,
	)

	value, err := inter.Invoke("test")
	require.NoError(t, err)

	assert.Equal(t,
		interpreter.NewIntValue(2),
		value,
	)

	assert.Equal(t,
		interpreter.NewIntValue(2),
		inter.Globals["destroys"].Value,
	)
}

func TestInterpretResourceMoveInDictionaryAndDestroy(t *testing.T) {

	inter := parseCheckAndInterpret(t, `
      var destroys = 0

      resource Foo {
          var bar: Int

          init(bar: Int) {
              self.bar = bar
          }

          destroy() {
              destroys = destroys + 1
          }
      }

      fun test() {
          let foo1 <- create Foo(bar: 1)
          let foo2 <- create Foo(bar: 2)
          let foos <- {"foo1": <-foo1, "foo2": <-foo2}
          destroy foos
      }
    `)

	require.Equal(t,
		interpreter.NewIntValue(0),
		inter.Globals["destroys"].Value,
	)

	_, err := inter.Invoke("test")
	require.NoError(t, err)

	assert.Equal(t,
		interpreter.NewIntValue(2),
		inter.Globals["destroys"].Value,
	)
}

func TestInterpretClosure(t *testing.T) {
	// Create a closure that increments and returns
	// a variable each time it is invoked.

	inter := parseCheckAndInterpret(t, `
        fun makeCounter(): ((): Int) {
            var count = 0
            return fun (): Int {
                count = count + 1
                return count
            }
        }

        let test = makeCounter()
    `)

	value, err := inter.Invoke("test")
	require.NoError(t, err)

	assert.Equal(t,
		interpreter.NewIntValue(1),
		value,
	)

	value, err = inter.Invoke("test")
	require.NoError(t, err)

	assert.Equal(t,
		interpreter.NewIntValue(2),
		value,
	)

	value, err = inter.Invoke("test")
	require.NoError(t, err)

	assert.Equal(t,
		interpreter.NewIntValue(3),
		value,
	)
}

// TestInterpretCompositeFunctionInvocationFromImportingProgram checks
// that member functions of imported composites can be invoked from an importing program.
// See https://github.com/dapperlabs/flow-go/issues/838
//
func TestInterpretCompositeFunctionInvocationFromImportingProgram(t *testing.T) {

	checkerImported, err := ParseAndCheck(t, `
      // function must have arguments
      pub fun x(x: Int) {}

      // invocation must be in composite
      pub struct Y {

          pub fun x() {
              x(x: 1)
          }
      }
    `)
	require.NoError(t, err)

	checkerImporting, err := ParseAndCheckWithOptions(t,
		`
          import Y from "imported"

          pub fun test() {
              // get member must bind using imported interpreter
              Y().x()
          }
        `,
		ParseAndCheckOptions{
			ImportResolver: func(location ast.Location) (program *ast.Program, e error) {
				assert.Equal(t,
					ImportedLocation,
					location,
				)
				return checkerImported.Program, nil
			},
		},
	)
	require.NoError(t, err)

	inter, err := interpreter.NewInterpreter(checkerImporting)
	require.NoError(t, err)

	err = inter.Interpret()
	require.NoError(t, err)

	_, err = inter.Invoke("test")
	require.NoError(t, err)
}

var storageValueDeclaration = map[string]sema.ValueDeclaration{
	"storage": stdlib.StandardLibraryValue{
		Name:       "storage",
		Type:       &sema.StorageType{},
		Kind:       common.DeclarationKindConstant,
		IsConstant: true,
	},
}

func TestInterpretStorage(t *testing.T) {

	storedValues := map[string]interpreter.OptionalValue{}

	// NOTE: Getter and Setter are very naive for testing purposes and don't remove nil values
	//

	getter := func(_ *interpreter.Interpreter, _ string, key string) interpreter.OptionalValue {
		value, ok := storedValues[key]
		if !ok {
			return interpreter.NilValue{}
		}
		return value
	}

	setter := func(_ *interpreter.Interpreter, _ string, key string, value interpreter.OptionalValue) {
		storedValues[key] = value
	}

	storageValue := interpreter.StorageValue{}

	inter := parseCheckAndInterpretWithOptions(t,
		`
          pub resource R {}

          pub fun test(): @R? {
              let oldR <- storage[R] <- create R()
              destroy oldR

              let storedR <- storage[R] <- nil
              return <-storedR
          }
        `,
		ParseCheckAndInterpretOptions{
			CheckerOptions: []sema.Option{
				sema.WithPredeclaredValues(storageValueDeclaration),
			},
			Options: []interpreter.Option{
				interpreter.WithPredefinedValues(map[string]interpreter.Value{
					"storage": storageValue,
				}),
				interpreter.WithStorageReadHandler(getter),
				interpreter.WithStorageWriteHandler(setter),
				interpreter.WithStorageKeyHandler(
					func(_ *interpreter.Interpreter, _ string, indexingType sema.Type) string {
						return indexingType.String()
					},
				),
			},
		},
	)

	value, err := inter.Invoke("test")
	require.NoError(t, err)

	require.IsType(t,
		&interpreter.SomeValue{},
		value,
	)

	assert.IsType(t,
		&interpreter.CompositeValue{},
		value.(*interpreter.SomeValue).Value,
	)
}

func TestInterpretSwapVariables(t *testing.T) {

	inter := parseCheckAndInterpret(t, `
       fun test(): [Int] {
           var x = 2
           var y = 3
           x <-> y
           return [x, y]
       }
    `)

	value, err := inter.Invoke("test")
	require.NoError(t, err)

	assert.Equal(t,
		interpreter.NewArrayValueUnownedNonCopying(
			interpreter.NewIntValue(3),
			interpreter.NewIntValue(2),
		),
		value,
	)
}

func TestInterpretSwapArrayAndField(t *testing.T) {

	inter := parseCheckAndInterpret(t, `
       struct Foo {
           var bar: Int

           init(bar: Int) {
               self.bar = bar
           }
       }

       fun test(): [Int] {
           let foo = Foo(bar: 1)
           let nums = [2]
           foo.bar <-> nums[0]
           return [foo.bar, nums[0]]
       }
    `)

	value, err := inter.Invoke("test")
	require.NoError(t, err)

	assert.Equal(t,
		interpreter.NewArrayValueUnownedNonCopying(
			interpreter.NewIntValue(2),
			interpreter.NewIntValue(1),
		),
		value,
	)
}

func TestInterpretResourceDestroyExpressionNoDestructor(t *testing.T) {

	inter := parseCheckAndInterpret(t, `
       resource R {}

       fun test() {
           let r <- create R()
           destroy r
       }
    `)

	_, err := inter.Invoke("test")
	require.NoError(t, err)
}

func TestInterpretResourceDestroyExpressionDestructor(t *testing.T) {

	inter := parseCheckAndInterpret(t, `
       var ranDestructor = false

       resource R {
           destroy() {
               ranDestructor = true
           }
       }

       fun test() {
           let r <- create R()
           destroy r
       }
    `)

	assert.Equal(t,
		interpreter.BoolValue(false),
		inter.Globals["ranDestructor"].Value,
	)

	_, err := inter.Invoke("test")
	require.NoError(t, err)

	assert.Equal(t,
		interpreter.BoolValue(true),
		inter.Globals["ranDestructor"].Value,
	)
}

func TestInterpretResourceDestroyExpressionNestedResources(t *testing.T) {

	inter := parseCheckAndInterpret(t, `
      var ranDestructorA = false
      var ranDestructorB = false

      resource B {
          destroy() {
              ranDestructorB = true
          }
      }

      resource A {
          let b: @B

          init(b: @B) {
              self.b <- b
          }

          destroy() {
              ranDestructorA = true
              destroy self.b
          }
      }

      fun test() {
          let b <- create B()
          let a <- create A(b: <-b)
          destroy a
      }
    `)

	assert.Equal(t,
		interpreter.BoolValue(false),
		inter.Globals["ranDestructorA"].Value,
	)

	assert.Equal(t,
		interpreter.BoolValue(false),
		inter.Globals["ranDestructorB"].Value,
	)

	_, err := inter.Invoke("test")
	require.NoError(t, err)

	assert.Equal(t,
		interpreter.BoolValue(true),
		inter.Globals["ranDestructorA"].Value,
	)

	assert.Equal(t,
		interpreter.BoolValue(true),
		inter.Globals["ranDestructorB"].Value,
	)
}

func TestInterpretResourceDestroyArray(t *testing.T) {

	inter := parseCheckAndInterpret(t, `
      var destructionCount = 0

      resource R {
          destroy() {
              destructionCount = destructionCount + 1
          }
      }

      fun test() {
          let rs <- [<-create R(), <-create R()]
          destroy rs
      }
    `)

	require.Equal(t,
		interpreter.NewIntValue(0),
		inter.Globals["destructionCount"].Value,
	)

	_, err := inter.Invoke("test")
	require.NoError(t, err)

	assert.Equal(t,
		interpreter.NewIntValue(2),
		inter.Globals["destructionCount"].Value,
	)
}

func TestInterpretResourceDestroyDictionary(t *testing.T) {

	inter := parseCheckAndInterpret(t, `
      var destructionCount = 0

      resource R {
          destroy() {
              destructionCount = destructionCount + 1
          }
      }

      fun test() {
          let rs <- {"r1": <-create R(), "r2": <-create R()}
          destroy rs
      }
    `)

	require.Equal(t,
		interpreter.NewIntValue(0),
		inter.Globals["destructionCount"].Value,
	)

	_, err := inter.Invoke("test")
	require.NoError(t, err)

	assert.Equal(t,
		interpreter.NewIntValue(2),
		inter.Globals["destructionCount"].Value,
	)
}

func TestInterpretResourceDestroyOptionalSome(t *testing.T) {

	inter := parseCheckAndInterpret(t, `
      var destructionCount = 0

      resource R {
          destroy() {
              destructionCount = destructionCount + 1
          }
      }

      fun test() {
          let maybeR: @R? <- create R()
          destroy maybeR
      }
    `)

	require.Equal(t,
		interpreter.NewIntValue(0),
		inter.Globals["destructionCount"].Value,
	)

	_, err := inter.Invoke("test")
	require.NoError(t, err)

	assert.Equal(t,
		interpreter.NewIntValue(1),
		inter.Globals["destructionCount"].Value,
	)
}

func TestInterpretResourceDestroyOptionalNil(t *testing.T) {

	inter := parseCheckAndInterpret(t, `
      var destructionCount = 0

      resource R {
          destroy() {
              destructionCount = destructionCount + 1
          }
      }

      fun test() {
          let maybeR: @R? <- nil
          destroy maybeR
      }
    `)

	require.Equal(t,
		interpreter.NewIntValue(0),
		inter.Globals["destructionCount"].Value,
	)

	_, err := inter.Invoke("test")
	require.NoError(t, err)

	assert.Equal(t,
		interpreter.NewIntValue(0),
		inter.Globals["destructionCount"].Value,
	)
}

// TestInterpretResourceDestroyExpressionResourceInterfaceCondition tests that
// the resource interface's destructor is called, even if the conforming resource
// does not have an destructor
//
func TestInterpretResourceDestroyExpressionResourceInterfaceCondition(t *testing.T) {

	inter := parseCheckAndInterpret(t, `
      resource interface I {
          destroy() {
              pre { false }
          }
      }

      resource R: I {}

      fun test() {
          let r <- create R()
          destroy r
      }
    `)

	_, err := inter.Invoke("test")
	assert.IsType(t, &interpreter.ConditionError{}, err)
}

// TestInterpretInterfaceInitializer tests that the interface's initializer
// is called, even if the conforming composite does not have an initializer
//
func TestInterpretInterfaceInitializer(t *testing.T) {

	inter := parseCheckAndInterpret(t, `
      struct interface I {
          init() {
              pre { false }
          }
      }

      struct S: I {}

      fun test() {
          S()
      }
    `)

	_, err := inter.Invoke("test")
	assert.IsType(t, &interpreter.ConditionError{}, err)
}

func TestInterpretEmitEvent(t *testing.T) {
	var actualEvents []interpreter.EventValue

	inter := parseCheckAndInterpret(t,
		`
            event Transfer(to: Int, from: Int)
            event TransferAmount(to: Int, from: Int, amount: Int)

            fun test() {
              emit Transfer(to: 1, from: 2)
              emit Transfer(to: 3, from: 4)
              emit TransferAmount(to: 1, from: 2, amount: 100)
            }
            `,
	)

	inter.SetOnEventEmittedHandler(func(_ *interpreter.Interpreter, event interpreter.EventValue) {
		actualEvents = append(actualEvents, event)
	})

	_, err := inter.Invoke("test")
	require.NoError(t, err)

	expectedEvents := []interpreter.EventValue{
		{
			"Transfer",
			[]interpreter.EventField{
				{
					Identifier: "to",
					Value:      interpreter.NewIntValue(1),
				},
				{
					Identifier: "from",
					Value:      interpreter.NewIntValue(2),
				},
			},
			TestLocation,
		},
		{
			"Transfer",
			[]interpreter.EventField{
				{
					Identifier: "to",
					Value:      interpreter.NewIntValue(3),
				},
				{
					Identifier: "from",
					Value:      interpreter.NewIntValue(4),
				},
			},
			TestLocation,
		},
		{
			"TransferAmount",
			[]interpreter.EventField{
				{
					Identifier: "to",
					Value:      interpreter.NewIntValue(1),
				},
				{
					Identifier: "from",
					Value:      interpreter.NewIntValue(2),
				},
				{
					Identifier: "amount",
					Value:      interpreter.NewIntValue(100),
				},
			},
			TestLocation,
		},
	}

	assert.Equal(t, expectedEvents, actualEvents)
}

func TestInterpretSwapResourceDictionaryElementReturnSwapped(t *testing.T) {

	inter := parseCheckAndInterpret(t, `
      resource X {}

      fun test(): @X? {
          let xs: @{String: X} <- {}
          var x: @X? <- create X()
          xs["foo"] <-> x
          destroy xs
          return <-x
      }
    `)

	value, err := inter.Invoke("test")
	require.NoError(t, err)

	assert.Equal(t,
		interpreter.NilValue{},
		value,
	)
}

func TestInterpretSwapResourceDictionaryElementReturnDictionary(t *testing.T) {

	inter := parseCheckAndInterpret(t, `
      resource X {}

      fun test(): @{String: X} {
          let xs: @{String: X} <- {}
          var x: @X? <- create X()
          xs["foo"] <-> x
          destroy x
          return <-xs
      }
    `)

	value, err := inter.Invoke("test")
	require.NoError(t, err)

	require.IsType(t,
		&interpreter.DictionaryValue{},
		value,
	)

	foo := value.(*interpreter.DictionaryValue).
		Get(inter, interpreter.LocationRange{}, interpreter.NewStringValue("foo"))

	require.IsType(t,
		&interpreter.SomeValue{},
		foo,
	)

	assert.IsType(t,
		&interpreter.CompositeValue{},
		foo.(*interpreter.SomeValue).Value,
	)
}

func TestInterpretSwapResourceDictionaryElementRemoveUsingNil(t *testing.T) {

	inter := parseCheckAndInterpret(t, `
      resource X {}

      fun test(): @X? {
          let xs: @{String: X} <- {"foo": <-create X()}
          var x: @X? <- nil
          xs["foo"] <-> x
          destroy xs
          return <-x
      }
    `)

	value, err := inter.Invoke("test")
	require.NoError(t, err)

	require.IsType(t,
		&interpreter.SomeValue{},
		value,
	)

	assert.IsType(t,
		&interpreter.CompositeValue{},
		value.(*interpreter.SomeValue).Value,
	)
}

func TestInterpretReferenceExpression(t *testing.T) {

	storageValue := interpreter.StorageValue{}

	inter := parseCheckAndInterpretWithOptions(t, `
          pub resource R {}

          pub fun test(): &R {
              return &storage[R] as R
          }
        `,
		ParseCheckAndInterpretOptions{
			CheckerOptions: []sema.Option{
				sema.WithPredeclaredValues(storageValueDeclaration),
			},
			Options: []interpreter.Option{
				interpreter.WithPredefinedValues(map[string]interpreter.Value{
					"storage": storageValue,
				}),
				interpreter.WithStorageKeyHandler(
					func(_ *interpreter.Interpreter, _ string, indexingType sema.Type) string {
						return indexingType.String()
					},
				),
			},
		},
	)

	value, err := inter.Invoke("test")
	require.NoError(t, err)

	require.IsType(t,
		&interpreter.ReferenceValue{},
		value,
	)

	rType := inter.Checker.GlobalTypes["R"].Type

	require.Equal(t,
		&interpreter.ReferenceValue{
			TargetStorageIdentifier: storageValue.Identifier,
			// TODO: improve
			TargetKey: rType.String(),
		},
		value,
	)
}

func TestInterpretReferenceUse(t *testing.T) {

	storedValues := map[string]interpreter.OptionalValue{}

	storageIdentifier := "test-account-storage"

	// NOTE: Getter and Setter are very naive for testing purposes and don't remove nil values
	getter := func(_ *interpreter.Interpreter, id string, key string) interpreter.OptionalValue {
		assert.Equal(t, storageIdentifier, id)

		value, ok := storedValues[key]
		if !ok {
			return interpreter.NilValue{}
		}
		return value
	}

	setter := func(_ *interpreter.Interpreter, id string, key string, value interpreter.OptionalValue) {
		assert.Equal(t, storageIdentifier, id)

		storedValues[key] = value
	}

	storageValue := interpreter.StorageValue{
		Identifier: storageIdentifier,
	}

	inter := parseCheckAndInterpretWithOptions(t, `
          pub resource R {
              pub(set) var x: Int

              init() {
                  self.x = 0
              }

              pub fun setX(_ newX: Int) {
                  self.x = newX
              }
          }

          pub fun test(): [Int] {
              var r: @R? <- create R()
              storage[R] <-> r
              // there was no old value, but it must be discarded
              destroy r

              let ref1 = &storage[R] as R
              let ref2 = &storage[R] as R

              ref1.x = 1
              let x1 = ref1.x
              ref1.setX(2)
              let x2 = ref1.x

              let x3 = ref2.x
              return [x1, x2, x3]
          }
        `,
		ParseCheckAndInterpretOptions{
			CheckerOptions: []sema.Option{
				sema.WithPredeclaredValues(storageValueDeclaration),
			},
			Options: []interpreter.Option{
				interpreter.WithPredefinedValues(map[string]interpreter.Value{
					"storage": storageValue,
				}),
				interpreter.WithStorageReadHandler(getter),
				interpreter.WithStorageWriteHandler(setter),
				interpreter.WithStorageKeyHandler(
					func(_ *interpreter.Interpreter, _ string, indexingType sema.Type) string {
						return indexingType.String()
					},
				),
			},
		},
	)

	value, err := inter.Invoke("test")
	require.NoError(t, err)

	assert.Equal(t,
		interpreter.NewArrayValueUnownedNonCopying(
			interpreter.NewIntValue(1),
			interpreter.NewIntValue(2),
			interpreter.NewIntValue(2),
		),
		value,
	)
}

func TestInterpretReferenceUseAccess(t *testing.T) {

	storedValues := map[string]interpreter.OptionalValue{}

	storageIdentifier := "test-account-storage"

	// NOTE: Getter and Setter are very naive for testing purposes and don't remove nil values
	getter := func(_ *interpreter.Interpreter, id string, key string) interpreter.OptionalValue {
		value, ok := storedValues[key]
		if !ok {
			return interpreter.NilValue{}
		}
		return value
	}

	setter := func(_ *interpreter.Interpreter, id string, key string, value interpreter.OptionalValue) {
		storedValues[key] = value
	}

	storageValue := interpreter.StorageValue{
		Identifier: storageIdentifier,
	}

	inter := parseCheckAndInterpretWithOptions(t, `
          pub resource R {
              pub(set) var x: Int

              init() {
                  self.x = 0
              }

              pub fun setX(_ newX: Int) {
                  self.x = newX
              }
          }

          pub fun test(): [Int] {
              var rs: @[R]? <- [<-create R()]
              storage[[R]] <-> rs
              // there was no old value, but it must be discarded
              destroy rs

              let ref = &storage[[R]] as [R]
              let x0 = ref[0].x
              ref[0].x = 1
              let x1 = ref[0].x
              ref[0].setX(2)
              let x2 = ref[0].x
              return [x0, x1, x2]
          }
        `,
		ParseCheckAndInterpretOptions{
			CheckerOptions: []sema.Option{
				sema.WithPredeclaredValues(storageValueDeclaration),
			},
			Options: []interpreter.Option{
				interpreter.WithPredefinedValues(map[string]interpreter.Value{
					"storage": storageValue,
				}),
				interpreter.WithStorageReadHandler(getter),
				interpreter.WithStorageWriteHandler(setter),
				interpreter.WithStorageKeyHandler(
					func(_ *interpreter.Interpreter, _ string, indexingType sema.Type) string {
						return indexingType.String()
					},
				),
			},
		},
	)

	value, err := inter.Invoke("test")
	require.NoError(t, err)

	assert.Equal(t,
		interpreter.NewArrayValueUnownedNonCopying(
			interpreter.NewIntValue(0),
			interpreter.NewIntValue(1),
			interpreter.NewIntValue(2),
		),
		value,
	)
}

func TestInterpretReferenceDereferenceFailure(t *testing.T) {

	storedValues := map[string]interpreter.OptionalValue{}

	storageIdentifier := "test-account-storage"

	// NOTE: Getter and Setter are very naive for testing purposes and don't remove nil values
	getter := func(_ *interpreter.Interpreter, id string, key string) interpreter.OptionalValue {
		assert.Equal(t, storageIdentifier, id)

		value, ok := storedValues[key]
		if !ok {
			return interpreter.NilValue{}
		}
		return value
	}

	setter := func(_ *interpreter.Interpreter, id string, key string, value interpreter.OptionalValue) {
		assert.Equal(t, storageIdentifier, id)

		storedValues[key] = value
	}

	storageValue := interpreter.StorageValue{
		Identifier: storageIdentifier,
	}

	inter := parseCheckAndInterpretWithOptions(t, `
          pub resource R {
              pub fun foo() {}
          }

          pub fun test() {
              let ref = &storage[R] as R
              ref.foo()
          }
        `,
		ParseCheckAndInterpretOptions{
			CheckerOptions: []sema.Option{
				sema.WithPredeclaredValues(storageValueDeclaration),
			},
			Options: []interpreter.Option{
				interpreter.WithPredefinedValues(map[string]interpreter.Value{
					"storage": storageValue,
				}),
				interpreter.WithStorageReadHandler(getter),
				interpreter.WithStorageWriteHandler(setter),
				interpreter.WithStorageKeyHandler(
					func(_ *interpreter.Interpreter, _ string, indexingType sema.Type) string {
						return indexingType.String()
					},
				),
			},
		},
	)

	_, err := inter.Invoke("test")
	assert.IsType(t, &interpreter.DereferenceError{}, err)
}

func TestInterpretInvalidForwardReferenceCall(t *testing.T) {

	// TODO: improve:
	//   - call to `g` should succeed, but access to `y` should fail with error
	//   - maybe make this a static error

	assert.Panics(t, func() {
		_ = parseCheckAndInterpret(t, `
          fun f(): Int {
             return g()
          }

          let x = f()
          let y = 0

          fun g(): Int {
              return y
          }
        `)
	})
}

func TestInterpretVariableDeclarationSecondValue(t *testing.T) {

	inter := parseCheckAndInterpret(t, `
      resource R {
          let id: Int
          init(id: Int) {
              self.id = id
          }
      }

      fun test(): @[R?] {
          let x <- create R(id: 1)
          var ys <- {"r": <-create R(id: 2)}
          // NOTE: nested move is valid here
          let z <- ys["r"] <- x

          // NOTE: nested move is invalid here
          let r <- ys.remove(key: "r")

          destroy ys

          return <-[<-z, <-r]
      }
    `)

	value, err := inter.Invoke("test")
	require.NoError(t, err)

	require.IsType(t,
		&interpreter.ArrayValue{},
		value,
	)

	values := value.(*interpreter.ArrayValue).Values

	require.IsType(t,
		&interpreter.SomeValue{},
		values[0],
	)

	firstValue := values[0].(*interpreter.SomeValue).Value

	require.IsType(t,
		&interpreter.CompositeValue{},
		firstValue,
	)

	firstResource := firstValue.(*interpreter.CompositeValue)

	assert.Equal(t,
		firstResource.GetField("id"),
		interpreter.NewIntValue(2),
	)

	require.IsType(t,
		&interpreter.SomeValue{},
		values[1],
	)

	secondValue := values[1].(*interpreter.SomeValue).Value

	require.IsType(t,
		&interpreter.CompositeValue{},
		secondValue,
	)

	secondResource := secondValue.(*interpreter.CompositeValue)

	assert.Equal(t,
		secondResource.GetField("id"),
		interpreter.NewIntValue(1),
	)
}

func TestInterpretIntegerConversions(t *testing.T) {

	inter := parseCheckAndInterpret(t, `
      let x: Int8 = 100
      let y = Int8(90) + Int8(10)
      let z = y == x
    `)

	assert.Equal(t,
		interpreter.Int8Value(100),
		inter.Globals["x"].Value,
	)

	assert.Equal(t,
		interpreter.Int8Value(100),
		inter.Globals["y"].Value,
	)

	assert.Equal(t,
		interpreter.BoolValue(true),
		inter.Globals["z"].Value,
	)
}

func TestInterpretAddressConversion(t *testing.T) {

	inter := parseCheckAndInterpret(t, `
      let x: Address = 0x1
      let y = Address(0x2)
    `)

	assert.Equal(t,
		interpreter.AddressValue{0x0, 0x0, 0x0, 0x0, 0x0, 0x0, 0x0, 0x0, 0x0, 0x0, 0x0, 0x0, 0x0, 0x0, 0x0, 0x0, 0x0, 0x0, 0x0, 0x1},
		inter.Globals["x"].Value,
	)

	assert.Equal(t,
		interpreter.AddressValue{0x0, 0x0, 0x0, 0x0, 0x0, 0x0, 0x0, 0x0, 0x0, 0x0, 0x0, 0x0, 0x0, 0x0, 0x0, 0x0, 0x0, 0x0, 0x0, 0x2},
		inter.Globals["y"].Value,
	)
}

func TestInterpretCastingIntLiteralToInt8(t *testing.T) {

	inter := parseCheckAndInterpret(t, `
      let x = 42 as Int8
    `)

	assert.Equal(t,
		interpreter.Int8Value(42),
		inter.Globals["x"].Value,
	)
}

func TestInterpretCastingIntLiteralToAnyStruct(t *testing.T) {

	inter := parseCheckAndInterpret(t, `
      let x = 42 as AnyStruct
    `)

	assert.Equal(t,
		interpreter.NewAnyValueOwningNonCopying(
			interpreter.NewIntValue(42),
			&sema.IntType{},
		),
		inter.Globals["x"].Value,
	)
}

func TestInterpretCastingIntLiteralToOptional(t *testing.T) {

	inter := parseCheckAndInterpret(t, `
      let x = 42 as Int?
    `)

	assert.Equal(t,
		interpreter.NewSomeValueOwningNonCopying(interpreter.NewIntValue(42)),
		inter.Globals["x"].Value,
	)
}

func TestInterpretCastingResourceToAnyResource(t *testing.T) {

	inter := parseCheckAndInterpret(t, `
      resource R {}

      fun test(): <-AnyResource {
          let r <- create R()
          let x <- r as <-AnyResource
          return <-x
      }
    `)

	value, err := inter.Invoke("test")
	require.Nil(t, err)

	require.IsType(t, &interpreter.AnyValue{}, value)
	assert.IsType(t,
		&interpreter.CompositeValue{},
		value.(*interpreter.AnyValue).Value,
	)
}

func TestInterpretOptionalChainingFieldRead(t *testing.T) {

	inter := parseCheckAndInterpret(t,
		`
          struct Test {
              let x: Int

              init(x: Int) {
                  self.x = x
              }
          }

          let test1: Test? = nil
          let x1 = test1?.x

          let test2: Test? = Test(x: 42)
          let x2 = test2?.x
        `,
	)

	assert.Equal(t,
		interpreter.NilValue{},
		inter.Globals["x1"].Value,
	)

	assert.Equal(t,
		interpreter.NewSomeValueOwningNonCopying(
			interpreter.NewIntValue(42),
		),
		inter.Globals["x2"].Value,
	)
}

func TestInterpretOptionalChainingFunctionRead(t *testing.T) {

	inter := parseCheckAndInterpret(t,
		`
          struct Test {
              fun x(): Int {
                  return 42
              }
          }

          let test1: Test? = nil
          let x1 = test1?.x

          let test2: Test? = Test()
          let x2 = test2?.x
        `,
	)

	assert.Equal(t,
		interpreter.NilValue{},
		inter.Globals["x1"].Value,
	)

	require.IsType(t,
		&interpreter.SomeValue{},
		inter.Globals["x2"].Value,
	)

	assert.IsType(t,
		interpreter.HostFunctionValue{},
		inter.Globals["x2"].Value.(*interpreter.SomeValue).Value,
	)
}

func TestInterpretOptionalChainingFunctionCall(t *testing.T) {

	inter := parseCheckAndInterpret(t,
		`
         struct Test {
             fun x(): Int {
                 return 42
             }
         }

         let test1: Test? = nil
         let x1 = test1?.x()

         let test2: Test? = Test()
         let x2 = test2?.x()
       `,
	)

	assert.Equal(t,
		interpreter.NilValue{},
		inter.Globals["x1"].Value,
	)

	assert.Equal(t,
		interpreter.NewSomeValueOwningNonCopying(
			interpreter.NewIntValue(42),
		),
		inter.Globals["x2"].Value,
	)
}

// TestInterpretStorageResourceMoveRemovalInSwap tests that reading but also
// resource moving from storage results in a deletion from storage,
// when the storage index expression is located in a swap statement
//
func TestInterpretStorageResourceMoveRemovalInSwap(t *testing.T) {

	allStoredValues := map[string]map[string]interpreter.OptionalValue{}

	// NOTE: Getter and Setter are very naive for testing purposes and don't remove nil values
	getter := func(_ *interpreter.Interpreter, id string, key string) interpreter.OptionalValue {
		storedValues := allStoredValues[id]
		if storedValues == nil {
			storedValues = map[string]interpreter.OptionalValue{}
			allStoredValues[id] = storedValues
		}

		value, ok := storedValues[key]
		if !ok {
			return interpreter.NilValue{}
		}
		return value
	}

	setter := func(_ *interpreter.Interpreter, id string, key string, value interpreter.OptionalValue) {
		storedValues := allStoredValues[id]
		if storedValues == nil {
			storedValues = map[string]interpreter.OptionalValue{}
			allStoredValues[id] = storedValues
		}

		storedValues[key] = value
	}

	storageIdentifier1 := "storage1"
	storageValue1 := interpreter.StorageValue{
		Identifier: storageIdentifier1,
	}

	storageIdentifier2 := "storage2"
	storageValue2 := interpreter.StorageValue{
		Identifier: storageIdentifier2,
	}

	inter := parseCheckAndInterpretWithOptions(t, `
          pub resource R {}

          pub fun test() {
              var r: @R? <- nil
              storage1[R] <-> r
              storage2[R] <-> r
              // there was no old value, but it must be discarded
              destroy r
          }
        `,
		ParseCheckAndInterpretOptions{
			CheckerOptions: []sema.Option{
				sema.WithPredeclaredValues(
					map[string]sema.ValueDeclaration{
						"storage1": stdlib.StandardLibraryValue{
							Name:       "storage1",
							Type:       &sema.StorageType{},
							Kind:       common.DeclarationKindConstant,
							IsConstant: true,
						},
						"storage2": stdlib.StandardLibraryValue{
							Name:       "storage2",
							Type:       &sema.StorageType{},
							Kind:       common.DeclarationKindConstant,
							IsConstant: true,
						},
					},
				),
			},
			Options: []interpreter.Option{
				interpreter.WithPredefinedValues(map[string]interpreter.Value{
					"storage1": storageValue1,
					"storage2": storageValue2,
				}),
				interpreter.WithStorageReadHandler(getter),
				interpreter.WithStorageWriteHandler(setter),
				interpreter.WithStorageKeyHandler(
					func(_ *interpreter.Interpreter, _ string, indexingType sema.Type) string {
						return indexingType.String()
					},
				),
			},
		},
	)

	const rTypeIdentifier = "R"

	storageKey := interpreter.PrefixedStorageKey(rTypeIdentifier, interpreter.AccessLevelPrivate)

	originalValue := &interpreter.CompositeValue{
		Identifier: rTypeIdentifier,
		Kind:       common.CompositeKindResource,
		Fields:     map[string]interpreter.Value{},
		Owner:      storageIdentifier1,
	}

	allStoredValues[storageIdentifier1] = map[string]interpreter.OptionalValue{
		storageKey: interpreter.NewSomeValueOwningNonCopying(
			originalValue,
		),
	}

	_, err := inter.Invoke("test")
	require.NoError(t, err)

	// Assert the ownership of the resource changed to account 2

	assert.Equal(t,
		storageIdentifier2,
		originalValue.GetOwner(),
	)

	// Assert the resource was removed from storage of account 1

	storedValue1 := allStoredValues[storageIdentifier1][storageKey]

	assert.Equal(t,
		interpreter.NilValue{},
		storedValue1,
	)

	// Assert the resource was moved into storage of account 2

	storedValue2 := allStoredValues[storageIdentifier2][storageKey]

	require.IsType(t,
		&interpreter.SomeValue{},
		storedValue2,
	)

	assert.Equal(t,
		storageIdentifier2,
		storedValue2.(*interpreter.SomeValue).Value.GetOwner(),
	)
}

// TestInterpretStorageResourceMoveRemovalInVariableDeclaration tests that reading but also
// resource moving from storage results in a deletion from storage,
// when the storage index expression is located in a variable declaration
//
func TestInterpretStorageResourceMoveRemovalInVariableDeclaration(t *testing.T) {

	allStoredValues := map[string]map[string]interpreter.OptionalValue{}

	// NOTE: Getter and Setter are very naive for testing purposes and don't remove nil values
	getter := func(_ *interpreter.Interpreter, id string, key string) interpreter.OptionalValue {
		storedValues := allStoredValues[id]
		if storedValues == nil {
			storedValues = map[string]interpreter.OptionalValue{}
			allStoredValues[id] = storedValues
		}

		value, ok := storedValues[key]
		if !ok {
			return interpreter.NilValue{}
		}
		return value
	}

	setter := func(_ *interpreter.Interpreter, id string, key string, value interpreter.OptionalValue) {
		storedValues := allStoredValues[id]
		if storedValues == nil {
			storedValues = map[string]interpreter.OptionalValue{}
			allStoredValues[id] = storedValues
		}

		storedValues[key] = value
	}

	storageIdentifier1 := "storage1"
	storageValue1 := interpreter.StorageValue{
		Identifier: storageIdentifier1,
	}

	storageIdentifier2 := "storage2"
	storageValue2 := interpreter.StorageValue{
		Identifier: storageIdentifier2,
	}

	inter := parseCheckAndInterpretWithOptions(t, `
          pub resource R {}

          pub fun test() {
              let r <- storage1[R] <- nil
              let r2 <- storage2[R] <- r
              // there was no old value, but it must be discarded
              destroy r2
          }
        `,
		ParseCheckAndInterpretOptions{
			CheckerOptions: []sema.Option{
				sema.WithPredeclaredValues(
					map[string]sema.ValueDeclaration{
						"storage1": stdlib.StandardLibraryValue{
							Name:       "storage1",
							Type:       &sema.StorageType{},
							Kind:       common.DeclarationKindConstant,
							IsConstant: true,
						},
						"storage2": stdlib.StandardLibraryValue{
							Name:       "storage2",
							Type:       &sema.StorageType{},
							Kind:       common.DeclarationKindConstant,
							IsConstant: true,
						},
					},
				),
			},
			Options: []interpreter.Option{
				interpreter.WithPredefinedValues(map[string]interpreter.Value{
					"storage1": storageValue1,
					"storage2": storageValue2,
				}),
				interpreter.WithStorageReadHandler(getter),
				interpreter.WithStorageWriteHandler(setter),
				interpreter.WithStorageKeyHandler(
					func(_ *interpreter.Interpreter, _ string, indexingType sema.Type) string {
						return indexingType.String()
					},
				),
			},
		},
	)

	const rTypeIdentifier = "R"

	storageKey := interpreter.PrefixedStorageKey(rTypeIdentifier, interpreter.AccessLevelPrivate)

	originalValue := &interpreter.CompositeValue{
		Identifier: rTypeIdentifier,
		Kind:       common.CompositeKindResource,
		Fields:     map[string]interpreter.Value{},
		Owner:      storageIdentifier1,
	}

	allStoredValues[storageIdentifier1] = map[string]interpreter.OptionalValue{
		storageKey: interpreter.NewSomeValueOwningNonCopying(
			originalValue,
		),
	}

	_, err := inter.Invoke("test")
	require.NoError(t, err)

	// Assert the ownership of the resource changed to account 2

	assert.Equal(t,
		storageIdentifier2,
		originalValue.GetOwner(),
	)

	// Assert the resource was removed from storage of account 1

	storedValue1 := allStoredValues[storageIdentifier1][storageKey]

	assert.Equal(t,
		interpreter.NilValue{},
		storedValue1,
	)

	// Assert the resource was moved into storage of account 2

	storedValue2 := allStoredValues[storageIdentifier2][storageKey]

	require.IsType(t,
		&interpreter.SomeValue{},
		storedValue2,
	)

	assert.Equal(t,
		storageIdentifier2,
		storedValue2.(*interpreter.SomeValue).Value.GetOwner(),
	)
}

func TestInterpretOptionalChainingFieldReadAndNilCoalescing(t *testing.T) {

	standardLibraryFunctions :=
		stdlib.StandardLibraryFunctions{
			stdlib.PanicFunction,
		}

	valueDeclarations := standardLibraryFunctions.ToValueDeclarations()
	predefinedValues := standardLibraryFunctions.ToValues

	inter := parseCheckAndInterpretWithOptions(t,
		`
          struct Test {
              let x: Int

              init(x: Int) {
                  self.x = x
              }
          }

          let test: Test? = Test(x: 42)
          let x = test?.x ?? panic("nil")
        `,
		ParseCheckAndInterpretOptions{
			CheckerOptions: []sema.Option{
				sema.WithPredeclaredValues(valueDeclarations),
				sema.WithAccessCheckMode(sema.AccessCheckModeNotSpecifiedUnrestricted),
			},
			Options: []interpreter.Option{
				interpreter.WithPredefinedValues(predefinedValues()),
			},
		},
	)

	assert.Equal(t,
		inter.Globals["x"].Value,
		interpreter.NewIntValue(42),
	)
}

func TestInterpretOptionalChainingFunctionCallAndNilCoalescing(t *testing.T) {

	standardLibraryFunctions :=
		stdlib.StandardLibraryFunctions{
			stdlib.PanicFunction,
		}

	valueDeclarations := standardLibraryFunctions.ToValueDeclarations()
	predefinedValues := standardLibraryFunctions.ToValues

	inter := parseCheckAndInterpretWithOptions(t,
		`
          struct Test {
              fun x(): Int {
                  return 42
              }
          }

          let test: Test? = Test()
          let x = test?.x() ?? panic("nil")
        `,
		ParseCheckAndInterpretOptions{
			CheckerOptions: []sema.Option{
				sema.WithPredeclaredValues(valueDeclarations),
				sema.WithAccessCheckMode(sema.AccessCheckModeNotSpecifiedUnrestricted),
			},
			Options: []interpreter.Option{
				interpreter.WithPredefinedValues(predefinedValues()),
			},
		},
	)

	assert.Equal(t,
		inter.Globals["x"].Value,
		interpreter.NewIntValue(42),
	)
}

func TestInterpretCompositeDeclarationNestedTypeScopingOuterInner(t *testing.T) {

	inter := parseCheckAndInterpretWithOptions(t,
		`
          pub contract Test {

              pub struct X {

                  pub fun test(): Test {
                     return Test
                  }
              }

              pub fun x(): X {
                 return X()
              }
          }

          pub let x1 = Test.x()
          pub let x2 = x1.test().x()
        `,
		ParseCheckAndInterpretOptions{
			Options: []interpreter.Option{
				makeContractValueHandler(nil, nil, nil),
			},
		},
	)

	x1 := inter.Globals["x1"].Value
	x2 := inter.Globals["x2"].Value

	require.IsType(t,
		&interpreter.CompositeValue{},
		x1,
	)

	assert.Equal(t,
		"X",
		x1.(*interpreter.CompositeValue).Identifier,
	)

	require.IsType(t,
		&interpreter.CompositeValue{},
		x2,
	)

	assert.Equal(t,
		"X",
		x2.(*interpreter.CompositeValue).Identifier,
	)
}

func TestInterpretCompositeDeclarationNestedConstructor(t *testing.T) {

	inter := parseCheckAndInterpretWithOptions(t,
		`
          pub contract Test {

              pub struct X {}
          }

          pub let x = Test.X()
        `,
		ParseCheckAndInterpretOptions{
			Options: []interpreter.Option{
				makeContractValueHandler(nil, nil, nil),
			},
		},
	)

	x := inter.Globals["x"].Value

	require.IsType(t,
		&interpreter.CompositeValue{},
		x,
	)

	assert.Equal(t,
		"X",
		x.(*interpreter.CompositeValue).Identifier,
	)
}

const fungibleTokenContract = `
  pub contract interface FungibleToken {

      pub resource interface Provider {

          pub fun withdraw(amount: Int): @Vault
      }

      pub resource interface Receiver {

          pub fun deposit(vault: @Vault)
      }

      pub resource Vault: Provider, Receiver {

          pub balance: Int

          init(balance: Int)
      }

      pub fun absorb(vault: @Vault)

      pub fun sprout(): @Vault
  }

  pub contract ExampleToken: FungibleToken {

     pub resource Vault: FungibleToken.Receiver, FungibleToken.Provider {

         pub var balance: Int

         init(balance: Int) {
             self.balance = balance
         }

         pub fun withdraw(amount: Int): @Vault {
             self.balance = self.balance - amount
             return <-create Vault(balance: amount)
         }

         pub fun deposit(from: @Vault) {
            self.balance = self.balance + from.balance
            destroy from
         }
     }

     pub fun absorb(vault: @Vault) {
         destroy vault
     }

     pub fun sprout(): @Vault {
         return <-create Vault(balance: 0)
     }
  }
`

func TestInterpretFungibleTokenContract(t *testing.T) {

	code := fungibleTokenContract + "\n" + `

      pub fun test(): [Int; 2] {

          // valid, because code is in the same location
          let publisher <- create ExampleToken.Vault(balance: 100)

          let receiver <- ExampleToken.sprout()

          let withdrawn <- publisher.withdraw(amount: 60)
          receiver.deposit(from: <-withdrawn)

          let publisherBalance = publisher.balance
          let receiverBalance = receiver.balance

          destroy publisher
          destroy receiver

          return [publisherBalance, receiverBalance]
      }
    `
	inter := parseCheckAndInterpretWithOptions(t,
		code,
		ParseCheckAndInterpretOptions{
			Options: []interpreter.Option{
				makeContractValueHandler(nil, nil, nil),
			},
		},
	)

	value, err := inter.Invoke("test")
	require.NoError(t, err)

	assert.Equal(t,
		interpreter.NewArrayValueUnownedNonCopying(
			interpreter.NewIntValue(40),
			interpreter.NewIntValue(60),
		),
		value,
	)
}

func TestInterpretContractAccountFieldUse(t *testing.T) {

	code := `
      pub contract Test {
          pub let address: Address

          init() {
              // field 'account' can be used, as it is considered initialized
              self.address = self.account.address
          }

          pub fun test(): Address {
              return self.account.address
          }
      }

      pub let address1 = Test.address
      pub let address2 = Test.test()
    `

	addressValue := interpreter.AddressValue{
		0x0, 0x0, 0x0, 0x0, 0x0, 0x0, 0x0, 0x0, 0x0, 0x0, 0x0, 0x0, 0x0, 0x0, 0x0, 0x0, 0x0, 0x0, 0x0, 0x1,
	}

	inter := parseCheckAndInterpretWithOptions(t, code,
		ParseCheckAndInterpretOptions{
			Options: []interpreter.Option{
				makeContractValueHandler(nil, nil, nil),
				interpreter.WithInjectedCompositeFieldsHandler(
					func(_ *interpreter.Interpreter, _ ast.Location, _ string, _ common.CompositeKind) map[string]interpreter.Value {
						return map[string]interpreter.Value{
							"account": interpreter.NewAccountValue(addressValue),
						}
					},
				),
			},
		},
	)

	assert.Equal(t,
		addressValue,
		inter.Globals["address1"].Value,
	)

	assert.Equal(t,
		addressValue,
		inter.Globals["address2"].Value,
	)
}<|MERGE_RESOLUTION|>--- conflicted
+++ resolved
@@ -1630,16 +1630,6 @@
 
 	require.NoError(t, err)
 
-<<<<<<< HEAD
-                   fun test(): %[2]sTest {
-                       return %[3]s %[4]s Test()
-                   }
-                `,
-				compositeKind.Keyword(),
-				compositeKind.Annotation(),
-				compositeKind.TransferOperator(),
-				compositeKind.ConstructionKeyword(),
-=======
 	called := false
 
 	testFunction := stdlib.NewStandardLibraryFunction(
@@ -1647,7 +1637,6 @@
 		&sema.FunctionType{
 			ParameterTypeAnnotations: sema.NewTypeAnnotations(
 				&sema.IntType{},
->>>>>>> d2211450
 			),
 			ReturnTypeAnnotation: sema.NewTypeAnnotation(
 				&sema.IntType{},
@@ -1716,29 +1705,13 @@
 					`
                    pub %[1]s Test {}
 
-<<<<<<< HEAD
-                   fun test(newValue: Int): %[2]sTest {
-                       return %[3]s %[4]s Test(newValue)
-                   }
-                `,
-				compositeKind.Keyword(),
-				compositeKind.Annotation(),
-				compositeKind.TransferOperator(),
-				compositeKind.ConstructionKeyword(),
-			),
-		)
-
-		newValue := big.NewInt(42)
-
-		value, err := inter.Invoke("test", newValue)
-		require.NoError(t, err)
-=======
                    pub fun test(): %[2]sTest {
-                       return %[2]s %[3]s Test%[4]s
+                       return %[3]s %[4]s Test%[5]s
                    }
                 `,
 					compositeKind.Keyword(),
 					compositeKind.Annotation(),
+					compositeKind.TransferOperator(),
 					compositeKind.ConstructionKeyword(),
 					constructorArguments(compositeKind, ""),
 				),
@@ -1748,7 +1721,6 @@
 					},
 				},
 			)
->>>>>>> d2211450
 
 			value, err := inter.Invoke("test")
 			require.NoError(t, err)
@@ -3241,24 +3213,10 @@
 
 		t.Run(compositeKind.Name(), func(t *testing.T) {
 
-<<<<<<< HEAD
-                  let x: %[2]sX? %[3]s %[4]s X()
-                  let y = x == nil
-                  let z = nil == x
-                `,
-				kind.Keyword(),
-				kind.Annotation(),
-				kind.AssignmentOperator(),
-				kind.ConstructionKeyword(),
-			),
-		)
-=======
 			inter := parseCheckAndInterpretWithOptions(t,
 				fmt.Sprintf(
 					`
                       pub %[1]s X {}
->>>>>>> d2211450
-
                       pub let x: %[2]sX? %[3]s %[4]s X%[5]s
                       pub let y = x == nil
                       pub let z = nil == x
@@ -3486,18 +3444,11 @@
 
                       pub let test: %[2]sTest %[3]s %[4]s TestImpl%[5]s
                     `,
-<<<<<<< HEAD
-					kind.Keyword(),
-					kind.Annotation(),
-					kind.AssignmentOperator(),
-					kind.ConstructionKeyword(),
-=======
 					compositeKind.Keyword(),
 					compositeKind.Annotation(),
 					compositeKind.TransferOperator(),
 					compositeKind.ConstructionKeyword(),
 					constructorArguments(compositeKind, ""),
->>>>>>> d2211450
 				),
 				ParseCheckAndInterpretOptions{
 					Options: []interpreter.Option{
@@ -3539,18 +3490,11 @@
 
                       pub let x = test.x
                     `,
-<<<<<<< HEAD
-					kind.Keyword(),
-					kind.Annotation(),
-					kind.AssignmentOperator(),
-					kind.ConstructionKeyword(),
-=======
 					compositeKind.Keyword(),
 					compositeKind.Annotation(),
-					compositeKind.TransferOperator(),
+					compositeKind.AssignmentOperator(),
 					compositeKind.ConstructionKeyword(),
 					constructorArguments(compositeKind, "x: 1"),
->>>>>>> d2211450
 				),
 				ParseCheckAndInterpretOptions{
 					Options: []interpreter.Option{
@@ -3600,18 +3544,11 @@
 
                       pub let val = test.test()
                     `,
-<<<<<<< HEAD
-					kind.Keyword(),
-					kind.Annotation(),
-					kind.AssignmentOperator(),
-					kind.ConstructionKeyword(),
-=======
 					compositeKind.Keyword(),
 					compositeKind.Annotation(),
-					compositeKind.TransferOperator(),
+					compositeKind.AssignmentOperator(),
 					compositeKind.ConstructionKeyword(),
 					constructorArguments(compositeKind, ""),
->>>>>>> d2211450
 				),
 				ParseCheckAndInterpretOptions{
 					Options: []interpreter.Option{
@@ -3661,20 +3598,12 @@
                           return res
                       }
                     `,
-<<<<<<< HEAD
-					kind.Keyword(),
-					kind.Annotation(),
-					kind.AssignmentOperator(),
-					kind.ConstructionKeyword(),
-					kind.DestructionKeyword(),
-=======
 					compositeKind.Keyword(),
 					compositeKind.Annotation(),
-					compositeKind.TransferOperator(),
+					compositeKind.AssignmentOperator(),
 					compositeKind.ConstructionKeyword(),
 					constructorArguments(compositeKind, ""),
 					compositeKind.DestructionKeyword(),
->>>>>>> d2211450
 				),
 				ParseCheckAndInterpretOptions{
 					Options: []interpreter.Option{
@@ -3705,55 +3634,11 @@
 
 func TestInterpretInitializerWithInterfacePreCondition(t *testing.T) {
 
-<<<<<<< HEAD
-	for _, kind := range common.CompositeKinds {
-		t.Run(kind.Keyword(), func(t *testing.T) {
-
-			inter := parseCheckAndInterpret(t,
-				fmt.Sprintf(
-					`
-                      %[1]s interface Test {
-                          init(x: Int) {
-                              pre {
-                                  x > 0: "x must be positive"
-                              }
-                          }
-                      }
-
-                      %[1]s TestImpl: Test {
-                          init(x: Int) {
-                              pre {
-                                  x < 2: "x must be smaller than 2"
-                              }
-                          }
-                      }
-
-                      fun test(x: Int): %[2]sTest {
-                          return %[3]s %[4]s TestImpl(x: x)
-                      }
-                    `,
-					kind.Keyword(),
-					kind.Annotation(),
-					kind.TransferOperator(),
-					kind.ConstructionKeyword(),
-				),
-			)
-
-			_, err := inter.Invoke("test", big.NewInt(0))
-			assert.IsType(t,
-				&interpreter.ConditionError{},
-				err,
-			)
-
-			value, err := inter.Invoke("test", big.NewInt(1))
-			require.NoError(t, err)
-=======
 	tests := map[int64]error{
 		0: &interpreter.ConditionError{},
 		1: nil,
 		2: &interpreter.ConditionError{},
 	}
->>>>>>> d2211450
 
 	for _, compositeKind := range common.CompositeKinds {
 
@@ -3783,11 +3668,12 @@
 					             }
 
 					             pub fun test(x: Int): %[2]sTest {
-					                 return %[2]s %[3]s TestImpl%[4]s
+					                 return %[3]s %[4]s TestImpl%[5]s
 					             }
 					           `,
 							compositeKind.Keyword(),
 							compositeKind.Annotation(),
+							compositeKind.TransferOperator(),
 							compositeKind.ConstructionKeyword(),
 							constructorArguments(compositeKind, "x: x"),
 						),

/*
 * Cadence - The resource-oriented smart contract programming language
 *
 * Copyright 2019-2022 Dapper Labs, Inc.
 *
 * Licensed under the Apache License, Version 2.0 (the "License");
 * you may not use this file except in compliance with the License.
 * You may obtain a copy of the License at
 *
 *   http://www.apache.org/licenses/LICENSE-2.0
 *
 * Unless required by applicable law or agreed to in writing, software
 * distributed under the License is distributed on an "AS IS" BASIS,
 * WITHOUT WARRANTIES OR CONDITIONS OF ANY KIND, either express or implied.
 * See the License for the specific language governing permissions and
 * limitations under the License.
 */

package cmd

import (
	"fmt"
	"io/ioutil"
	"os"

	"github.com/onflow/cadence/runtime/ast"
	"github.com/onflow/cadence/runtime/common"
	"github.com/onflow/cadence/runtime/interpreter"
	"github.com/onflow/cadence/runtime/parser"
	"github.com/onflow/cadence/runtime/pretty"
	"github.com/onflow/cadence/runtime/sema"
	"github.com/onflow/cadence/runtime/stdlib"
)

func must(err error, location common.Location, codes map[common.Location]string) {
	if err == nil {
		return
	}
	printErr := pretty.NewErrorPrettyPrinter(os.Stderr, true).
		PrettyPrintError(err, location, codes)
	if printErr != nil {
		panic(printErr)
	}
	os.Exit(1)
}

func mustClosure(location common.Location, codes map[common.Location]string) func(error) {
	return func(e error) {
		must(e, location, codes)
	}
}

func PrepareProgramFromFile(location common.StringLocation, codes map[common.Location]string) (*ast.Program, func(error)) {
	codeBytes, err := ioutil.ReadFile(string(location))

	program, must := PrepareProgram(string(codeBytes), location, codes)
	must(err)

	return program, must
}

func PrepareProgram(code string, location common.Location, codes map[common.Location]string) (*ast.Program, func(error)) {
	must := mustClosure(location, codes)

	program, err := parser.ParseProgram(code, nil)
	codes[location] = code
	must(err)

	return program, must
}

var checkers = map[common.Location]*sema.Checker{}

func DefaultCheckerOptions(
	checkers map[common.Location]*sema.Checker,
	codes map[common.Location]string,
<<<<<<< HEAD
) []sema.Option {

	// TODO: checker and interpreter base activations

=======
) (
	[]sema.Option,
	[]interpreter.Option,
) {
>>>>>>> 2ec61422
	return []sema.Option{
		sema.WithImportHandler(
			func(checker *sema.Checker, importedLocation common.Location, _ ast.Range) (sema.Import, error) {
				if importedLocation == stdlib.CryptoChecker.Location {
					return sema.ElaborationImport{
						Elaboration: stdlib.CryptoChecker.Elaboration,
					}, nil
				}

				stringLocation, ok := importedLocation.(common.StringLocation)
				if !ok {
					return nil, &sema.CheckerError{
						Location: checker.Location,
						Codes:    codes,
						Errors: []error{
							fmt.Errorf("cannot import `%s`. only files are supported", importedLocation),
						},
					}
				}

				importedChecker, ok := checkers[importedLocation]
				if !ok {
					importedProgram, _ := PrepareProgramFromFile(stringLocation, codes)
					importedChecker, _ = checker.SubChecker(importedProgram, importedLocation)
					checkers[importedLocation] = importedChecker
				}

				return sema.ElaborationImport{
					Elaboration: importedChecker.Elaboration,
				}, nil
			},
		),
	}
}

// PrepareChecker prepares and initializes a checker with a given code as a string,
// and a filename which is used for pretty-printing errors, if any
func PrepareChecker(
	program *ast.Program,
	location common.Location,
	codes map[common.Location]string,
	memberAccountAccess map[common.LocationID]map[common.LocationID]struct{},
	must func(error),
) (*sema.Checker, func(error)) {

	defaultCheckerOptions := DefaultCheckerOptions(checkers, codes)

	defaultCheckerOptions = append(
		defaultCheckerOptions,
		sema.WithMemberAccountAccessHandler(func(checker *sema.Checker, memberLocation common.Location) bool {
			if memberAccountAccess == nil {
				return false
			}

			targets, ok := memberAccountAccess[checker.Location.ID()]
			if !ok {
				return false
			}

			_, ok = targets[memberLocation.ID()]
			return ok
		}),
	)

	checker, err := sema.NewChecker(
		program,
		location,
		nil,
		false,
		defaultCheckerOptions...,
	)
	must(err)

	return checker, must
}

func PrepareInterpreter(filename string, debugger *interpreter.Debugger) (*interpreter.Interpreter, *sema.Checker, func(error)) {

	codes := map[common.Location]string{}

	// do not need to meter this as it's a one-off overhead
	location := common.NewStringLocation(nil, filename)

	program, must := PrepareProgramFromFile(location, codes)

	checker, must := PrepareChecker(program, location, codes, nil, must)

	must(checker.Check())

	var uuid uint64

	storage := interpreter.NewInMemoryStorage(nil)

	// NOTE: storage option must be provided *before* the predeclared values option,
	// as predeclared values may rely on storage

	config := &interpreter.Config{
		Storage: storage,
		UUIDHandler: func() (uint64, error) {
			defer func() { uuid++ }()
			return uuid, nil
		},
		Debugger: debugger,
		ImportLocationHandler: func(inter *interpreter.Interpreter, location common.Location) interpreter.Import {
			panic("Importing programs is not supported yet")
		},
	}

	inter, err := interpreter.NewInterpreter(
		interpreter.ProgramFromChecker(checker),
		checker.Location,
		config,
	)
	must(err)

	must(inter.Interpret())

	return inter, checker, must
}

func ExitWithError(message string) {
	println(pretty.FormatErrorMessage(pretty.ErrorPrefix, message, true))
	os.Exit(1)
}<|MERGE_RESOLUTION|>--- conflicted
+++ resolved
@@ -74,17 +74,7 @@
 func DefaultCheckerOptions(
 	checkers map[common.Location]*sema.Checker,
 	codes map[common.Location]string,
-<<<<<<< HEAD
 ) []sema.Option {
-
-	// TODO: checker and interpreter base activations
-
-=======
-) (
-	[]sema.Option,
-	[]interpreter.Option,
-) {
->>>>>>> 2ec61422
 	return []sema.Option{
 		sema.WithImportHandler(
 			func(checker *sema.Checker, importedLocation common.Location, _ ast.Range) (sema.Import, error) {

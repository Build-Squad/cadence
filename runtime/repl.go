/*
 * Cadence - The resource-oriented smart contract programming language
 *
 * Copyright 2019-2022 Dapper Labs, Inc.
 *
 * Licensed under the Apache License, Version 2.0 (the "License");
 * you may not use this file except in compliance with the License.
 * You may obtain a copy of the License at
 *
 *   http://www.apache.org/licenses/LICENSE-2.0
 *
 * Unless required by applicable law or agreed to in writing, software
 * distributed under the License is distributed on an "AS IS" BASIS,
 * WITHOUT WARRANTIES OR CONDITIONS OF ANY KIND, either express or implied.
 * See the License for the specific language governing permissions and
 * limitations under the License.
 */

package runtime

import (
	"sort"

	"github.com/onflow/cadence/runtime/ast"
	"github.com/onflow/cadence/runtime/cmd"
	"github.com/onflow/cadence/runtime/common"
	"github.com/onflow/cadence/runtime/errors"
	"github.com/onflow/cadence/runtime/interpreter"
	"github.com/onflow/cadence/runtime/parser2"
	"github.com/onflow/cadence/runtime/sema"
	"github.com/onflow/cadence/runtime/stdlib"
)

type REPL struct {
	checker  *sema.Checker
	inter    *interpreter.Interpreter
	onError  func(err error, location common.Location, codes map[common.Location]string)
	onResult func(interpreter.Value)
	codes    map[common.Location]string
}

func NewREPL(
	onError func(err error, location common.Location, codes map[common.Location]string),
	onResult func(interpreter.Value),
	checkerOptions []sema.Option,
) (*REPL, error) {

<<<<<<< HEAD
	valueDeclarations := append(
		stdlib.FlowBuiltInFunctions(stdlib.DefaultFlowBuiltinImpls()),
		stdlib.BuiltinFunctions...,
	)

	checkers := map[common.Location]*sema.Checker{}
	codes := map[common.Location]string{}
=======
	checkers := map[common.LocationID]*sema.Checker{}
	codes := map[common.LocationID]string{}
>>>>>>> 3ff43d0e

	defaultCheckerOptions, defaultInterpreterOptions :=
		cmd.DefaultCheckerInterpreterOptions(
			checkers,
			codes,
			stdlib.DefaultFlowBuiltinImpls(),
		)

	defaultCheckerOptions = append(
		defaultCheckerOptions,
		sema.WithAccessCheckMode(sema.AccessCheckModeNotSpecifiedUnrestricted),
	)

	checkerOptions = append(
<<<<<<< HEAD
		[]sema.Option{
			sema.WithPredeclaredValues(valueDeclarations.ToSemaValueDeclarations()),
			sema.WithPredeclaredTypes(typeDeclarations),
			sema.WithAccessCheckMode(sema.AccessCheckModeNotSpecifiedUnrestricted),
			sema.WithImportHandler(
				func(checker *sema.Checker, importedLocation common.Location, _ ast.Range) (sema.Import, error) {
					stringLocation, ok := importedLocation.(common.StringLocation)

					if !ok {
						return nil, &sema.CheckerError{
							Location: checker.Location,
							Codes:    codes,
							Errors: []error{
								fmt.Errorf("cannot import `%s`. only files are supported", importedLocation),
							},
						}
					}

					importedChecker, ok := checkers[importedLocation]
					if !ok {
						importedProgram, _ := cmd.PrepareProgramFromFile(stringLocation, codes)
						importedChecker, _ = newChecker(importedProgram, importedLocation)
						checkers[importedLocation] = importedChecker
					}

					return sema.ElaborationImport{
						Elaboration: importedChecker.Elaboration,
					}, nil
				},
			),
		},
=======
		defaultCheckerOptions,
>>>>>>> 3ff43d0e
		checkerOptions...,
	)

	checker, err := sema.NewChecker(
		nil,
		common.REPLLocation{},
		nil,
		checkerOptions...,
	)
	if err != nil {
		return nil, err
	}

	var uuid uint64

	storage := interpreter.NewInMemoryStorage(nil)

	// NOTE: storage option must be provided *before* the predeclared values option,
	// as predeclared values may rely on storage

	interpreterOptions := []interpreter.Option{
		interpreter.WithStorage(storage),
		interpreter.WithUUIDHandler(func() (uint64, error) {
			defer func() { uuid++ }()
			return uuid, nil
		}),
	}

	interpreterOptions = append(
		interpreterOptions,
		defaultInterpreterOptions...,
	)

	inter, err := interpreter.NewInterpreter(
		interpreter.ProgramFromChecker(checker),
		checker.Location,
		interpreterOptions...,
	)
	if err != nil {
		return nil, err
	}

	repl := &REPL{
		checker:  checker,
		inter:    inter,
		onError:  onError,
		onResult: onResult,
		codes:    codes,
	}
	return repl, nil
}

func (r *REPL) handleCheckerError() bool {
	err := r.checker.CheckerError()
	if err == nil {
		return true
	}
	if r.onError != nil {
		r.onError(err, r.checker.Location, r.codes)
	}
	return false
}

func (r *REPL) execute(element ast.Element) {
	result := element.Accept(r.inter)
	expStatementRes, ok := result.(interpreter.ExpressionStatementResult)
	if !ok {
		return
	}
	if r.onResult == nil {
		return
	}
	r.onResult(expStatementRes.Value)
}

func (r *REPL) check(element ast.Element, code string) bool {
	element.Accept(r.checker)
	r.codes[r.checker.Location] = code
	return r.handleCheckerError()
}

func (r *REPL) Accept(code string) (inputIsComplete bool) {

	// TODO: detect if the input is complete
	inputIsComplete = true

	var err error
	result, errs := parser2.ParseStatements(code, nil)
	if len(errs) > 0 {
		err = parser2.Error{
			Code:   code,
			Errors: errs,
		}
	}

	if !inputIsComplete {
		return
	}

	if err != nil {
		r.onError(err, r.checker.Location, r.codes)
		return
	}

	r.checker.ResetErrors()
	r.checker.ResetHints()

	for _, element := range result {

		switch typedElement := element.(type) {
		case ast.Declaration:
			program := ast.NewProgram(nil, []ast.Declaration{typedElement})

			if !r.check(program, code) {
				return
			}

			r.execute(typedElement)

		case ast.Statement:
			r.checker.Program = nil

			if !r.check(typedElement, code) {
				return
			}

			r.execute(typedElement)

		default:
			panic(errors.NewUnreachableError())
		}
	}

	return
}

type REPLSuggestion struct {
	Name, Description string
}

func (r *REPL) Suggestions() (result []REPLSuggestion) {
	names := map[string]string{}

	r.checker.Elaboration.GlobalValues.Foreach(func(name string, variable *sema.Variable) {
		if names[name] != "" {
			return
		}
		names[name] = variable.Type.String()
	})

	// Iterating over the dictionary of names is safe,
	// as the suggested entries are sorted afterwards

	for name, description := range names { //nolint:maprangecheck
		result = append(result, REPLSuggestion{
			Name:        name,
			Description: description,
		})
	}

	sort.Slice(result, func(i, j int) bool {
		a := result[i]
		b := result[j]
		return a.Name < b.Name
	})

	return
}<|MERGE_RESOLUTION|>--- conflicted
+++ resolved
@@ -45,18 +45,8 @@
 	checkerOptions []sema.Option,
 ) (*REPL, error) {
 
-<<<<<<< HEAD
-	valueDeclarations := append(
-		stdlib.FlowBuiltInFunctions(stdlib.DefaultFlowBuiltinImpls()),
-		stdlib.BuiltinFunctions...,
-	)
-
 	checkers := map[common.Location]*sema.Checker{}
 	codes := map[common.Location]string{}
-=======
-	checkers := map[common.LocationID]*sema.Checker{}
-	codes := map[common.LocationID]string{}
->>>>>>> 3ff43d0e
 
 	defaultCheckerOptions, defaultInterpreterOptions :=
 		cmd.DefaultCheckerInterpreterOptions(
@@ -71,41 +61,7 @@
 	)
 
 	checkerOptions = append(
-<<<<<<< HEAD
-		[]sema.Option{
-			sema.WithPredeclaredValues(valueDeclarations.ToSemaValueDeclarations()),
-			sema.WithPredeclaredTypes(typeDeclarations),
-			sema.WithAccessCheckMode(sema.AccessCheckModeNotSpecifiedUnrestricted),
-			sema.WithImportHandler(
-				func(checker *sema.Checker, importedLocation common.Location, _ ast.Range) (sema.Import, error) {
-					stringLocation, ok := importedLocation.(common.StringLocation)
-
-					if !ok {
-						return nil, &sema.CheckerError{
-							Location: checker.Location,
-							Codes:    codes,
-							Errors: []error{
-								fmt.Errorf("cannot import `%s`. only files are supported", importedLocation),
-							},
-						}
-					}
-
-					importedChecker, ok := checkers[importedLocation]
-					if !ok {
-						importedProgram, _ := cmd.PrepareProgramFromFile(stringLocation, codes)
-						importedChecker, _ = newChecker(importedProgram, importedLocation)
-						checkers[importedLocation] = importedChecker
-					}
-
-					return sema.ElaborationImport{
-						Elaboration: importedChecker.Elaboration,
-					}, nil
-				},
-			),
-		},
-=======
 		defaultCheckerOptions,
->>>>>>> 3ff43d0e
 		checkerOptions...,
 	)
 

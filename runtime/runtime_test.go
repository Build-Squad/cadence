--- conflicted
+++ resolved
@@ -191,11 +191,7 @@
 	blsAggregateSignatures     func(sigs [][]byte) ([]byte, error)
 	blsAggregatePublicKeys     func(keys []*stdlib.PublicKey) (*stdlib.PublicKey, error)
 	getAccountContractNames    func(address Address) ([]string, error)
-<<<<<<< HEAD
-	recordTrace                func(operation string, location Location, duration time.Duration, logs []opentracing.LogRecord)
-=======
-	recordTrace                func(operation string, location common.Location, duration time.Duration, attrs []attribute.KeyValue)
->>>>>>> 674324f7
+	recordTrace                func(operation string, location Location, duration time.Duration, attrs []attribute.KeyValue)
 	meterMemory                func(usage common.MemoryUsage) error
 }
 
@@ -553,11 +549,7 @@
 	return i.getAccountContractNames(address)
 }
 
-<<<<<<< HEAD
-func (i *testRuntimeInterface) RecordTrace(operation string, location Location, duration time.Duration, logs []opentracing.LogRecord) {
-=======
-func (i *testRuntimeInterface) RecordTrace(operation string, location common.Location, duration time.Duration, attrs []attribute.KeyValue) {
->>>>>>> 674324f7
+func (i *testRuntimeInterface) RecordTrace(operation string, location Location, duration time.Duration, attrs []attribute.KeyValue) {
 	if i.recordTrace == nil {
 		return
 	}
@@ -1900,7 +1892,6 @@
 
 // TestRuntimeStorageMultipleTransactionsResourceFunction tests a function call
 // of a stored resource declared in an imported program
-//
 func TestRuntimeStorageMultipleTransactionsResourceFunction(t *testing.T) {
 
 	t.Parallel()
@@ -1993,7 +1984,6 @@
 
 // TestRuntimeStorageMultipleTransactionsResourceField tests reading a field
 // of a stored resource declared in an imported program
-//
 func TestRuntimeStorageMultipleTransactionsResourceField(t *testing.T) {
 
 	t.Parallel()
@@ -2086,7 +2076,6 @@
 // TestRuntimeCompositeFunctionInvocationFromImportingProgram checks
 // that member functions of imported composites can be invoked from an importing program.
 // See https://github.com/dapperlabs/flow-go/issues/838
-//
 func TestRuntimeCompositeFunctionInvocationFromImportingProgram(t *testing.T) {
 
 	t.Parallel()
@@ -7407,7 +7396,6 @@
 }
 
 // Error needs to be `runtime.Error`, and the inner error should be `errors.UserError`.
-//
 func assertRuntimeErrorIsUserError(t *testing.T, err error) {
 	var runtimeError Error
 	require.ErrorAs(t, err, &runtimeError)
@@ -7421,7 +7409,6 @@
 }
 
 // Error needs to be `runtime.Error`, and the inner error should be `errors.InternalError`.
-//
 func assertRuntimeErrorIsInternalError(t *testing.T, err error) {
 	var runtimeError Error
 	require.ErrorAs(t, err, &runtimeError)
@@ -7435,7 +7422,6 @@
 }
 
 // Error needs to be `runtime.Error`, and the inner error should be `interpreter.ExternalError`.
-//
 func assertRuntimeErrorIsExternalError(t *testing.T, err error) {
 	var runtimeError Error
 	require.ErrorAs(t, err, &runtimeError)

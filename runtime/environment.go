--- conflicted
+++ resolved
@@ -148,13 +148,8 @@
 		OnMeterComputation:            e.newOnMeterComputation(),
 		OnFunctionInvocation:          e.newOnFunctionInvocationHandler(),
 		OnInvokedFunctionReturn:       e.newOnInvokedFunctionReturnHandler(),
-<<<<<<< HEAD
-		IDCapabilityBorrowHandler:     e.newIDCapabilityBorrowHandler(),
-		IDCapabilityCheckHandler:      e.newIDCapabilityCheckHandler(),
-=======
 		IDCapabilityBorrowHandler:     stdlib.BorrowCapabilityController,
 		IDCapabilityCheckHandler:      stdlib.CheckCapabilityController,
->>>>>>> c1159ed1
 	}
 }
 
@@ -655,48 +650,6 @@
 func (e *interpreterEnvironment) newAuthAccountHandler() interpreter.AuthAccountHandlerFunc {
 	return func(address interpreter.AddressValue) interpreter.Value {
 		return stdlib.NewAuthAccountValue(e, e, address)
-	}
-}
-
-func (e *interpreterEnvironment) newIDCapabilityBorrowHandler() interpreter.IDCapabilityBorrowHandlerFunc {
-	return func(
-		inter *interpreter.Interpreter,
-		locationRange interpreter.LocationRange,
-		address interpreter.AddressValue,
-		capabilityID interpreter.UInt64Value,
-		wantedBorrowType *sema.ReferenceType,
-		capabilityBorrowType *sema.ReferenceType,
-	) interpreter.ReferenceValue {
-
-		return stdlib.BorrowCapabilityController(
-			inter,
-			locationRange,
-			address,
-			capabilityID,
-			wantedBorrowType,
-			capabilityBorrowType,
-		)
-	}
-}
-
-func (e *interpreterEnvironment) newIDCapabilityCheckHandler() interpreter.IDCapabilityCheckHandlerFunc {
-	return func(
-		inter *interpreter.Interpreter,
-		locationRange interpreter.LocationRange,
-		address interpreter.AddressValue,
-		capabilityID interpreter.UInt64Value,
-		wantedBorrowType *sema.ReferenceType,
-		capabilityBorrowType *sema.ReferenceType,
-	) interpreter.BoolValue {
-
-		return stdlib.CheckCapabilityController(
-			inter,
-			locationRange,
-			address,
-			capabilityID,
-			wantedBorrowType,
-			capabilityBorrowType,
-		)
 	}
 }
 

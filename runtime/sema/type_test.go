/*
 * Cadence - The resource-oriented smart contract programming language
 *
 * Copyright 2019-2020 Dapper Labs, Inc.
 *
 * Licensed under the Apache License, Version 2.0 (the "License");
 * you may not use this file except in compliance with the License.
 * You may obtain a copy of the License at
 *
 *   http://www.apache.org/licenses/LICENSE-2.0
 *
 * Unless required by applicable law or agreed to in writing, software
 * distributed under the License is distributed on an "AS IS" BASIS,
 * WITHOUT WARRANTIES OR CONDITIONS OF ANY KIND, either express or implied.
 * See the License for the specific language governing permissions and
 * limitations under the License.
 */

package sema

import (
	"testing"

	"github.com/stretchr/testify/assert"
	"github.com/stretchr/testify/require"

	"github.com/onflow/cadence/runtime/ast"
	"github.com/onflow/cadence/runtime/common"
	"github.com/onflow/cadence/runtime/parser2"
)

func TestConstantSizedType_String(t *testing.T) {

	t.Parallel()

	ty := &ConstantSizedType{
		Type: &VariableSizedType{Type: IntType},
		Size: 2,
	}

	assert.Equal(t,
		"[[Int]; 2]",
		ty.String(),
	)
}

func TestConstantSizedType_String_OfFunctionType(t *testing.T) {

	t.Parallel()

	ty := &ConstantSizedType{
		Type: &FunctionType{
			Parameters: []*Parameter{
				{
					TypeAnnotation: NewTypeAnnotation(Int8Type),
				},
			},
			ReturnTypeAnnotation: NewTypeAnnotation(
				Int16Type,
			),
		},
		Size: 2,
	}

	assert.Equal(t,
		"[((Int8): Int16); 2]",
		ty.String(),
	)
}

func TestVariableSizedType_String(t *testing.T) {

	t.Parallel()

	ty := &VariableSizedType{
		Type: &ConstantSizedType{
			Type: IntType,
			Size: 2,
		},
	}

	assert.Equal(t,
		"[[Int; 2]]",
		ty.String(),
	)
}

func TestVariableSizedType_String_OfFunctionType(t *testing.T) {

	t.Parallel()

	ty := &VariableSizedType{
		Type: &FunctionType{
			Parameters: []*Parameter{
				{
					TypeAnnotation: NewTypeAnnotation(Int8Type),
				},
			},
			ReturnTypeAnnotation: NewTypeAnnotation(
				Int16Type,
			),
		},
	}

	assert.Equal(t,
		"[((Int8): Int16)]",
		ty.String(),
	)
}

func TestIsResourceType_AnyStructNestedInArray(t *testing.T) {

	t.Parallel()

	ty := &VariableSizedType{
		Type: AnyStructType,
	}

	assert.False(t, ty.IsResourceType())
}

func TestIsResourceType_AnyResourceNestedInArray(t *testing.T) {

	t.Parallel()

	ty := &VariableSizedType{
		Type: AnyResourceType,
	}

	assert.True(t, ty.IsResourceType())
}

func TestIsResourceType_ResourceNestedInArray(t *testing.T) {

	t.Parallel()

	ty := &VariableSizedType{
		Type: &CompositeType{
			Kind: common.CompositeKindResource,
		},
	}

	assert.True(t, ty.IsResourceType())
}

func TestIsResourceType_ResourceNestedInDictionary(t *testing.T) {

	t.Parallel()

	ty := &DictionaryType{
		KeyType: StringType,
		ValueType: &VariableSizedType{
			Type: &CompositeType{
				Kind: common.CompositeKindResource,
			},
		},
	}

	assert.True(t, ty.IsResourceType())
}

func TestIsResourceType_StructNestedInDictionary(t *testing.T) {

	t.Parallel()

	ty := &DictionaryType{
		KeyType: StringType,
		ValueType: &VariableSizedType{
			Type: &CompositeType{
				Kind: common.CompositeKindStructure,
			},
		},
	}

	assert.False(t, ty.IsResourceType())
}

func TestRestrictedType_StringAndID(t *testing.T) {

	t.Parallel()

	t.Run("base type and restriction", func(t *testing.T) {

		t.Parallel()

		interfaceType := &InterfaceType{
			CompositeKind: common.CompositeKindResource,
			Identifier:    "I",
			Location:      common.StringLocation("b"),
		}

		ty := &RestrictedType{
			Type: &CompositeType{
				Kind:       common.CompositeKindResource,
				Identifier: "R",
				Location:   common.StringLocation("a"),
			},
			Restrictions: []*InterfaceType{interfaceType},
		}

		assert.Equal(t,
			"R{I}",
			ty.String(),
		)

		assert.Equal(t,
			TypeID("S.a.R{S.b.I}"),
			ty.ID(),
		)
	})

	t.Run("base type and restrictions", func(t *testing.T) {

		t.Parallel()

		i1 := &InterfaceType{
			CompositeKind: common.CompositeKindResource,
			Identifier:    "I1",
			Location:      common.StringLocation("b"),
		}

		i2 := &InterfaceType{
			CompositeKind: common.CompositeKindResource,
			Identifier:    "I2",
			Location:      common.StringLocation("c"),
		}

		ty := &RestrictedType{
			Type: &CompositeType{
				Kind:       common.CompositeKindResource,
				Identifier: "R",
				Location:   common.StringLocation("a"),
			},
			Restrictions: []*InterfaceType{i1, i2},
		}

		assert.Equal(t,
			ty.String(),
			"R{I1, I2}",
		)

		assert.Equal(t,
			TypeID("S.a.R{S.b.I1,S.c.I2}"),
			ty.ID(),
		)
	})

	t.Run("no restrictions", func(t *testing.T) {

		t.Parallel()

		ty := &RestrictedType{
			Type: &CompositeType{
				Kind:       common.CompositeKindResource,
				Identifier: "R",
				Location:   common.StringLocation("a"),
			},
		}

		assert.Equal(t,
			"R{}",
			ty.String(),
		)

		assert.Equal(t,
			TypeID("S.a.R{}"),
			ty.ID(),
		)
	})
}

func TestRestrictedType_Equals(t *testing.T) {

	t.Parallel()

	t.Run("same base type and more restrictions", func(t *testing.T) {

		t.Parallel()

		i1 := &InterfaceType{
			CompositeKind: common.CompositeKindResource,
			Identifier:    "I1",
			Location:      common.StringLocation("b"),
		}

		i2 := &InterfaceType{
			CompositeKind: common.CompositeKindResource,
			Identifier:    "I2",
			Location:      common.StringLocation("b"),
		}

		a := &RestrictedType{
			Type: &CompositeType{
				Kind:       common.CompositeKindResource,
				Identifier: "R",
				Location:   common.StringLocation("a"),
			},
			Restrictions: []*InterfaceType{i1},
		}

		b := &RestrictedType{
			Type: &CompositeType{
				Kind:       common.CompositeKindResource,
				Identifier: "R",
				Location:   common.StringLocation("a"),
			},
			Restrictions: []*InterfaceType{i1, i2},
		}

		assert.False(t, a.Equal(b))
	})

	t.Run("same base type and fewer restrictions", func(t *testing.T) {

		t.Parallel()

		i1 := &InterfaceType{
			CompositeKind: common.CompositeKindResource,
			Identifier:    "I1",
			Location:      common.StringLocation("b"),
		}

		i2 := &InterfaceType{
			CompositeKind: common.CompositeKindResource,
			Identifier:    "I2",
			Location:      common.StringLocation("b"),
		}

		a := &RestrictedType{
			Type: &CompositeType{
				Kind:       common.CompositeKindResource,
				Identifier: "R",
				Location:   common.StringLocation("a"),
			},
			Restrictions: []*InterfaceType{i1, i2},
		}

		b := &RestrictedType{
			Type: &CompositeType{
				Kind:       common.CompositeKindResource,
				Identifier: "R",
				Location:   common.StringLocation("a"),
			},
			Restrictions: []*InterfaceType{i1},
		}

		assert.False(t, a.Equal(b))
	})

	t.Run("same base type and same restrictions", func(t *testing.T) {

		t.Parallel()

		i1 := &InterfaceType{
			CompositeKind: common.CompositeKindResource,
			Identifier:    "I1",
			Location:      common.StringLocation("b"),
		}

		i2 := &InterfaceType{
			CompositeKind: common.CompositeKindResource,
			Identifier:    "I2",
			Location:      common.StringLocation("b"),
		}

		a := &RestrictedType{
			Type: &CompositeType{
				Kind:       common.CompositeKindResource,
				Identifier: "R",
				Location:   common.StringLocation("a"),
			},
			Restrictions: []*InterfaceType{i1, i2},
		}

		b := &RestrictedType{
			Type: &CompositeType{
				Kind:       common.CompositeKindResource,
				Identifier: "R",
				Location:   common.StringLocation("a"),
			},
			Restrictions: []*InterfaceType{i1, i2},
		}

		assert.True(t, a.Equal(b))
	})

	t.Run("different base type and same restrictions", func(t *testing.T) {

		t.Parallel()

		i1 := &InterfaceType{
			CompositeKind: common.CompositeKindResource,
			Identifier:    "I1",
			Location:      common.StringLocation("b"),
		}

		i2 := &InterfaceType{
			CompositeKind: common.CompositeKindResource,
			Identifier:    "I2",
			Location:      common.StringLocation("b"),
		}

		a := &RestrictedType{
			Type: &CompositeType{
				Kind:       common.CompositeKindResource,
				Identifier: "R1",
				Location:   common.StringLocation("a"),
			},
			Restrictions: []*InterfaceType{i1, i2},
		}

		b := &RestrictedType{
			Type: &CompositeType{
				Kind:       common.CompositeKindResource,
				Identifier: "R2",
				Location:   common.StringLocation("a"),
			},
			Restrictions: []*InterfaceType{i1, i2},
		}

		assert.False(t, a.Equal(b))
	})
}

func TestRestrictedType_GetMember(t *testing.T) {

	t.Parallel()

	t.Run("forbid undeclared members", func(t *testing.T) {

		t.Parallel()

		resourceType := &CompositeType{
			Kind:       common.CompositeKindResource,
			Identifier: "R",
			Location:   common.StringLocation("a"),
			Fields:     []string{},
			Members:    NewStringMemberOrderedMap(),
		}
		ty := &RestrictedType{
			Type:         resourceType,
			Restrictions: []*InterfaceType{},
		}

		fieldName := "s"
		resourceType.Members.Set(fieldName, NewPublicConstantFieldMember(
			ty.Type,
			fieldName,
			IntType,
			"",
		))

		actualMembers := ty.GetMembers()

		require.Contains(t, actualMembers, fieldName)

		var reportedError error
		actualMember := actualMembers[fieldName].Resolve(fieldName, ast.Range{}, func(err error) {
			reportedError = err
		})

		assert.IsType(t, &InvalidRestrictedTypeMemberAccessError{}, reportedError)
		assert.NotNil(t, actualMember)
	})

	t.Run("allow declared members", func(t *testing.T) {

		t.Parallel()

		interfaceType := &InterfaceType{
			CompositeKind: common.CompositeKindResource,
			Identifier:    "I",
			Members:       NewStringMemberOrderedMap(),
		}

		resourceType := &CompositeType{
			Kind:       common.CompositeKindResource,
			Identifier: "R",
			Location:   common.StringLocation("a"),
			Fields:     []string{},
			Members:    NewStringMemberOrderedMap(),
		}
		restrictedType := &RestrictedType{
			Type: resourceType,
			Restrictions: []*InterfaceType{
				interfaceType,
			},
		}

		fieldName := "s"

		resourceType.Members.Set(fieldName, NewPublicConstantFieldMember(
			restrictedType.Type,
			fieldName,
			IntType,
			"",
		))

		interfaceMember := NewPublicConstantFieldMember(
			restrictedType.Type,
			fieldName,
			IntType,
			"",
		)
		interfaceType.Members.Set(fieldName, interfaceMember)

		actualMembers := restrictedType.GetMembers()

		require.Contains(t, actualMembers, fieldName)

		actualMember := actualMembers[fieldName].Resolve(fieldName, ast.Range{}, nil)

		assert.Same(t, interfaceMember, actualMember)
	})
}

func TestBeforeType_Strings(t *testing.T) {

	t.Parallel()

	expected := "(<T: AnyStruct>(_ value: T): T)"

	assert.Equal(t,
		expected,
		beforeType.String(),
	)

	assert.Equal(t,
		expected,
		beforeType.QualifiedString(),
	)
}

func TestQualifiedIdentifierCreation(t *testing.T) {

	t.Run("with containers", func(t *testing.T) {

		a := &CompositeType{
			Kind:       common.CompositeKindStructure,
			Identifier: "A",
			Location:   common.StringLocation("a"),
			Fields:     []string{},
			Members:    NewStringMemberOrderedMap(),
		}

		b := &CompositeType{
			Kind:          common.CompositeKindStructure,
			Identifier:    "B",
			Location:      common.StringLocation("a"),
			Fields:        []string{},
			Members:       NewStringMemberOrderedMap(),
			containerType: a,
		}

		c := &CompositeType{
			Kind:          common.CompositeKindStructure,
			Identifier:    "C",
			Location:      common.StringLocation("a"),
			Fields:        []string{},
			Members:       NewStringMemberOrderedMap(),
			containerType: b,
		}

		identifier := qualifiedIdentifier("foo", c)
		assert.Equal(t, "A.B.C.foo", identifier)
	})

	t.Run("without containers", func(t *testing.T) {
		identifier := qualifiedIdentifier("foo", nil)
		assert.Equal(t, "foo", identifier)
	})

	t.Run("public account container", func(t *testing.T) {
		identifier := qualifiedIdentifier("foo", PublicAccountType)
		assert.Equal(t, "PublicAccount.foo", identifier)
	})
}

func BenchmarkQualifiedIdentifierCreation(b *testing.B) {

	foo := &CompositeType{
		Kind:       common.CompositeKindStructure,
		Identifier: "foo",
		Location:   common.StringLocation("a"),
		Fields:     []string{},
		Members:    NewStringMemberOrderedMap(),
	}

	bar := &CompositeType{
		Kind:          common.CompositeKindStructure,
		Identifier:    "bar",
		Location:      common.StringLocation("a"),
		Fields:        []string{},
		Members:       NewStringMemberOrderedMap(),
		containerType: foo,
	}

	b.Run("One level", func(b *testing.B) {
		b.ReportAllocs()
		b.ResetTimer()
		for i := 0; i < b.N; i++ {
			qualifiedIdentifier("baz", nil)
		}
	})

	b.Run("Three levels", func(b *testing.B) {
		b.ReportAllocs()
		b.ResetTimer()
		for i := 0; i < b.N; i++ {
			qualifiedIdentifier("baz", bar)
		}
	})
}

func TestIdentifierCacheUpdate(t *testing.T) {

	code := `
          pub contract interface Test {

              pub struct interface NestedInterface {
                  pub fun test(): Bool
              }

              pub struct Nested: NestedInterface {}
          }

          pub contract TestImpl {

              pub struct Nested {
                  pub fun test(): Bool {
                      return true
                  }
              }
          }
	`

	program, err := parser2.ParseProgram(code)
	require.NoError(t, err)

	checker, err := NewChecker(
		program,
		common.StringLocation("test"),
	)
	require.NoError(t, err)

	err = checker.Check()
	require.NoError(t, err)

	checker.typeActivations.ForEachVariableDeclaredInAndBelow(
		0,
		func(_ string, value *Variable) {
			typ := value.Type

			var checkIdentifiers func(t *testing.T, typ Type)

			checkNestedTypes := func(nestedTypes *StringTypeOrderedMap) {
				if nestedTypes != nil {
					nestedTypes.Foreach(
						func(_ string, typ Type) {
							checkIdentifiers(t, typ)
						},
					)
				}
			}

			checkIdentifiers = func(t *testing.T, typ Type) {
				switch semaType := typ.(type) {
				case *CompositeType:
					cachedQualifiedID := semaType.QualifiedIdentifier()
					cachedID := semaType.ID()

					// clear cached identifiers for one level
					semaType.cachedIdentifiers = nil

					recalculatedQualifiedID := semaType.QualifiedIdentifier()
					recalculatedID := semaType.ID()

					assert.Equal(t, recalculatedQualifiedID, cachedQualifiedID)
					assert.Equal(t, recalculatedID, cachedID)

					// Recursively check for nested types
					checkNestedTypes(semaType.nestedTypes)

				case *InterfaceType:
					cachedQualifiedID := semaType.QualifiedIdentifier()
					cachedID := semaType.ID()

					// clear cached identifiers for one level
					semaType.cachedIdentifiers = nil

					recalculatedQualifiedID := semaType.QualifiedIdentifier()
					recalculatedID := semaType.ID()

					assert.Equal(t, recalculatedQualifiedID, cachedQualifiedID)
					assert.Equal(t, recalculatedID, cachedID)

					// Recursively check for nested types
					checkNestedTypes(semaType.nestedTypes)
				}
			}

			checkIdentifiers(t, typ)
		})
}

func TestCommonSuperType(t *testing.T) {
	t.Parallel()

	t.Run("Duplicate Mask", func(t *testing.T) {
		t.Parallel()

		defer func() {
			if r := recover(); r != nil {
				err, _ := r.(error)
				require.Error(t, err)
				assert.Equal(t, "duplicate type tag: {32 0}", err.Error())
			}
		}()

		_ = newTypeTagFromLowerMask(32)
	})

	nilType := &OptionalType{NeverType}

	resourceType := &CompositeType{
		Location:   nil,
		Identifier: "Foo",
		Kind:       common.CompositeKindResource,
	}

	type testCase struct {
		name              string
		types             []Type
		expectedSuperType Type
	}

	testLeastCommonSuperType := func(t *testing.T, tests []testCase) {
		for _, test := range tests {
			t.Run(test.name, func(t *testing.T) {
				t.Parallel()

				assert.Equal(
					t,
					test.expectedSuperType,
					LeastCommonSuperType(test.types...),
				)
			})
		}
	}

	t.Run("All types", func(t *testing.T) {
		t.Parallel()

		// super type of similar types should be the type itself.
		// i.e: super type of collection of T's should be T.
		// Make sure it's true for all known types.

		tests := make([]testCase, 0)

		err := BaseTypeActivation.ForEach(func(name string, variable *Variable) error {
			typ := variable.Type
			tests = append(tests, testCase{
				name: name,
				types: []Type{
					typ,
					typ,
				},
				expectedSuperType: typ,
			})

			return nil
		})

		require.NoError(t, err)
		testLeastCommonSuperType(t, tests)
	})

	t.Run("Simple types", func(t *testing.T) {
		t.Parallel()

		tests := []testCase{
			{
				name: "homogenous integer types",
				types: []Type{
					UInt8Type,
					UInt8Type,
					UInt8Type,
				},
				expectedSuperType: UInt8Type,
			},
			{
				name: "heterogeneous integer types",
				types: []Type{
					UInt8Type,
					UInt16Type,
					UInt256Type,
					IntegerType,
					Word64Type,
				},
				expectedSuperType: IntegerType,
			},
			{
				name: "heterogeneous fixed-point types",
				types: []Type{
					Fix64Type,
					UFix64Type,
					FixedPointType,
				},
				expectedSuperType: FixedPointType,
			},
			{
				name: "heterogeneous numeric types",
				types: []Type{
					Int8Type,
					UInt16Type,
					IntegerType,
					Word64Type,
					Fix64Type,
					UFix64Type,
					FixedPointType,
				},
				expectedSuperType: NumberType,
			},
			{
				name: "signed numbers",
				types: []Type{
					Int8Type,
					Int128Type,
					Fix64Type,
				},
				expectedSuperType: SignedNumberType,
			},
			{
				name: "signed integers",
				types: []Type{
					Int8Type,
					Int128Type,
				},
				expectedSuperType: SignedIntegerType,
			},
			{
				name: "unsigned numbers",
				types: []Type{
					UInt8Type,
					UInt128Type,
					UFix64Type,
				},
				expectedSuperType: NumberType,
			},
			{
				name: "unsigned integers",
				types: []Type{
					UInt8Type,
					UInt128Type,
				},
				expectedSuperType: IntegerType,
			},
			{
				name: "heterogeneous simple types",
				types: []Type{
					StringType,
					Int8Type,
				},
				expectedSuperType: AnyStructType,
			},
			{
				name: "all nil",
				types: []Type{
					nilType,
					nilType,
					nilType,
				},
				expectedSuperType: nilType,
			},
			{
				name: "optional",
				types: []Type{
					nilType,
					Int8Type,
				},
				expectedSuperType: &OptionalType{
					Type: Int8Type,
				},
			},
			{
				name: "optional with heterogeneous types",
				types: []Type{
					nilType,
					Int8Type,
					StringType,
				},
				expectedSuperType: AnyStructType,
			},
		}

		testLeastCommonSuperType(t, tests)
	})

	t.Run("Structs & Resources", func(t *testing.T) {
		t.Parallel()

		testLocation := common.StringLocation("test")

		interfaceType1 := &InterfaceType{
			Location:      testLocation,
			Identifier:    "I1",
			CompositeKind: common.CompositeKindStructure,
			Members:       NewStringMemberOrderedMap(),
		}

		interfaceType2 := &InterfaceType{
			Location:      testLocation,
			Identifier:    "I2",
			CompositeKind: common.CompositeKindStructure,
			Members:       NewStringMemberOrderedMap(),
		}

		interfaceType3 := &InterfaceType{
			Location:      testLocation,
			Identifier:    "I3",
			CompositeKind: common.CompositeKindStructure,
			Members:       NewStringMemberOrderedMap(),
		}

		newCompositeWithInterfaces := func(name string, interfaces ...*InterfaceType) *CompositeType {
			return &CompositeType{
				Location:                      testLocation,
				Identifier:                    name,
				Kind:                          common.CompositeKindStructure,
				ExplicitInterfaceConformances: interfaces,
				Members:                       NewStringMemberOrderedMap(),
			}
		}

		tests := []testCase{
			{
				name: "all anyStructs",
				types: []Type{
					AnyStructType,
					AnyStructType,
				},
				expectedSuperType: AnyStructType,
			},
			{
				name: "all anyResources",
				types: []Type{
					AnyResourceType,
					AnyResourceType,
				},
				expectedSuperType: AnyResourceType,
			},
			{
				name: "structs and resources",
				types: []Type{
					AnyResourceType,
					AnyStructType,
				},
				expectedSuperType: InvalidType,
			},
			{
				name: "all structs",
				types: []Type{
					PublicKeyType,
					PublicKeyType,
				},
				expectedSuperType: PublicKeyType,
			},
			{
				name: "mixed type structs",
				types: []Type{
					PublicKeyType,
					AuthAccountType,
				},
				expectedSuperType: AnyStructType,
			},
			{
				name: "struct and anyStruct",
				types: []Type{
					AnyStructType,
					PublicKeyType,
				},
				expectedSuperType: AnyStructType,
			},
			{
				name: "common interface",
				types: []Type{
					newCompositeWithInterfaces("Foo", interfaceType1, interfaceType2),
					newCompositeWithInterfaces("Bar", interfaceType2, interfaceType3),
					newCompositeWithInterfaces("Baz", interfaceType1, interfaceType2, interfaceType3),
				},
				expectedSuperType: interfaceType2,
			},
			{
				name: "multiple common interfaces",
				types: []Type{
					newCompositeWithInterfaces("Foo", interfaceType1, interfaceType2),
					newCompositeWithInterfaces("Baz", interfaceType1, interfaceType2, interfaceType3),
				},
				expectedSuperType: interfaceType1,
			},
			{
				name: "no common interfaces",
				types: []Type{
					newCompositeWithInterfaces("Foo", interfaceType1),
					newCompositeWithInterfaces("Baz", interfaceType2),
					newCompositeWithInterfaces("Baz", interfaceType3),
				},
				expectedSuperType: AnyStructType,
			},
		}

		testLeastCommonSuperType(t, tests)
	})

	t.Run("Arrays", func(t *testing.T) {
		t.Parallel()

		stringArray := &VariableSizedType{
			Type: StringType,
		}

		resourceArray := &VariableSizedType{
			Type: resourceType,
		}

		nestedResourceArray := &VariableSizedType{
			Type: resourceArray,
		}

		tests := []testCase{
			{
				name: "homogeneous arrays",
				types: []Type{
					stringArray,
					stringArray,
				},
				expectedSuperType: stringArray,
			},
			{
				name: "var-sized & constant-sized",
				types: []Type{
					stringArray,
					&ConstantSizedType{Type: StringType, Size: 2},
				},
				expectedSuperType: AnyStructType,
			},
			{
				name: "heterogeneous arrays",
				types: []Type{
					stringArray,
					&VariableSizedType{Type: BoolType},
				},
				expectedSuperType: AnyStructType,
			},
			{
				name: "simple-typed array & resource array",
				types: []Type{
					stringArray,
					resourceArray,
				},
				expectedSuperType: InvalidType,
			},
			{
				name: "array & non-array",
				types: []Type{
					stringArray,
					StringType,
				},
				expectedSuperType: AnyStructType,
			},
			{
				name: "resource array",
				types: []Type{
					resourceArray,
					resourceArray,
				},
				expectedSuperType: resourceArray,
			},
			{
				name: "resource array & resource",
				types: []Type{
					resourceArray,
					resourceType,
				},
				expectedSuperType: AnyResourceType,
			},
			{
				name: "nested resource arrays",
				types: []Type{
					nestedResourceArray,
					nestedResourceArray,
				},
				expectedSuperType: nestedResourceArray,
			},
			{
				name: "nested resource-array & struct-array",
				types: []Type{
					nestedResourceArray,
					&VariableSizedType{Type: stringArray},
				},
				expectedSuperType: InvalidType,
			},
		}

		testLeastCommonSuperType(t, tests)
	})

	t.Run("Dictionaries", func(t *testing.T) {
		t.Parallel()

		stringStringDictionary := &DictionaryType{
			KeyType:   StringType,
			ValueType: StringType,
		}

		stringBoolDictionary := &DictionaryType{
			KeyType:   StringType,
			ValueType: BoolType,
		}

		stringResourceDictionary := &DictionaryType{
			KeyType:   StringType,
			ValueType: resourceType,
		}

		nestedResourceDictionary := &DictionaryType{
			KeyType:   StringType,
			ValueType: stringResourceDictionary,
		}

		nestedStringDictionary := &DictionaryType{
			KeyType:   StringType,
			ValueType: stringStringDictionary,
		}

		tests := []testCase{
			{
				name: "homogeneous dictionaries",
				types: []Type{
					stringStringDictionary,
					stringStringDictionary,
				},
				expectedSuperType: stringStringDictionary,
			},
			{
				name: "heterogeneous dictionaries",
				types: []Type{
					stringStringDictionary,
					stringBoolDictionary,
				},
				expectedSuperType: AnyStructType,
			},
			{
				name: "dictionary & non-dictionary",
				types: []Type{
					stringStringDictionary,
					StringType,
				},
				expectedSuperType: AnyStructType,
			},

			{
				name: "struct dictionary & resource dictionary",
				types: []Type{
					stringStringDictionary,
					stringResourceDictionary,
				},
				expectedSuperType: InvalidType,
			},

			{
				name: "resource dictionaries",
				types: []Type{
					stringResourceDictionary,
					stringResourceDictionary,
				},
				expectedSuperType: stringResourceDictionary,
			},
			{
				name: "resource dictionary & resource",
				types: []Type{
					stringResourceDictionary,
					resourceType,
				},
				expectedSuperType: AnyResourceType,
			},
			{
				name: "nested resource dictionaries",
				types: []Type{
					nestedResourceDictionary,
					nestedResourceDictionary,
				},
				expectedSuperType: nestedResourceDictionary,
			},
			{
				name: "nested resource-dictionary & nested struct-dictionary",
				types: []Type{
					nestedResourceDictionary,
					nestedStringDictionary,
				},
				expectedSuperType: InvalidType,
			},
		}

		testLeastCommonSuperType(t, tests)
	})

	t.Run("References types", func(t *testing.T) {
		t.Parallel()

		tests := []testCase{
			{
				name: "homogenous references",
				types: []Type{
					&ReferenceType{
						Type: Int8Type,
					},
					&ReferenceType{
						Type: Int8Type,
					},
					&ReferenceType{
						Type: Int8Type,
					},
				},
				expectedSuperType: &ReferenceType{
					Type: Int8Type,
				},
			},
			{
				name: "heterogeneous references",
				types: []Type{
					&ReferenceType{
						Type: Int8Type,
					},
					&ReferenceType{
						Type: StringType,
					},
				},
				expectedSuperType: AnyStructType,
			},
			{
				name: "references & non-references",
				types: []Type{
					Int8Type,
					&ReferenceType{
						Type: Int8Type,
					},
				},
				expectedSuperType: AnyStructType,
			},
			{
				name: "struct references & resource reference",
				types: []Type{
					&ReferenceType{
						Type: Int8Type,
					},
					&ReferenceType{
						Type: resourceType,
					},
				},
				expectedSuperType: AnyStructType,
			},
		}

		testLeastCommonSuperType(t, tests)
	})

	t.Run("Path types", func(t *testing.T) {
		t.Parallel()

		tests := []testCase{
			{
				name: "homogenous paths",
				types: []Type{
					PrivatePathType,
					PrivatePathType,
				},
				expectedSuperType: PrivatePathType,
			},
			{
				name: "capability paths",
				types: []Type{
					PrivatePathType,
					PublicPathType,
				},
				expectedSuperType: CapabilityPathType,
			},
			{
				name: "heterogeneous paths",
				types: []Type{
					PrivatePathType,
					PublicPathType,
					StoragePathType,
				},
				expectedSuperType: PathType,
			},
			{
				name: "paths & non-paths",
				types: []Type{
					PrivatePathType,
					PublicPathType,
					StoragePathType,
					StringType,
				},
				expectedSuperType: AnyStructType,
			},
		}

		testLeastCommonSuperType(t, tests)
	})
<<<<<<< HEAD
=======
}

func TestTypeInclusions(t *testing.T) {

	// Test whether Number type-tag includes all numeric types.
	t.Run("Number", func(t *testing.T) {
		for _, typ := range AllNumberTypes {
			t.Run(typ.String(), func(t *testing.T) {
				assert.True(t, NumberTypeTag.ContainsAny(typ.Tag()))
			})
		}
	})

	t.Run("Integer", func(t *testing.T) {
		for _, typ := range AllIntegerTypes {
			t.Run(typ.String(), func(t *testing.T) {
				assert.True(t, IntegerTypeTag.ContainsAny(typ.Tag()))
			})
		}
	})

	t.Run("SignedInteger", func(t *testing.T) {
		for _, typ := range AllSignedIntegerTypes {
			t.Run(typ.String(), func(t *testing.T) {
				assert.True(t, SignedIntegerTypeTag.ContainsAny(typ.Tag()))
			})
		}
	})

	t.Run("UnsignedInteger", func(t *testing.T) {
		for _, typ := range AllUnsignedIntegerTypes {
			t.Run(typ.String(), func(t *testing.T) {
				assert.True(t, UnsignedIntegerTypeTag.ContainsAny(typ.Tag()))
			})
		}
	})

	t.Run("FixedPoint", func(t *testing.T) {
		for _, typ := range AllFixedPointTypes {
			t.Run(typ.String(), func(t *testing.T) {
				assert.True(t, FixedPointTypeTag.ContainsAny(typ.Tag()))
			})
		}
	})

	t.Run("SignedFixedPoint", func(t *testing.T) {
		for _, typ := range AllSignedFixedPointTypes {
			t.Run(typ.String(), func(t *testing.T) {
				assert.True(t, SignedFixedPointTypeTag.ContainsAny(typ.Tag()))
			})
		}
	})

	t.Run("UnsignedFixedPoint", func(t *testing.T) {
		for _, typ := range AllUnsignedFixedPointTypes {
			t.Run(typ.String(), func(t *testing.T) {
				assert.True(t, UnsignedFixedPointTypeTag.ContainsAny(typ.Tag()))
			})
		}
	})

	// Test whether Any type-tag includes all the types.
	t.Run("Any", func(t *testing.T) {
		err := BaseTypeActivation.ForEach(func(name string, variable *Variable) error {
			t.Run(name, func(t *testing.T) {
				typ := variable.Type
				if _, ok := typ.(*CompositeType); ok {
					return
				}

				assert.True(t, AnyTypeTag.ContainsAny(typ.Tag()))
			})
			return nil
		})

		require.NoError(t, err)
	})

	// Test whether AnyStruct type-tag includes all the pre-known AnyStruct types.
	t.Run("AnyStruct", func(t *testing.T) {
		err := BaseTypeActivation.ForEach(func(name string, variable *Variable) error {
			t.Run(name, func(t *testing.T) {
				typ := variable.Type

				if _, ok := typ.(*CompositeType); ok {
					return
				}

				if typ.IsResourceType() {
					return
				}

				assert.True(t, AnyStructTypeTag.ContainsAny(typ.Tag()))
			})
			return nil
		})

		require.NoError(t, err)
	})
>>>>>>> 56f6e533
}<|MERGE_RESOLUTION|>--- conflicted
+++ resolved
@@ -1308,8 +1308,6 @@
 
 		testLeastCommonSuperType(t, tests)
 	})
-<<<<<<< HEAD
-=======
 }
 
 func TestTypeInclusions(t *testing.T) {
@@ -1409,5 +1407,4 @@
 
 		require.NoError(t, err)
 	})
->>>>>>> 56f6e533
 }
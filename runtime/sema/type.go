/*
 * Cadence - The resource-oriented smart contract programming language
 *
 * Copyright 2019-2022 Dapper Labs, Inc.
 *
 * Licensed under the Apache License, Version 2.0 (the "License");
 * you may not use this file except in compliance with the License.
 * You may obtain a copy of the License at
 *
 *   http://www.apache.org/licenses/LICENSE-2.0
 *
 * Unless required by applicable law or agreed to in writing, software
 * distributed under the License is distributed on an "AS IS" BASIS,
 * WITHOUT WARRANTIES OR CONDITIONS OF ANY KIND, either express or implied.
 * See the License for the specific language governing permissions and
 * limitations under the License.
 */

package sema

import (
	"fmt"
	"math"
	"math/big"
	"strings"
	"sync"

	"github.com/onflow/cadence/fixedpoint"
	"github.com/onflow/cadence/runtime/ast"
	"github.com/onflow/cadence/runtime/common"
	"github.com/onflow/cadence/runtime/errors"
)

func qualifiedIdentifier(identifier string, containerType Type) string {
	if containerType == nil {
		return identifier
	}

	// Gather all identifiers: this, parent, grand-parent, etc.
	const level = 0
	identifiers, bufSize := containerTypeNames(containerType, level+1)

	identifiers[level] = identifier
	bufSize += len(identifier)

	// Append all identifiers, in reverse order
	var sb strings.Builder

	// Grow the buffer at once.
	//
	// bytes needed for separator '.'
	// i.e: 1 x (length of identifiers - 1)
	bufSize += len(identifiers) - 1
	sb.Grow(bufSize)

	for i := len(identifiers) - 1; i >= 0; i-- {
		sb.WriteString(identifiers[i])
		if i != 0 {
			sb.WriteByte('.')
		}
	}

	return sb.String()
}

func containerTypeNames(typ Type, level int) (typeNames []string, bufSize int) {
	if typ == nil {
		return make([]string, level), 0
	}

	var typeName string
	var containerType Type

	switch typedContainerType := typ.(type) {
	case *InterfaceType:
		typeName = typedContainerType.Identifier
		containerType = typedContainerType.containerType
	case *CompositeType:
		typeName = typedContainerType.Identifier
		containerType = typedContainerType.containerType
	default:
		panic(errors.NewUnreachableError())
	}

	typeNames, bufSize = containerTypeNames(containerType, level+1)

	typeNames[level] = typeName
	bufSize += len(typeName)

	return typeNames, bufSize
}

type TypeID = common.TypeID

type Type interface {
	IsType()
	ID() TypeID
	Tag() TypeTag
	String() string
	QualifiedString() string
	Equal(other Type) bool

	// IsResourceType returns true if the type is itself a resource (a `CompositeType` with resource kind),
	// or it contains a resource type (e.g. for optionals, arrays, dictionaries, etc.)
	IsResourceType() bool

	// IsInvalidType returns true if the type is itself the invalid type (see `InvalidType`),
	// or it contains an invalid type (e.g. for optionals, arrays, dictionaries, etc.)
	IsInvalidType() bool

	// IsStorable returns true if the type is allowed to be a stored,
	// e.g. in a field of a composite type.
	//
	// The check if the type is storable is recursive,
	// the results parameter prevents cycles:
	// it is checked at the start of the recursively called function,
	// and pre-set before a recursive call.
	IsStorable(results map[*Member]bool) bool

	// IsExportable returns true if a value of this type can be exported.
	//
	// The check if the type is exportable is recursive,
	// the results parameter prevents cycles:
	// it is checked at the start of the recursively called function,
	// and pre-set before a recursive call.
	IsExportable(results map[*Member]bool) bool

	// IsImportable returns true if values of the type can be imported to a program as arguments
	IsImportable(results map[*Member]bool) bool

	// IsEquatable returns true if values of the type can be equated
	IsEquatable() bool

	TypeAnnotationState() TypeAnnotationState
	RewriteWithRestrictedTypes() (result Type, rewritten bool)

	// Unify attempts to unify the given type with this type, i.e., resolve type parameters
	// in generic types (see `GenericType`) using the given type parameters.
	//
	// For a generic type, unification assigns a given type with a type parameter.
	//
	// If the type parameter has not been previously unified with a type,
	// through an explicitly provided type argument in an invocation
	// or through a previous unification, the type parameter is assigned the given type.
	//
	// If the type parameter has already been previously unified with a type,
	// the type parameter's unified .
	//
	// The boolean return value indicates if a generic type was encountered during unification.
	// For primitives (e.g. `Int`, `String`, etc.) it would be false, as .
	// For types with nested types (e.g. optionals, arrays, and dictionaries)
	// the result is the successful unification of the inner types.
	//
	// The boolean return value does *not* indicate if unification succeeded or not.
	//
	Unify(
		other Type,
		typeParameters *TypeParameterTypeOrderedMap,
		report func(err error),
		outerRange ast.Range,
	) bool

	// Resolve returns a type that is free of generic types (see `GenericType`),
	// i.e. it resolves the type parameters in generic types given the type parameter
	// unifications of `typeParameters`.
	//
	// If resolution fails, it returns `nil`.
	//
	Resolve(typeArguments *TypeParameterTypeOrderedMap) Type

	GetMembers() map[string]MemberResolver
}

// ValueIndexableType is a type which can be indexed into using a value
type ValueIndexableType interface {
	Type
	isValueIndexableType() bool
	AllowsValueIndexingAssignment() bool
	ElementType(isAssignment bool) Type
	IndexingType() Type
}

type MemberResolver struct {
	Kind     common.DeclarationKind
	Mutating bool
	Resolve  func(
		memoryGauge common.MemoryGauge,
		identifier string,
		targetRange ast.Range,
		report func(error),
	) *Member
}

// ContainedType is a type which might have a container type
type ContainedType interface {
	Type
	GetContainerType() Type
	SetContainerType(containerType Type)
}

// ContainerType is a type which might have nested types
type ContainerType interface {
	Type
	IsContainerType() bool
	GetNestedTypes() *StringTypeOrderedMap
}

func VisitThisAndNested(t Type, visit func(ty Type)) {
	visit(t)

	containerType, ok := t.(ContainerType)
	if !ok || !containerType.IsContainerType() {
		return
	}

	containerType.GetNestedTypes().Foreach(func(_ string, nestedType Type) {
		VisitThisAndNested(nestedType, visit)
	})
}

// CompositeKindedType is a type which has a composite kind
type CompositeKindedType interface {
	Type
	GetCompositeKind() common.CompositeKind
}

// LocatedType is a type which has a location
type LocatedType interface {
	Type
	GetLocation() common.Location
}

// ParameterizedType is a type which might have type parameters
type ParameterizedType interface {
	Type
	TypeParameters() []*TypeParameter
	Instantiate(typeArguments []Type, report func(err error)) Type
	BaseType() Type
	TypeArguments() []Type
}

// TypeAnnotation

type TypeAnnotation struct {
	IsResource bool
	Type       Type
}

func (a *TypeAnnotation) TypeAnnotationState() TypeAnnotationState {
	if a.Type.IsInvalidType() {
		return TypeAnnotationStateValid
	}

	innerState := a.Type.TypeAnnotationState()
	if innerState != TypeAnnotationStateValid {
		return innerState
	}

	isResourceType := a.Type.IsResourceType()
	switch {
	case isResourceType && !a.IsResource:
		return TypeAnnotationStateMissingResourceAnnotation
	case !isResourceType && a.IsResource:
		return TypeAnnotationStateInvalidResourceAnnotation
	default:
		return TypeAnnotationStateValid
	}
}

func (a *TypeAnnotation) String() string {
	if a.IsResource {
		return fmt.Sprintf(
			"%s%s",
			common.CompositeKindResource.Annotation(),
			a.Type,
		)
	} else {
		return fmt.Sprint(a.Type)
	}
}

func (a *TypeAnnotation) QualifiedString() string {
	qualifiedString := a.Type.QualifiedString()
	if a.IsResource {
		return fmt.Sprintf(
			"%s%s",
			common.CompositeKindResource.Annotation(),
			qualifiedString,
		)
	} else {
		return fmt.Sprint(qualifiedString)
	}
}

func (a *TypeAnnotation) Equal(other *TypeAnnotation) bool {
	return a.IsResource == other.IsResource &&
		a.Type.Equal(other.Type)
}

func NewTypeAnnotation(ty Type) *TypeAnnotation {
	return &TypeAnnotation{
		IsResource: ty.IsResourceType(),
		Type:       ty,
	}
}

// isInstance

const IsInstanceFunctionName = "isInstance"

var IsInstanceFunctionType = &FunctionType{
	Parameters: []*Parameter{
		{
			Label:      ArgumentLabelNotRequired,
			Identifier: "type",
			TypeAnnotation: NewTypeAnnotation(
				MetaType,
			),
		},
	},
	ReturnTypeAnnotation: NewTypeAnnotation(
		BoolType,
	),
}

const isInstanceFunctionDocString = `
Returns true if the object conforms to the given type at runtime
`

// getType

const GetTypeFunctionName = "getType"

var GetTypeFunctionType = &FunctionType{
	ReturnTypeAnnotation: NewTypeAnnotation(
		MetaType,
	),
}

const getTypeFunctionDocString = `
Returns the type of the value
`

// toString

const ToStringFunctionName = "toString"

var ToStringFunctionType = &FunctionType{
	ReturnTypeAnnotation: NewTypeAnnotation(
		StringType,
	),
}

const toStringFunctionDocString = `
A textual representation of this object
`

// fromString
const FromStringFunctionName = "fromString"

func FromStringFunctionDocstring(ty Type) string {

	builder := new(strings.Builder)
	builder.WriteString(
		fmt.Sprintf(
			"Attempts to parse %s from a string. Returns `nil` on overflow or invalid input. Whitespace or invalid digits will return a nil value.\n",
			ty.String(),
		))

	if IsSameTypeKind(ty, FixedPointType) {
		builder.WriteString(
			`Both decimal and fractional components must be supplied. For instance, both "0." and ".1" are invalid string representations, but "0.1" is accepted.\n`,
		)
	}
	if IsSameTypeKind(ty, SignedIntegerType) || IsSameTypeKind(ty, SignedFixedPointType) {
		builder.WriteString(
			"The string may optionally begin with a sign prefix of '-' or '+'.\n",
		)
	}

	return builder.String()
}

func FromStringFunctionType(ty Type) *FunctionType {
	return &FunctionType{
		Parameters: []*Parameter{
			{
				Label:          ArgumentLabelNotRequired,
				Identifier:     "input",
				TypeAnnotation: NewTypeAnnotation(StringType),
			},
		},
		ReturnTypeAnnotation: NewTypeAnnotation(
			&OptionalType{ty},
		),
	}
}

// toBigEndianBytes

const ToBigEndianBytesFunctionName = "toBigEndianBytes"

var toBigEndianBytesFunctionType = &FunctionType{
	ReturnTypeAnnotation: NewTypeAnnotation(
		ByteArrayType,
	),
}

const toBigEndianBytesFunctionDocString = `
Returns an array containing the big-endian byte representation of the number
`

func withBuiltinMembers(ty Type, members map[string]MemberResolver) map[string]MemberResolver {
	if members == nil {
		members = map[string]MemberResolver{}
	}

	// All types have a predeclared member `fun isInstance(_ type: Type): Bool`

	members[IsInstanceFunctionName] = MemberResolver{
		Kind: common.DeclarationKindFunction,
		Resolve: func(memoryGauge common.MemoryGauge, identifier string, _ ast.Range, _ func(error)) *Member {
			return NewPublicFunctionMember(
				memoryGauge,
				ty,
				identifier,
				IsInstanceFunctionType,
				isInstanceFunctionDocString,
			)
		},
	}

	// All types have a predeclared member `fun getType(): Type`

	members[GetTypeFunctionName] = MemberResolver{
		Kind: common.DeclarationKindFunction,
		Resolve: func(memoryGauge common.MemoryGauge, identifier string, _ ast.Range, _ func(error)) *Member {
			return NewPublicFunctionMember(
				memoryGauge,
				ty,
				identifier,
				GetTypeFunctionType,
				getTypeFunctionDocString,
			)
		},
	}

	// All number types, addresses, and path types have a `toString` function

	if IsSubType(ty, NumberType) || IsSubType(ty, &AddressType{}) || IsSubType(ty, PathType) {

		members[ToStringFunctionName] = MemberResolver{
			Kind: common.DeclarationKindFunction,
			Resolve: func(memoryGauge common.MemoryGauge, identifier string, _ ast.Range, _ func(error)) *Member {
				return NewPublicFunctionMember(
					memoryGauge,
					ty,
					identifier,
					ToStringFunctionType,
					toStringFunctionDocString,
				)
			},
		}
	}

	// All number types have a `toBigEndianBytes` function

	if IsSubType(ty, NumberType) {

		members[ToBigEndianBytesFunctionName] = MemberResolver{
			Kind: common.DeclarationKindFunction,
			Resolve: func(memoryGauge common.MemoryGauge, identifier string, _ ast.Range, _ func(error)) *Member {
				return NewPublicFunctionMember(
					memoryGauge,
					ty,
					identifier,
					toBigEndianBytesFunctionType,
					toBigEndianBytesFunctionDocString,
				)
			},
		}
	}

	return members
}

// OptionalType represents the optional variant of another type
type OptionalType struct {
	Type Type
}

func NewOptionalType(memoryGauge common.MemoryGauge, typ Type) *OptionalType {
	common.UseMemory(memoryGauge, common.OptionalSemaTypeMemoryUsage)
	return &OptionalType{
		Type: typ,
	}
}

func (*OptionalType) IsType() {}

func (t *OptionalType) Tag() TypeTag {
	if t.Type == NeverType {
		return NilTypeTag
	}

	return t.Type.Tag().Or(NilTypeTag)
}

func (t *OptionalType) String() string {
	if t.Type == nil {
		return "optional"
	}
	return fmt.Sprintf("%s?", t.Type)
}

func (t *OptionalType) QualifiedString() string {
	if t.Type == nil {
		return "optional"
	}
	return fmt.Sprintf("%s?", t.Type.QualifiedString())
}

func (t *OptionalType) ID() TypeID {
	var id string
	if t.Type != nil {
		id = string(t.Type.ID())
	}
	return TypeID(fmt.Sprintf("%s?", id))
}

func (t *OptionalType) Equal(other Type) bool {
	otherOptional, ok := other.(*OptionalType)
	if !ok {
		return false
	}
	return t.Type.Equal(otherOptional.Type)
}

func (t *OptionalType) IsResourceType() bool {
	return t.Type.IsResourceType()
}

func (t *OptionalType) IsInvalidType() bool {
	return t.Type.IsInvalidType()
}

func (t *OptionalType) IsStorable(results map[*Member]bool) bool {
	return t.Type.IsStorable(results)
}

func (t *OptionalType) IsExportable(results map[*Member]bool) bool {
	return t.Type.IsExportable(results)
}

func (t *OptionalType) IsImportable(results map[*Member]bool) bool {
	return t.Type.IsImportable(results)
}

func (t *OptionalType) IsEquatable() bool {
	return t.Type.IsEquatable()
}

func (t *OptionalType) TypeAnnotationState() TypeAnnotationState {
	return t.Type.TypeAnnotationState()
}

func (t *OptionalType) RewriteWithRestrictedTypes() (Type, bool) {
	rewrittenType, rewritten := t.Type.RewriteWithRestrictedTypes()
	if rewritten {
		return &OptionalType{
			Type: rewrittenType,
		}, true
	} else {
		return t, false
	}
}

func (t *OptionalType) Unify(
	other Type,
	typeParameters *TypeParameterTypeOrderedMap,
	report func(err error),
	outerRange ast.Range,
) bool {

	otherOptional, ok := other.(*OptionalType)
	if !ok {
		return false
	}

	return t.Type.Unify(otherOptional.Type, typeParameters, report, outerRange)
}

func (t *OptionalType) Resolve(typeArguments *TypeParameterTypeOrderedMap) Type {

	newInnerType := t.Type.Resolve(typeArguments)
	if newInnerType == nil {
		return nil
	}

	return &OptionalType{
		Type: newInnerType,
	}
}

const optionalTypeMapFunctionDocString = `
Returns an optional of the result of calling the given function
with the value of this optional when it is not nil.

Returns nil if this optional is nil
`

func (t *OptionalType) GetMembers() map[string]MemberResolver {

	members := map[string]MemberResolver{
		"map": {
			Kind: common.DeclarationKindFunction,
			Resolve: func(memoryGauge common.MemoryGauge, identifier string, targetRange ast.Range, report func(error)) *Member {

				// It invalid for an optional of a resource to have a `map` function

				if t.Type.IsResourceType() {
					report(
						&InvalidResourceOptionalMemberError{
							Name:            identifier,
							DeclarationKind: common.DeclarationKindFunction,
							Range:           targetRange,
						},
					)
				}

				return NewPublicFunctionMember(
					memoryGauge,
					t,
					identifier,
					OptionalTypeMapFunctionType(t.Type),
					optionalTypeMapFunctionDocString,
				)
			},
		},
	}

	return withBuiltinMembers(t, members)
}

func OptionalTypeMapFunctionType(typ Type) *FunctionType {
	typeParameter := &TypeParameter{
		Name: "T",
	}

	resultType := &GenericType{
		TypeParameter: typeParameter,
	}

	return &FunctionType{
		TypeParameters: []*TypeParameter{
			typeParameter,
		},
		Parameters: []*Parameter{
			{
				Label:      ArgumentLabelNotRequired,
				Identifier: "transform",
				TypeAnnotation: NewTypeAnnotation(
					&FunctionType{
						Parameters: []*Parameter{
							{
								Label:          ArgumentLabelNotRequired,
								Identifier:     "value",
								TypeAnnotation: NewTypeAnnotation(typ),
							},
						},
						ReturnTypeAnnotation: NewTypeAnnotation(
							resultType,
						),
					},
				),
			},
		},
		ReturnTypeAnnotation: NewTypeAnnotation(
			&OptionalType{
				Type: resultType,
			},
		),
	}
}

// GenericType
type GenericType struct {
	TypeParameter *TypeParameter
}

func (*GenericType) IsType() {}

func (t *GenericType) Tag() TypeTag {
	return GenericTypeTag
}

func (t *GenericType) String() string {
	return t.TypeParameter.Name
}

func (t *GenericType) QualifiedString() string {
	return t.TypeParameter.Name
}

func (t *GenericType) ID() TypeID {
	return TypeID(t.TypeParameter.Name)
}

func (t *GenericType) Equal(other Type) bool {
	otherType, ok := other.(*GenericType)
	if !ok {
		return false
	}
	return t.TypeParameter == otherType.TypeParameter
}

func (*GenericType) IsResourceType() bool {
	return false
}

func (*GenericType) IsInvalidType() bool {
	return false
}

func (*GenericType) IsStorable(_ map[*Member]bool) bool {
	return false
}

func (*GenericType) IsExportable(_ map[*Member]bool) bool {
	return false
}

func (t *GenericType) IsImportable(_ map[*Member]bool) bool {
	return false
}

func (*GenericType) IsEquatable() bool {
	return false
}

func (*GenericType) TypeAnnotationState() TypeAnnotationState {
	return TypeAnnotationStateValid
}

func (t *GenericType) RewriteWithRestrictedTypes() (result Type, rewritten bool) {
	return t, false
}

func (t *GenericType) Unify(
	other Type,
	typeParameters *TypeParameterTypeOrderedMap,
	report func(err error),
	outerRange ast.Range,
) bool {

	if unifiedType, ok := typeParameters.Get(t.TypeParameter); ok {

		// If the type parameter is already unified with a type argument
		// (either explicit by a type argument, or implicit through an argument's type),
		// check that this argument's type matches the unified type

		if !other.Equal(unifiedType) {
			report(
				&TypeParameterTypeMismatchError{
					TypeParameter: t.TypeParameter,
					ExpectedType:  unifiedType,
					ActualType:    other,
					Range:         outerRange,
				},
			)
		}

	} else {
		// If the type parameter is not yet unified to a type argument, unify it.

		typeParameters.Set(t.TypeParameter, other)

		// If the type parameter corresponding to the type argument has a type bound,
		// then check that the argument's type is a subtype of the type bound.

		err := t.TypeParameter.checkTypeBound(other, outerRange)
		if err != nil {
			report(err)
		}
	}

	return true
}

func (t *GenericType) Resolve(typeArguments *TypeParameterTypeOrderedMap) Type {
	ty, ok := typeArguments.Get(t.TypeParameter)
	if !ok {
		return nil
	}
	return ty
}

func (t *GenericType) GetMembers() map[string]MemberResolver {
	return withBuiltinMembers(t, nil)
}

// IntegerRangedType

type IntegerRangedType interface {
	Type
	MinInt() *big.Int
	MaxInt() *big.Int
	IsSuperType() bool
}

type FractionalRangedType interface {
	IntegerRangedType
	Scale() uint
	MinFractional() *big.Int
	MaxFractional() *big.Int
}

// SaturatingArithmeticType is a type that supports saturating arithmetic functions
type SaturatingArithmeticType interface {
	Type
	SupportsSaturatingAdd() bool
	SupportsSaturatingSubtract() bool
	SupportsSaturatingMultiply() bool
	SupportsSaturatingDivide() bool
}

const NumericTypeSaturatingAddFunctionName = "saturatingAdd"
const numericTypeSaturatingAddFunctionDocString = `
self + other, saturating at the numeric bounds instead of overflowing.
`

const NumericTypeSaturatingSubtractFunctionName = "saturatingSubtract"
const numericTypeSaturatingSubtractFunctionDocString = `
self - other, saturating at the numeric bounds instead of overflowing.
`
const NumericTypeSaturatingMultiplyFunctionName = "saturatingMultiply"
const numericTypeSaturatingMultiplyFunctionDocString = `
self * other, saturating at the numeric bounds instead of overflowing.
`

const NumericTypeSaturatingDivideFunctionName = "saturatingDivide"
const numericTypeSaturatingDivideFunctionDocString = `
self / other, saturating at the numeric bounds instead of overflowing.
`

func addSaturatingArithmeticFunctions(t SaturatingArithmeticType, members map[string]MemberResolver) {

	arithmeticFunctionType := &FunctionType{
		Parameters: []*Parameter{
			{
				Label:          ArgumentLabelNotRequired,
				Identifier:     "other",
				TypeAnnotation: NewTypeAnnotation(t),
			},
		},
		ReturnTypeAnnotation: NewTypeAnnotation(t),
	}

	addArithmeticFunction := func(name string, docString string) {
		members[name] = MemberResolver{
			Kind: common.DeclarationKindFunction,
			Resolve: func(memoryGauge common.MemoryGauge, identifier string, targetRange ast.Range, report func(error)) *Member {
				return NewPublicFunctionMember(
					memoryGauge, t, name, arithmeticFunctionType, docString)
			},
		}
	}

	if t.SupportsSaturatingAdd() {
		addArithmeticFunction(
			NumericTypeSaturatingAddFunctionName,
			numericTypeSaturatingAddFunctionDocString,
		)
	}

	if t.SupportsSaturatingSubtract() {
		addArithmeticFunction(
			NumericTypeSaturatingSubtractFunctionName,
			numericTypeSaturatingSubtractFunctionDocString,
		)
	}

	if t.SupportsSaturatingMultiply() {
		addArithmeticFunction(
			NumericTypeSaturatingMultiplyFunctionName,
			numericTypeSaturatingMultiplyFunctionDocString,
		)
	}

	if t.SupportsSaturatingDivide() {
		addArithmeticFunction(
			NumericTypeSaturatingDivideFunctionName,
			numericTypeSaturatingDivideFunctionDocString,
		)
	}
}

// NumericType represent all the types in the integer range
// and non-fractional ranged types.
type NumericType struct {
	name                       string
	tag                        TypeTag
	minInt                     *big.Int
	maxInt                     *big.Int
	supportsSaturatingAdd      bool
	supportsSaturatingSubtract bool
	supportsSaturatingMultiply bool
	supportsSaturatingDivide   bool
	memberResolvers            map[string]MemberResolver
	memberResolversOnce        sync.Once
	isSuperType                bool
}

var _ IntegerRangedType = &NumericType{}

func NewNumericType(typeName string) *NumericType {
	return &NumericType{name: typeName}
}

func (t *NumericType) Tag() TypeTag {
	return t.tag
}

func (t *NumericType) WithTag(tag TypeTag) *NumericType {
	t.tag = tag
	return t
}

func (t *NumericType) WithIntRange(min *big.Int, max *big.Int) *NumericType {
	t.minInt = min
	t.maxInt = max
	return t
}

func (t *NumericType) WithSaturatingAdd() *NumericType {
	t.supportsSaturatingAdd = true
	return t
}

func (t *NumericType) WithSaturatingSubtract() *NumericType {
	t.supportsSaturatingSubtract = true
	return t
}

func (t *NumericType) WithSaturatingMultiply() *NumericType {
	t.supportsSaturatingMultiply = true
	return t
}

func (t *NumericType) WithSaturatingDivide() *NumericType {
	t.supportsSaturatingDivide = true
	return t
}

func (t *NumericType) SupportsSaturatingAdd() bool {
	return t.supportsSaturatingAdd
}

func (t *NumericType) SupportsSaturatingSubtract() bool {
	return t.supportsSaturatingSubtract
}

func (t *NumericType) SupportsSaturatingMultiply() bool {
	return t.supportsSaturatingMultiply
}

func (t *NumericType) SupportsSaturatingDivide() bool {
	return t.supportsSaturatingDivide
}

func (*NumericType) IsType() {}

func (t *NumericType) String() string {
	return t.name
}

func (t *NumericType) QualifiedString() string {
	return t.name
}

func (t *NumericType) ID() TypeID {
	return TypeID(t.name)
}

func (t *NumericType) Equal(other Type) bool {
	// Numeric types are singletons. Hence their pointers should be equal.
	if t == other {
		return true
	}

	// Check for the value equality as well, as a backup strategy.
	otherNumericType, ok := other.(*NumericType)
	return ok && t.ID() == otherNumericType.ID()
}

func (*NumericType) IsResourceType() bool {
	return false
}

func (*NumericType) IsInvalidType() bool {
	return false
}

func (*NumericType) IsStorable(_ map[*Member]bool) bool {
	return true
}

func (*NumericType) IsExportable(_ map[*Member]bool) bool {
	return true
}

func (t *NumericType) IsImportable(_ map[*Member]bool) bool {
	return true
}

func (*NumericType) IsEquatable() bool {
	return true
}

func (*NumericType) TypeAnnotationState() TypeAnnotationState {
	return TypeAnnotationStateValid
}

func (t *NumericType) RewriteWithRestrictedTypes() (result Type, rewritten bool) {
	return t, false
}

func (t *NumericType) MinInt() *big.Int {
	return t.minInt
}

func (t *NumericType) MaxInt() *big.Int {
	return t.maxInt
}

func (*NumericType) Unify(_ Type, _ *TypeParameterTypeOrderedMap, _ func(err error), _ ast.Range) bool {
	return false
}

func (t *NumericType) Resolve(_ *TypeParameterTypeOrderedMap) Type {
	return t
}

func (t *NumericType) GetMembers() map[string]MemberResolver {
	t.initializeMemberResolvers()
	return t.memberResolvers
}

func (t *NumericType) initializeMemberResolvers() {
	t.memberResolversOnce.Do(func() {
		members := map[string]MemberResolver{}

		addSaturatingArithmeticFunctions(t, members)

		t.memberResolvers = withBuiltinMembers(t, members)
	})
}

func (t *NumericType) AsSuperType() *NumericType {
	t.isSuperType = true
	return t
}

func (t *NumericType) IsSuperType() bool {
	return t.isSuperType
}

// FixedPointNumericType represents all the types in the fixed-point range.
type FixedPointNumericType struct {
	name                       string
	tag                        TypeTag
	scale                      uint
	minInt                     *big.Int
	maxInt                     *big.Int
	minFractional              *big.Int
	maxFractional              *big.Int
	supportsSaturatingAdd      bool
	supportsSaturatingSubtract bool
	supportsSaturatingMultiply bool
	supportsSaturatingDivide   bool
	memberResolvers            map[string]MemberResolver
	memberResolversOnce        sync.Once
	isSuperType                bool
}

var _ FractionalRangedType = &FixedPointNumericType{}

func NewFixedPointNumericType(typeName string) *FixedPointNumericType {
	return &FixedPointNumericType{
		name: typeName,
	}
}

func (t *FixedPointNumericType) Tag() TypeTag {
	return t.tag
}

func (t *FixedPointNumericType) WithTag(tag TypeTag) *FixedPointNumericType {
	t.tag = tag
	return t
}

func (t *FixedPointNumericType) WithIntRange(minInt *big.Int, maxInt *big.Int) *FixedPointNumericType {
	t.minInt = minInt
	t.maxInt = maxInt
	return t
}

func (t *FixedPointNumericType) WithFractionalRange(
	minFractional *big.Int,
	maxFractional *big.Int,
) *FixedPointNumericType {

	t.minFractional = minFractional
	t.maxFractional = maxFractional
	return t
}

func (t *FixedPointNumericType) WithScale(scale uint) *FixedPointNumericType {
	t.scale = scale
	return t
}

func (t *FixedPointNumericType) WithSaturatingAdd() *FixedPointNumericType {
	t.supportsSaturatingAdd = true
	return t
}

func (t *FixedPointNumericType) WithSaturatingSubtract() *FixedPointNumericType {
	t.supportsSaturatingSubtract = true
	return t
}

func (t *FixedPointNumericType) WithSaturatingMultiply() *FixedPointNumericType {
	t.supportsSaturatingMultiply = true
	return t
}

func (t *FixedPointNumericType) WithSaturatingDivide() *FixedPointNumericType {
	t.supportsSaturatingDivide = true
	return t
}

func (t *FixedPointNumericType) SupportsSaturatingAdd() bool {
	return t.supportsSaturatingAdd
}

func (t *FixedPointNumericType) SupportsSaturatingSubtract() bool {
	return t.supportsSaturatingSubtract
}

func (t *FixedPointNumericType) SupportsSaturatingMultiply() bool {
	return t.supportsSaturatingMultiply
}

func (t *FixedPointNumericType) SupportsSaturatingDivide() bool {
	return t.supportsSaturatingDivide
}

func (*FixedPointNumericType) IsType() {}

func (t *FixedPointNumericType) String() string {
	return t.name
}

func (t *FixedPointNumericType) QualifiedString() string {
	return t.name
}

func (t *FixedPointNumericType) ID() TypeID {
	return TypeID(t.name)
}

func (t *FixedPointNumericType) Equal(other Type) bool {
	// Numeric types are singletons. Hence their pointers should be equal.
	if t == other {
		return true
	}

	// Check for the value equality as well, as a backup strategy.
	otherNumericType, ok := other.(*FixedPointNumericType)
	return ok && t.ID() == otherNumericType.ID()
}

func (*FixedPointNumericType) IsResourceType() bool {
	return false
}

func (*FixedPointNumericType) IsInvalidType() bool {
	return false
}

func (*FixedPointNumericType) IsStorable(_ map[*Member]bool) bool {
	return true
}

func (*FixedPointNumericType) IsExportable(_ map[*Member]bool) bool {
	return true
}

func (t *FixedPointNumericType) IsImportable(_ map[*Member]bool) bool {
	return true
}

func (*FixedPointNumericType) IsEquatable() bool {
	return true
}

func (*FixedPointNumericType) TypeAnnotationState() TypeAnnotationState {
	return TypeAnnotationStateValid
}

func (t *FixedPointNumericType) RewriteWithRestrictedTypes() (result Type, rewritten bool) {
	return t, false
}

func (t *FixedPointNumericType) MinInt() *big.Int {
	return t.minInt
}

func (t *FixedPointNumericType) MaxInt() *big.Int {
	return t.maxInt
}

func (t *FixedPointNumericType) MinFractional() *big.Int {
	return t.minFractional
}

func (t *FixedPointNumericType) MaxFractional() *big.Int {
	return t.maxFractional
}

func (t *FixedPointNumericType) Scale() uint {
	return t.scale
}

func (*FixedPointNumericType) Unify(_ Type, _ *TypeParameterTypeOrderedMap, _ func(err error), _ ast.Range) bool {
	return false
}

func (t *FixedPointNumericType) Resolve(_ *TypeParameterTypeOrderedMap) Type {
	return t
}

func (t *FixedPointNumericType) GetMembers() map[string]MemberResolver {
	t.initializeMemberResolvers()
	return t.memberResolvers
}

func (t *FixedPointNumericType) initializeMemberResolvers() {
	t.memberResolversOnce.Do(func() {
		members := map[string]MemberResolver{}

		addSaturatingArithmeticFunctions(t, members)

		t.memberResolvers = withBuiltinMembers(t, members)
	})
}

func (t *FixedPointNumericType) AsSuperType() *FixedPointNumericType {
	t.isSuperType = true
	return t
}

func (t *FixedPointNumericType) IsSuperType() bool {
	return t.isSuperType
}

// Numeric types

var (

	// NumberType represents the super-type of all number types
	NumberType = NewNumericType(NumberTypeName).
			WithTag(NumberTypeTag).
			AsSuperType()

	// SignedNumberType represents the super-type of all signed number types
	SignedNumberType = NewNumericType(SignedNumberTypeName).
				WithTag(SignedNumberTypeTag).
				AsSuperType()

	// IntegerType represents the super-type of all integer types
	IntegerType = NewNumericType(IntegerTypeName).
			WithTag(IntegerTypeTag).
			AsSuperType()

	// SignedIntegerType represents the super-type of all signed integer types
	SignedIntegerType = NewNumericType(SignedIntegerTypeName).
				WithTag(SignedIntegerTypeTag).
				AsSuperType()

	// IntType represents the arbitrary-precision integer type `Int`
	IntType = NewNumericType(IntTypeName).
		WithTag(IntTypeTag)

	// Int8Type represents the 8-bit signed integer type `Int8`
	Int8Type = NewNumericType(Int8TypeName).
			WithTag(Int8TypeTag).
			WithIntRange(Int8TypeMinInt, Int8TypeMaxInt).
			WithSaturatingAdd().
			WithSaturatingSubtract().
			WithSaturatingMultiply().
			WithSaturatingDivide()

	// Int16Type represents the 16-bit signed integer type `Int16`
	Int16Type = NewNumericType(Int16TypeName).
			WithTag(Int16TypeTag).
			WithIntRange(Int16TypeMinInt, Int16TypeMaxInt).
			WithSaturatingAdd().
			WithSaturatingSubtract().
			WithSaturatingMultiply().
			WithSaturatingDivide()

	// Int32Type represents the 32-bit signed integer type `Int32`
	Int32Type = NewNumericType(Int32TypeName).
			WithTag(Int32TypeTag).
			WithIntRange(Int32TypeMinInt, Int32TypeMaxInt).
			WithSaturatingAdd().
			WithSaturatingSubtract().
			WithSaturatingMultiply().
			WithSaturatingDivide()

	// Int64Type represents the 64-bit signed integer type `Int64`
	Int64Type = NewNumericType(Int64TypeName).
			WithTag(Int64TypeTag).
			WithIntRange(Int64TypeMinInt, Int64TypeMaxInt).
			WithSaturatingAdd().
			WithSaturatingSubtract().
			WithSaturatingMultiply().
			WithSaturatingDivide()

	// Int128Type represents the 128-bit signed integer type `Int128`
	Int128Type = NewNumericType(Int128TypeName).
			WithTag(Int128TypeTag).
			WithIntRange(Int128TypeMinIntBig, Int128TypeMaxIntBig).
			WithSaturatingAdd().
			WithSaturatingSubtract().
			WithSaturatingMultiply().
			WithSaturatingDivide()

	// Int256Type represents the 256-bit signed integer type `Int256`
	Int256Type = NewNumericType(Int256TypeName).
			WithTag(Int256TypeTag).
			WithIntRange(Int256TypeMinIntBig, Int256TypeMaxIntBig).
			WithSaturatingAdd().
			WithSaturatingSubtract().
			WithSaturatingMultiply().
			WithSaturatingDivide()

	// UIntType represents the arbitrary-precision unsigned integer type `UInt`
	UIntType = NewNumericType(UIntTypeName).
			WithTag(UIntTypeTag).
			WithIntRange(UIntTypeMin, nil).
			WithSaturatingSubtract()

	// UInt8Type represents the 8-bit unsigned integer type `UInt8`
	// which checks for overflow and underflow
	UInt8Type = NewNumericType(UInt8TypeName).
			WithTag(UInt8TypeTag).
			WithIntRange(UInt8TypeMinInt, UInt8TypeMaxInt).
			WithSaturatingAdd().
			WithSaturatingSubtract().
			WithSaturatingMultiply()

	// UInt16Type represents the 16-bit unsigned integer type `UInt16`
	// which checks for overflow and underflow
	UInt16Type = NewNumericType(UInt16TypeName).
			WithTag(UInt16TypeTag).
			WithIntRange(UInt16TypeMinInt, UInt16TypeMaxInt).
			WithSaturatingAdd().
			WithSaturatingSubtract().
			WithSaturatingMultiply()

	// UInt32Type represents the 32-bit unsigned integer type `UInt32`
	// which checks for overflow and underflow
	UInt32Type = NewNumericType(UInt32TypeName).
			WithTag(UInt32TypeTag).
			WithIntRange(UInt32TypeMinInt, UInt32TypeMaxInt).
			WithSaturatingAdd().
			WithSaturatingSubtract().
			WithSaturatingMultiply()

	// UInt64Type represents the 64-bit unsigned integer type `UInt64`
	// which checks for overflow and underflow
	UInt64Type = NewNumericType(UInt64TypeName).
			WithTag(UInt64TypeTag).
			WithIntRange(UInt64TypeMinInt, UInt64TypeMaxInt).
			WithSaturatingAdd().
			WithSaturatingSubtract().
			WithSaturatingMultiply()

	// UInt128Type represents the 128-bit unsigned integer type `UInt128`
	// which checks for overflow and underflow
	UInt128Type = NewNumericType(UInt128TypeName).
			WithTag(UInt128TypeTag).
			WithIntRange(UInt128TypeMinIntBig, UInt128TypeMaxIntBig).
			WithSaturatingAdd().
			WithSaturatingSubtract().
			WithSaturatingMultiply()

	// UInt256Type represents the 256-bit unsigned integer type `UInt256`
	// which checks for overflow and underflow
	UInt256Type = NewNumericType(UInt256TypeName).
			WithTag(UInt256TypeTag).
			WithIntRange(UInt256TypeMinIntBig, UInt256TypeMaxIntBig).
			WithSaturatingAdd().
			WithSaturatingSubtract().
			WithSaturatingMultiply()

	// Word8Type represents the 8-bit unsigned integer type `Word8`
	// which does NOT check for overflow and underflow
	Word8Type = NewNumericType(Word8TypeName).
			WithTag(Word8TypeTag).
			WithIntRange(Word8TypeMinInt, Word8TypeMaxInt)

	// Word16Type represents the 16-bit unsigned integer type `Word16`
	// which does NOT check for overflow and underflow
	Word16Type = NewNumericType(Word16TypeName).
			WithTag(Word16TypeTag).
			WithIntRange(Word16TypeMinInt, Word16TypeMaxInt)

	// Word32Type represents the 32-bit unsigned integer type `Word32`
	// which does NOT check for overflow and underflow
	Word32Type = NewNumericType(Word32TypeName).
			WithTag(Word32TypeTag).
			WithIntRange(Word32TypeMinInt, Word32TypeMaxInt)

	// Word64Type represents the 64-bit unsigned integer type `Word64`
	// which does NOT check for overflow and underflow
	Word64Type = NewNumericType(Word64TypeName).
			WithTag(Word64TypeTag).
			WithIntRange(Word64TypeMinInt, Word64TypeMaxInt)

	// FixedPointType represents the super-type of all fixed-point types
	FixedPointType = NewNumericType(FixedPointTypeName).
			WithTag(FixedPointTypeTag).
			AsSuperType()

	// SignedFixedPointType represents the super-type of all signed fixed-point types
	SignedFixedPointType = NewNumericType(SignedFixedPointTypeName).
				WithTag(SignedFixedPointTypeTag).
				AsSuperType()

	// Fix64Type represents the 64-bit signed decimal fixed-point type `Fix64`
	// which has a scale of Fix64Scale, and checks for overflow and underflow
	Fix64Type = NewFixedPointNumericType(Fix64TypeName).
			WithTag(Fix64TypeTag).
			WithIntRange(Fix64TypeMinIntBig, Fix64TypeMaxIntBig).
			WithFractionalRange(Fix64TypeMinFractionalBig, Fix64TypeMaxFractionalBig).
			WithScale(Fix64Scale).
			WithSaturatingAdd().
			WithSaturatingSubtract().
			WithSaturatingMultiply().
			WithSaturatingDivide()

	// UFix64Type represents the 64-bit unsigned decimal fixed-point type `UFix64`
	// which has a scale of 1E9, and checks for overflow and underflow
	UFix64Type = NewFixedPointNumericType(UFix64TypeName).
			WithTag(UFix64TypeTag).
			WithIntRange(UFix64TypeMinIntBig, UFix64TypeMaxIntBig).
			WithFractionalRange(UFix64TypeMinFractionalBig, UFix64TypeMaxFractionalBig).
			WithScale(Fix64Scale).
			WithSaturatingAdd().
			WithSaturatingSubtract().
			WithSaturatingMultiply()
)

// Numeric type ranges
var (
	Int8TypeMinInt = new(big.Int).SetInt64(math.MinInt8)
	Int8TypeMaxInt = new(big.Int).SetInt64(math.MaxInt8)

	Int16TypeMinInt = new(big.Int).SetInt64(math.MinInt16)
	Int16TypeMaxInt = new(big.Int).SetInt64(math.MaxInt16)

	Int32TypeMinInt = new(big.Int).SetInt64(math.MinInt32)
	Int32TypeMaxInt = new(big.Int).SetInt64(math.MaxInt32)

	Int64TypeMinInt = new(big.Int).SetInt64(math.MinInt64)
	Int64TypeMaxInt = new(big.Int).SetInt64(math.MaxInt64)

	Int128TypeMinIntBig = func() *big.Int {
		int128TypeMin := big.NewInt(-1)
		int128TypeMin.Lsh(int128TypeMin, 127)
		return int128TypeMin
	}()

	Int128TypeMaxIntBig = func() *big.Int {
		int128TypeMax := big.NewInt(1)
		int128TypeMax.Lsh(int128TypeMax, 127)
		int128TypeMax.Sub(int128TypeMax, big.NewInt(1))
		return int128TypeMax
	}()

	Int256TypeMinIntBig = func() *big.Int {
		int256TypeMin := big.NewInt(-1)
		int256TypeMin.Lsh(int256TypeMin, 255)
		return int256TypeMin
	}()

	Int256TypeMaxIntBig = func() *big.Int {
		int256TypeMax := big.NewInt(1)
		int256TypeMax.Lsh(int256TypeMax, 255)
		int256TypeMax.Sub(int256TypeMax, big.NewInt(1))
		return int256TypeMax
	}()

	UIntTypeMin = new(big.Int)

	UInt8TypeMinInt = new(big.Int)
	UInt8TypeMaxInt = new(big.Int).SetUint64(math.MaxUint8)

	UInt16TypeMinInt = new(big.Int)
	UInt16TypeMaxInt = new(big.Int).SetUint64(math.MaxUint16)

	UInt32TypeMinInt = new(big.Int)
	UInt32TypeMaxInt = new(big.Int).SetUint64(math.MaxUint32)

	UInt64TypeMinInt = new(big.Int)
	UInt64TypeMaxInt = new(big.Int).SetUint64(math.MaxUint64)

	UInt128TypeMinIntBig = new(big.Int)

	UInt128TypeMaxIntBig = func() *big.Int {
		uInt128TypeMax := big.NewInt(1)
		uInt128TypeMax.Lsh(uInt128TypeMax, 128)
		uInt128TypeMax.Sub(uInt128TypeMax, big.NewInt(1))
		return uInt128TypeMax

	}()

	UInt256TypeMinIntBig = new(big.Int)

	UInt256TypeMaxIntBig = func() *big.Int {
		uInt256TypeMax := big.NewInt(1)
		uInt256TypeMax.Lsh(uInt256TypeMax, 256)
		uInt256TypeMax.Sub(uInt256TypeMax, big.NewInt(1))
		return uInt256TypeMax
	}()

	Word8TypeMinInt = new(big.Int)
	Word8TypeMaxInt = new(big.Int).SetUint64(math.MaxUint8)

	Word16TypeMinInt = new(big.Int)
	Word16TypeMaxInt = new(big.Int).SetUint64(math.MaxUint16)

	Word32TypeMinInt = new(big.Int)
	Word32TypeMaxInt = new(big.Int).SetUint64(math.MaxUint32)

	Word64TypeMinInt = new(big.Int)
	Word64TypeMaxInt = new(big.Int).SetUint64(math.MaxUint64)

	Fix64FactorBig = new(big.Int).SetUint64(uint64(Fix64Factor))

	Fix64TypeMinIntBig = fixedpoint.Fix64TypeMinIntBig
	Fix64TypeMaxIntBig = fixedpoint.Fix64TypeMaxIntBig

	Fix64TypeMinFractionalBig = fixedpoint.Fix64TypeMinFractionalBig
	Fix64TypeMaxFractionalBig = fixedpoint.Fix64TypeMaxFractionalBig

	UFix64TypeMinIntBig = fixedpoint.UFix64TypeMinIntBig
	UFix64TypeMaxIntBig = fixedpoint.UFix64TypeMaxIntBig

	UFix64TypeMinFractionalBig = fixedpoint.UFix64TypeMinFractionalBig
	UFix64TypeMaxFractionalBig = fixedpoint.UFix64TypeMaxFractionalBig
)

const Fix64Scale = fixedpoint.Fix64Scale
const Fix64Factor = fixedpoint.Fix64Factor

const Fix64TypeMinInt = fixedpoint.Fix64TypeMinInt
const Fix64TypeMaxInt = fixedpoint.Fix64TypeMaxInt

const Fix64TypeMinFractional = fixedpoint.Fix64TypeMinFractional
const Fix64TypeMaxFractional = fixedpoint.Fix64TypeMaxFractional

const UFix64TypeMinInt = fixedpoint.UFix64TypeMinInt
const UFix64TypeMaxInt = fixedpoint.UFix64TypeMaxInt

const UFix64TypeMinFractional = fixedpoint.UFix64TypeMinFractional
const UFix64TypeMaxFractional = fixedpoint.UFix64TypeMaxFractional

// ArrayType

type ArrayType interface {
	ValueIndexableType
	isArrayType()
}

const arrayTypeFirstIndexFunctionDocString = `
Returns the index of the first element matching the given object in the array, nil if no match.
Available if the array element type is not resource-kinded and equatable.
`

const arrayTypeContainsFunctionDocString = `
Returns true if the given object is in the array
`

const arrayTypeLengthFieldDocString = `
Returns the number of elements in the array
`

const arrayTypeAppendFunctionDocString = `
Adds the given element to the end of the array
`

const arrayTypeAppendAllFunctionDocString = `
Adds all the elements from the given array to the end of the array
`

const arrayTypeConcatFunctionDocString = `
Returns a new array which contains the given array concatenated to the end of the original array, but does not modify the original array
`

const arrayTypeInsertFunctionDocString = `
Inserts the given element at the given index of the array.

The index must be within the bounds of the array.
If the index is outside the bounds, the program aborts.

The existing element at the supplied index is not overwritten.

All the elements after the new inserted element are shifted to the right by one
`

const arrayTypeRemoveFunctionDocString = `
Removes the element at the given index from the array and returns it.

The index must be within the bounds of the array.
If the index is outside the bounds, the program aborts
`

const arrayTypeRemoveFirstFunctionDocString = `
Removes the first element from the array and returns it.

The array must not be empty. If the array is empty, the program aborts
`

const arrayTypeRemoveLastFunctionDocString = `
Removes the last element from the array and returns it.

The array must not be empty. If the array is empty, the program aborts
`

const arrayTypeSliceFunctionDocString = `
Returns a new variable-sized array containing the slice of the elements in the given array from start index ` + "`from`" + ` up to, but not including, the end index ` + "`upTo`" + `.

This function creates a new array whose length is ` + "`upTo - from`" + `.
It does not modify the original array.
If either of the parameters are out of the bounds of the array, or the indices are invalid (` + "`from > upTo`" + `), then the function will fail.
`

func getArrayMembers(arrayType ArrayType) map[string]MemberResolver {

	members := map[string]MemberResolver{
		"contains": {
			Kind: common.DeclarationKindFunction,
			Resolve: func(memoryGauge common.MemoryGauge, identifier string, targetRange ast.Range, report func(error)) *Member {

				elementType := arrayType.ElementType(false)

				// It is impossible for an array of resources to have a `contains` function:
				// if the resource is passed as an argument, it cannot be inside the array

				if elementType.IsResourceType() {
					report(
						&InvalidResourceArrayMemberError{
							Name:            identifier,
							DeclarationKind: common.DeclarationKindFunction,
							Range:           targetRange,
						},
					)
				}

				// TODO: implement Equatable interface: https://github.com/dapperlabs/bamboo-node/issues/78

				if !elementType.IsEquatable() {
					report(
						&NotEquatableTypeError{
							Type:  elementType,
							Range: targetRange,
						},
					)
				}

				return NewPublicFunctionMember(
					memoryGauge,
					arrayType,
					identifier,
					ArrayContainsFunctionType(elementType),
					arrayTypeContainsFunctionDocString,
				)
			},
		},
		"length": {
			Kind: common.DeclarationKindField,
			Resolve: func(memoryGauge common.MemoryGauge, identifier string, _ ast.Range, _ func(error)) *Member {
				return NewPublicConstantFieldMember(
					memoryGauge,
					arrayType,
					identifier,
					IntType,
					arrayTypeLengthFieldDocString,
				)
			},
		},
		"firstIndex": {
			Kind: common.DeclarationKindFunction,
			Resolve: func(memoryGauge common.MemoryGauge, identifier string, targetRange ast.Range, report func(error)) *Member {

				elementType := arrayType.ElementType(false)

				// It is impossible for an array of resources to have a `firstIndex` function:
				// if the resource is passed as an argument, it cannot be inside the array

				if elementType.IsResourceType() {
					report(
						&InvalidResourceArrayMemberError{
							Name:            identifier,
							DeclarationKind: common.DeclarationKindFunction,
							Range:           targetRange,
						},
					)
				}

				// TODO: implement Equatable interface

				if !elementType.IsEquatable() {
					report(
						&NotEquatableTypeError{
							Type:  elementType,
							Range: targetRange,
						},
					)
				}

				return NewPublicFunctionMember(
					memoryGauge,
					arrayType,
					identifier,
					ArrayFirstIndexFunctionType(elementType),
					arrayTypeFirstIndexFunctionDocString,
				)
			},
		},
	}

	// TODO: maybe still return members but report a helpful error?

	if _, ok := arrayType.(*VariableSizedType); ok {

		members["append"] = MemberResolver{
			Kind:     common.DeclarationKindFunction,
			Mutating: true,
			Resolve: func(memoryGauge common.MemoryGauge, identifier string, targetRange ast.Range, report func(error)) *Member {
				elementType := arrayType.ElementType(false)
				return NewPublicFunctionMember(
					memoryGauge,
					arrayType,
					identifier,
					ArrayAppendFunctionType(elementType),
					arrayTypeAppendFunctionDocString,
				)
			},
		}

		members["appendAll"] = MemberResolver{
			Kind:     common.DeclarationKindFunction,
			Mutating: true,
			Resolve: func(memoryGauge common.MemoryGauge, identifier string, targetRange ast.Range, report func(error)) *Member {

				elementType := arrayType.ElementType(false)

				if elementType.IsResourceType() {
					report(
						&InvalidResourceArrayMemberError{
							Name:            identifier,
							DeclarationKind: common.DeclarationKindFunction,
							Range:           targetRange,
						},
					)
				}

				return NewPublicFunctionMember(
					memoryGauge,
					arrayType,
					identifier,
					ArrayAppendAllFunctionType(arrayType),
					arrayTypeAppendAllFunctionDocString,
				)
			},
		}

		members["concat"] = MemberResolver{
			Kind: common.DeclarationKindFunction,
			Resolve: func(memoryGauge common.MemoryGauge, identifier string, targetRange ast.Range, report func(error)) *Member {

				// TODO: maybe allow for resource element type

				elementType := arrayType.ElementType(false)

				if elementType.IsResourceType() {
					report(
						&InvalidResourceArrayMemberError{
							Name:            identifier,
							DeclarationKind: common.DeclarationKindFunction,
							Range:           targetRange,
						},
					)
				}

				return NewPublicFunctionMember(
					memoryGauge,
					arrayType,
					identifier,
					ArrayConcatFunctionType(arrayType),
					arrayTypeConcatFunctionDocString,
				)
			},
		}

		members["slice"] = MemberResolver{
			Kind: common.DeclarationKindFunction,
			Resolve: func(memoryGauge common.MemoryGauge, identifier string, targetRange ast.Range, report func(error)) *Member {

				elementType := arrayType.ElementType(false)

				if elementType.IsResourceType() {
					report(
						&InvalidResourceArrayMemberError{
							Name:            identifier,
							DeclarationKind: common.DeclarationKindFunction,
							Range:           targetRange,
						},
					)
				}

				return NewPublicFunctionMember(
					memoryGauge,
					arrayType,
					identifier,
					ArraySliceFunctionType(elementType),
					arrayTypeSliceFunctionDocString,
				)
			},
		}

		members["insert"] = MemberResolver{
			Kind:     common.DeclarationKindFunction,
			Mutating: true,
			Resolve: func(memoryGauge common.MemoryGauge, identifier string, _ ast.Range, _ func(error)) *Member {

				elementType := arrayType.ElementType(false)

				return NewPublicFunctionMember(
					memoryGauge,
					arrayType,
					identifier,
					ArrayInsertFunctionType(elementType),
					arrayTypeInsertFunctionDocString,
				)
			},
		}

		members["remove"] = MemberResolver{
			Kind:     common.DeclarationKindFunction,
			Mutating: true,
			Resolve: func(memoryGauge common.MemoryGauge, identifier string, _ ast.Range, _ func(error)) *Member {

				elementType := arrayType.ElementType(false)

				return NewPublicFunctionMember(
					memoryGauge,
					arrayType,
					identifier,
					ArrayRemoveFunctionType(elementType),
					arrayTypeRemoveFunctionDocString,
				)
			},
		}

		members["removeFirst"] = MemberResolver{
			Kind:     common.DeclarationKindFunction,
			Mutating: true,
			Resolve: func(memoryGauge common.MemoryGauge, identifier string, _ ast.Range, _ func(error)) *Member {

				elementType := arrayType.ElementType(false)

				return NewPublicFunctionMember(
					memoryGauge,
					arrayType,
					identifier,
					ArrayRemoveFirstFunctionType(elementType),

					arrayTypeRemoveFirstFunctionDocString,
				)
			},
		}

		members["removeLast"] = MemberResolver{
			Kind:     common.DeclarationKindFunction,
			Mutating: true,
			Resolve: func(memoryGauge common.MemoryGauge, identifier string, _ ast.Range, _ func(error)) *Member {

				elementType := arrayType.ElementType(false)

				return NewPublicFunctionMember(
					memoryGauge,
					arrayType,
					identifier,
					ArrayRemoveLastFunctionType(elementType),
					arrayTypeRemoveLastFunctionDocString,
				)
			},
		}
	}

	return withBuiltinMembers(arrayType, members)
}

func ArrayRemoveLastFunctionType(elementType Type) *FunctionType {
	return &FunctionType{
		ReturnTypeAnnotation: NewTypeAnnotation(
			elementType,
		),
	}
}

func ArrayRemoveFirstFunctionType(elementType Type) *FunctionType {
	return &FunctionType{
		ReturnTypeAnnotation: NewTypeAnnotation(
			elementType,
		),
	}
}

func ArrayRemoveFunctionType(elementType Type) *FunctionType {
	return &FunctionType{
		Parameters: []*Parameter{
			{
				Identifier:     "at",
				TypeAnnotation: NewTypeAnnotation(IntegerType),
			},
		},
		ReturnTypeAnnotation: NewTypeAnnotation(
			elementType,
		),
	}
}

func ArrayInsertFunctionType(elementType Type) *FunctionType {
	return &FunctionType{
		Parameters: []*Parameter{
			{
				Identifier:     "at",
				TypeAnnotation: NewTypeAnnotation(IntegerType),
			},
			{
				Label:          ArgumentLabelNotRequired,
				Identifier:     "element",
				TypeAnnotation: NewTypeAnnotation(elementType),
			},
		},
		ReturnTypeAnnotation: NewTypeAnnotation(
			VoidType,
		),
	}
}

func ArrayConcatFunctionType(arrayType Type) *FunctionType {
	typeAnnotation := NewTypeAnnotation(arrayType)
	return &FunctionType{
		Parameters: []*Parameter{
			{
				Label:          ArgumentLabelNotRequired,
				Identifier:     "other",
				TypeAnnotation: typeAnnotation,
			},
		},
		ReturnTypeAnnotation: typeAnnotation,
	}
}

func ArrayFirstIndexFunctionType(elementType Type) *FunctionType {
	return &FunctionType{
		Parameters: []*Parameter{
			{
				Identifier:     "of",
				TypeAnnotation: NewTypeAnnotation(elementType),
			},
		},
		ReturnTypeAnnotation: NewTypeAnnotation(
			&OptionalType{Type: IntType},
		),
	}
}
func ArrayContainsFunctionType(elementType Type) *FunctionType {
	return &FunctionType{
		Parameters: []*Parameter{
			{
				Label:          ArgumentLabelNotRequired,
				Identifier:     "element",
				TypeAnnotation: NewTypeAnnotation(elementType),
			},
		},
		ReturnTypeAnnotation: NewTypeAnnotation(
			BoolType,
		),
	}
}

func ArrayAppendAllFunctionType(arrayType Type) *FunctionType {
	return &FunctionType{
		Parameters: []*Parameter{
			{
				Label:          ArgumentLabelNotRequired,
				Identifier:     "other",
				TypeAnnotation: NewTypeAnnotation(arrayType),
			},
		},
		ReturnTypeAnnotation: NewTypeAnnotation(VoidType),
	}
}

func ArrayAppendFunctionType(elementType Type) *FunctionType {
	return &FunctionType{
		Parameters: []*Parameter{
			{
				Label:          ArgumentLabelNotRequired,
				Identifier:     "element",
				TypeAnnotation: NewTypeAnnotation(elementType),
			},
		},
		ReturnTypeAnnotation: NewTypeAnnotation(
			VoidType,
		),
	}
}

func ArraySliceFunctionType(elementType Type) *FunctionType {
	return &FunctionType{
		Parameters: []*Parameter{
			{
				Identifier:     "from",
				TypeAnnotation: NewTypeAnnotation(IntType),
			},
			{
				Identifier:     "upTo",
				TypeAnnotation: NewTypeAnnotation(IntType),
			},
		},
		ReturnTypeAnnotation: NewTypeAnnotation(&VariableSizedType{
			Type: elementType,
		}),
	}
}

// VariableSizedType is a variable sized array type
type VariableSizedType struct {
	Type                Type
	memberResolvers     map[string]MemberResolver
	memberResolversOnce sync.Once
}

func NewVariableSizedType(memoryGauge common.MemoryGauge, typ Type) *VariableSizedType {
	common.UseMemory(memoryGauge, common.VariableSizedSemaTypeMemoryUsage)
	return &VariableSizedType{
		Type: typ,
	}
}

func (*VariableSizedType) IsType() {}

func (*VariableSizedType) isArrayType() {}

func (t *VariableSizedType) Tag() TypeTag {
	return VariableSizedTypeTag
}

func (t *VariableSizedType) String() string {
	return fmt.Sprintf("[%s]", t.Type)
}

func (t *VariableSizedType) QualifiedString() string {
	return fmt.Sprintf("[%s]", t.Type.QualifiedString())
}

func (t *VariableSizedType) ID() TypeID {
	return TypeID(fmt.Sprintf("[%s]", t.Type.ID()))
}

func (t *VariableSizedType) Equal(other Type) bool {
	otherArray, ok := other.(*VariableSizedType)
	if !ok {
		return false
	}

	return t.Type.Equal(otherArray.Type)
}

func (t *VariableSizedType) GetMembers() map[string]MemberResolver {
	t.initializeMemberResolvers()
	return t.memberResolvers
}

func (t *VariableSizedType) initializeMemberResolvers() {
	t.memberResolversOnce.Do(func() {
		t.memberResolvers = getArrayMembers(t)
	})
}

func (t *VariableSizedType) IsResourceType() bool {
	return t.Type.IsResourceType()
}

func (t *VariableSizedType) IsInvalidType() bool {
	return t.Type.IsInvalidType()
}

func (t *VariableSizedType) IsStorable(results map[*Member]bool) bool {
	return t.Type.IsStorable(results)
}

func (t *VariableSizedType) IsExportable(results map[*Member]bool) bool {
	return t.Type.IsExportable(results)
}

func (t *VariableSizedType) IsImportable(results map[*Member]bool) bool {
	return t.Type.IsImportable(results)
}

func (*VariableSizedType) IsEquatable() bool {
	// TODO:
	return false
}

func (t *VariableSizedType) TypeAnnotationState() TypeAnnotationState {
	return t.Type.TypeAnnotationState()
}

func (t *VariableSizedType) RewriteWithRestrictedTypes() (Type, bool) {
	rewrittenType, rewritten := t.Type.RewriteWithRestrictedTypes()
	if rewritten {
		return &VariableSizedType{
			Type: rewrittenType,
		}, true
	} else {
		return t, false
	}
}

func (*VariableSizedType) isValueIndexableType() bool {
	return true
}

func (*VariableSizedType) AllowsValueIndexingAssignment() bool {
	return true
}

func (t *VariableSizedType) ElementType(_ bool) Type {
	return t.Type
}

func (t *VariableSizedType) IndexingType() Type {
	return IntegerType
}

func (t *VariableSizedType) Unify(
	other Type,
	typeParameters *TypeParameterTypeOrderedMap,
	report func(err error),
	outerRange ast.Range,
) bool {

	otherArray, ok := other.(*VariableSizedType)
	if !ok {
		return false
	}

	return t.Type.Unify(otherArray.Type, typeParameters, report, outerRange)
}

func (t *VariableSizedType) Resolve(typeArguments *TypeParameterTypeOrderedMap) Type {
	newInnerType := t.Type.Resolve(typeArguments)
	if newInnerType == nil {
		return nil
	}

	return &VariableSizedType{
		Type: newInnerType,
	}
}

// ConstantSizedType is a constant sized array type
type ConstantSizedType struct {
	Type                Type
	Size                int64
	memberResolvers     map[string]MemberResolver
	memberResolversOnce sync.Once
}

func NewConstantSizedType(memoryGauge common.MemoryGauge, typ Type, size int64) *ConstantSizedType {
	common.UseMemory(memoryGauge, common.ConstantSizedSemaTypeMemoryUsage)
	return &ConstantSizedType{
		Type: typ,
		Size: size,
	}
}

func (*ConstantSizedType) IsType() {}

func (*ConstantSizedType) isArrayType() {}

func (t *ConstantSizedType) Tag() TypeTag {
	return ConstantSizedTypeTag
}

func (t *ConstantSizedType) String() string {
	return fmt.Sprintf("[%s; %d]", t.Type, t.Size)
}

func (t *ConstantSizedType) QualifiedString() string {
	return fmt.Sprintf("[%s; %d]", t.Type.QualifiedString(), t.Size)
}

func (t *ConstantSizedType) ID() TypeID {
	return TypeID(fmt.Sprintf("[%s;%d]", t.Type.ID(), t.Size))
}

func (t *ConstantSizedType) Equal(other Type) bool {
	otherArray, ok := other.(*ConstantSizedType)
	if !ok {
		return false
	}

	return t.Type.Equal(otherArray.Type) &&
		t.Size == otherArray.Size
}

func (t *ConstantSizedType) GetMembers() map[string]MemberResolver {
	t.initializeMemberResolvers()
	return t.memberResolvers
}

func (t *ConstantSizedType) initializeMemberResolvers() {
	t.memberResolversOnce.Do(func() {
		t.memberResolvers = getArrayMembers(t)
	})
}

func (t *ConstantSizedType) IsResourceType() bool {
	return t.Type.IsResourceType()
}

func (t *ConstantSizedType) IsInvalidType() bool {
	return t.Type.IsInvalidType()
}

func (t *ConstantSizedType) IsStorable(results map[*Member]bool) bool {
	return t.Type.IsStorable(results)
}

func (t *ConstantSizedType) IsExportable(results map[*Member]bool) bool {
	return t.Type.IsStorable(results)
}

func (t *ConstantSizedType) IsImportable(results map[*Member]bool) bool {
	return t.Type.IsImportable(results)
}

func (*ConstantSizedType) IsEquatable() bool {
	// TODO:
	return false
}

func (t *ConstantSizedType) TypeAnnotationState() TypeAnnotationState {
	return t.Type.TypeAnnotationState()
}

func (t *ConstantSizedType) RewriteWithRestrictedTypes() (Type, bool) {
	rewrittenType, rewritten := t.Type.RewriteWithRestrictedTypes()
	if rewritten {
		return &ConstantSizedType{
			Type: rewrittenType,
			Size: t.Size,
		}, true
	} else {
		return t, false
	}
}

func (*ConstantSizedType) isValueIndexableType() bool {
	return true
}

func (*ConstantSizedType) AllowsValueIndexingAssignment() bool {
	return true
}

func (t *ConstantSizedType) ElementType(_ bool) Type {
	return t.Type
}

func (t *ConstantSizedType) IndexingType() Type {
	return IntegerType
}

func (t *ConstantSizedType) Unify(
	other Type,
	typeParameters *TypeParameterTypeOrderedMap,
	report func(err error),
	outerRange ast.Range,
) bool {

	otherArray, ok := other.(*ConstantSizedType)
	if !ok {
		return false
	}

	if t.Size != otherArray.Size {
		return false
	}

	return t.Type.Unify(otherArray.Type, typeParameters, report, outerRange)
}

func (t *ConstantSizedType) Resolve(typeArguments *TypeParameterTypeOrderedMap) Type {
	newInnerType := t.Type.Resolve(typeArguments)
	if newInnerType == nil {
		return nil
	}

	return &ConstantSizedType{
		Type: newInnerType,
		Size: t.Size,
	}
}

// Parameter

func formatParameter(spaces bool, label, identifier, typeAnnotation string) string {
	var builder strings.Builder

	if label != "" {
		builder.WriteString(label)
		if spaces {
			builder.WriteRune(' ')
		}
	}

	if identifier != "" {
		builder.WriteString(identifier)
		builder.WriteRune(':')
		if spaces {
			builder.WriteRune(' ')
		}
	}

	builder.WriteString(typeAnnotation)

	return builder.String()
}

type Parameter struct {
	Label          string
	Identifier     string
	TypeAnnotation *TypeAnnotation
}

func (p *Parameter) String() string {
	return formatParameter(
		true,
		p.Label,
		p.Identifier,
		p.TypeAnnotation.String(),
	)
}

func (p *Parameter) QualifiedString() string {
	return formatParameter(
		true,
		p.Label,
		p.Identifier,
		p.TypeAnnotation.QualifiedString(),
	)
}

// EffectiveArgumentLabel returns the effective argument label that
// an argument in a call must use:
// If no argument label is declared for parameter,
// the parameter name is used as the argument label
func (p *Parameter) EffectiveArgumentLabel() string {
	if p.Label != "" {
		return p.Label
	}
	return p.Identifier
}

// TypeParameter

type TypeParameter struct {
	Name      string
	TypeBound Type
	Optional  bool
}

func (p TypeParameter) string(typeFormatter func(Type) string) string {
	var builder strings.Builder
	builder.WriteString(p.Name)
	if p.TypeBound != nil {
		builder.WriteString(": ")
		builder.WriteString(typeFormatter(p.TypeBound))
	}
	return builder.String()
}

func (p TypeParameter) String() string {
	return p.string(func(t Type) string {
		return t.String()
	})
}

func (p TypeParameter) QualifiedString() string {
	return p.string(func(t Type) string {
		return t.QualifiedString()
	})
}

func (p TypeParameter) Equal(other *TypeParameter) bool {
	if p.Name != other.Name {
		return false
	}

	if p.TypeBound == nil {
		if other.TypeBound != nil {
			return false
		}
	} else {
		if other.TypeBound == nil ||
			!p.TypeBound.Equal(other.TypeBound) {

			return false
		}
	}

	return p.Optional == other.Optional
}

func (p TypeParameter) checkTypeBound(ty Type, typeRange ast.Range) error {
	if p.TypeBound == nil ||
		p.TypeBound.IsInvalidType() ||
		ty.IsInvalidType() {

		return nil
	}

	if !IsSubType(ty, p.TypeBound) {
		return &TypeMismatchError{
			ExpectedType: p.TypeBound,
			ActualType:   ty,
			Range:        typeRange,
		}
	}

	return nil
}

// Function types

func formatFunctionType(
	spaces bool,
	typeParameters []string,
	parameters []string,
	returnTypeAnnotation string,
) string {

	var builder strings.Builder
	builder.WriteRune('(')

	if len(typeParameters) > 0 {
		builder.WriteRune('<')
		for i, typeParameter := range typeParameters {
			if i > 0 {
				builder.WriteRune(',')
				if spaces {
					builder.WriteRune(' ')
				}
			}
			builder.WriteString(typeParameter)
		}
		builder.WriteRune('>')
	}
	builder.WriteRune('(')
	for i, parameter := range parameters {
		if i > 0 {
			builder.WriteRune(',')
			if spaces {
				builder.WriteRune(' ')
			}
		}
		builder.WriteString(parameter)
	}
	builder.WriteString("):")
	if spaces {
		builder.WriteRune(' ')
	}
	builder.WriteString(returnTypeAnnotation)
	builder.WriteRune(')')
	return builder.String()
}

// FunctionType
type FunctionType struct {
	IsConstructor            bool
	TypeParameters           []*TypeParameter
	Parameters               []*Parameter
	ReturnTypeAnnotation     *TypeAnnotation
	RequiredArgumentCount    *int
	ArgumentExpressionsCheck ArgumentExpressionsCheck
	Members                  *StringMemberOrderedMap
}

func RequiredArgumentCount(count int) *int {
	return &count
}

func (*FunctionType) IsType() {}

func (t *FunctionType) Tag() TypeTag {
	return FunctionTypeTag
}

func (t *FunctionType) CheckArgumentExpressions(
	checker *Checker,
	argumentExpressions []ast.Expression,
	invocationRange ast.Range,
) {
	if t.ArgumentExpressionsCheck == nil {
		return
	}
	t.ArgumentExpressionsCheck(checker, argumentExpressions, invocationRange)
}

func (t *FunctionType) String() string {

	typeParameters := make([]string, len(t.TypeParameters))

	for i, typeParameter := range t.TypeParameters {
		typeParameters[i] = typeParameter.String()
	}

	parameters := make([]string, len(t.Parameters))

	for i, parameter := range t.Parameters {
		parameters[i] = parameter.String()
	}

	returnTypeAnnotation := t.ReturnTypeAnnotation.String()

	return formatFunctionType(
		true,
		typeParameters,
		parameters,
		returnTypeAnnotation,
	)
}

func (t *FunctionType) QualifiedString() string {

	typeParameters := make([]string, len(t.TypeParameters))

	for i, typeParameter := range t.TypeParameters {
		typeParameters[i] = typeParameter.QualifiedString()
	}

	parameters := make([]string, len(t.Parameters))

	for i, parameter := range t.Parameters {
		parameters[i] = parameter.QualifiedString()
	}

	returnTypeAnnotation := t.ReturnTypeAnnotation.QualifiedString()

	return formatFunctionType(
		true,
		typeParameters,
		parameters,
		returnTypeAnnotation,
	)
}

// NOTE: parameter names and argument labels are *not* part of the ID!
func (t *FunctionType) ID() TypeID {

	typeParameters := make([]string, len(t.TypeParameters))

	for i, typeParameter := range t.TypeParameters {
		typeParameters[i] = string(typeParameter.TypeBound.ID())
	}

	parameters := make([]string, len(t.Parameters))

	for i, parameter := range t.Parameters {
		parameters[i] = string(parameter.TypeAnnotation.Type.ID())
	}

	returnTypeAnnotation := string(t.ReturnTypeAnnotation.Type.ID())

	return TypeID(
		formatFunctionType(
			false,
			typeParameters,
			parameters,
			returnTypeAnnotation,
		),
	)
}

// NOTE: parameter names and argument labels are intentionally *not* considered!
func (t *FunctionType) Equal(other Type) bool {
	otherFunction, ok := other.(*FunctionType)
	if !ok {
		return false
	}

	// type parameters

	if len(t.TypeParameters) != len(otherFunction.TypeParameters) {
		return false
	}

	for i, typeParameter := range t.TypeParameters {
		otherTypeParameter := otherFunction.TypeParameters[i]
		if !typeParameter.Equal(otherTypeParameter) {
			return false
		}
	}

	// parameters

	if len(t.Parameters) != len(otherFunction.Parameters) {
		return false
	}

	for i, parameter := range t.Parameters {
		otherParameter := otherFunction.Parameters[i]
		if !parameter.TypeAnnotation.Equal(otherParameter.TypeAnnotation) {
			return false
		}
	}

	// Ensures that a constructor function type is
	// NOT equal to a function type with the same parameters, return type, etc.

	if t.IsConstructor != otherFunction.IsConstructor {
		return false
	}

	// return type

	if !t.ReturnTypeAnnotation.Type.
		Equal(otherFunction.ReturnTypeAnnotation.Type) {
		return false
	}

	// constructors

	if t.IsConstructor != otherFunction.IsConstructor {
		return false
	}

	return true
}

func (t *FunctionType) HasSameArgumentLabels(other *FunctionType) bool {
	if len(t.Parameters) != len(other.Parameters) {
		return false
	}

	for i, parameter := range t.Parameters {
		otherParameter := other.Parameters[i]
		if parameter.EffectiveArgumentLabel() != otherParameter.EffectiveArgumentLabel() {
			return false
		}
	}

	return true
}

func (*FunctionType) IsResourceType() bool {
	return false
}

func (t *FunctionType) IsInvalidType() bool {

	for _, typeParameter := range t.TypeParameters {

		if typeParameter.TypeBound != nil &&
			typeParameter.TypeBound.IsInvalidType() {

			return true
		}
	}

	for _, parameter := range t.Parameters {
		if parameter.TypeAnnotation.Type.IsInvalidType() {
			return true
		}
	}

	return t.ReturnTypeAnnotation.Type.IsInvalidType()
}

func (t *FunctionType) IsStorable(_ map[*Member]bool) bool {
	// Functions cannot be stored, as they cannot be serialized
	return false
}

func (t *FunctionType) IsExportable(_ map[*Member]bool) bool {
	// Even though functions cannot be serialized,
	// they are still treated as exportable,
	// as values are simply omitted.
	return true
}

func (t *FunctionType) IsImportable(_ map[*Member]bool) bool {
	return false
}

func (*FunctionType) IsEquatable() bool {
	return false
}

func (t *FunctionType) TypeAnnotationState() TypeAnnotationState {

	for _, typeParameter := range t.TypeParameters {
		TypeParameterTypeAnnotationState := typeParameter.TypeBound.TypeAnnotationState()
		if TypeParameterTypeAnnotationState != TypeAnnotationStateValid {
			return TypeParameterTypeAnnotationState
		}
	}

	for _, parameter := range t.Parameters {
		parameterTypeAnnotationState := parameter.TypeAnnotation.TypeAnnotationState()
		if parameterTypeAnnotationState != TypeAnnotationStateValid {
			return parameterTypeAnnotationState
		}
	}

	returnTypeAnnotationState := t.ReturnTypeAnnotation.TypeAnnotationState()
	if returnTypeAnnotationState != TypeAnnotationStateValid {
		return returnTypeAnnotationState
	}

	return TypeAnnotationStateValid
}

func (t *FunctionType) RewriteWithRestrictedTypes() (Type, bool) {
	anyRewritten := false

	rewrittenTypeParameterTypeBounds := map[*TypeParameter]Type{}

	for _, typeParameter := range t.TypeParameters {
		if typeParameter.TypeBound == nil {
			continue
		}

		rewrittenType, rewritten := typeParameter.TypeBound.RewriteWithRestrictedTypes()
		if rewritten {
			anyRewritten = true
			rewrittenTypeParameterTypeBounds[typeParameter] = rewrittenType
		}
	}

	rewrittenParameterTypes := map[*Parameter]Type{}

	for _, parameter := range t.Parameters {
		rewrittenType, rewritten := parameter.TypeAnnotation.Type.RewriteWithRestrictedTypes()
		if rewritten {
			anyRewritten = true
			rewrittenParameterTypes[parameter] = rewrittenType
		}
	}

	rewrittenReturnType, rewritten := t.ReturnTypeAnnotation.Type.RewriteWithRestrictedTypes()
	if rewritten {
		anyRewritten = true
	}

	if anyRewritten {
		var rewrittenTypeParameters []*TypeParameter
		if len(t.TypeParameters) > 0 {
			rewrittenTypeParameters = make([]*TypeParameter, len(t.TypeParameters))
			for i, typeParameter := range t.TypeParameters {
				rewrittenTypeBound, ok := rewrittenTypeParameterTypeBounds[typeParameter]
				if ok {
					rewrittenTypeParameters[i] = &TypeParameter{
						Name:      typeParameter.Name,
						TypeBound: rewrittenTypeBound,
						Optional:  typeParameter.Optional,
					}
				} else {
					rewrittenTypeParameters[i] = typeParameter
				}
			}
		}

		var rewrittenParameters []*Parameter
		if len(t.Parameters) > 0 {
			rewrittenParameters = make([]*Parameter, len(t.Parameters))
			for i, parameter := range t.Parameters {
				rewrittenParameterType, ok := rewrittenParameterTypes[parameter]
				if ok {
					rewrittenParameters[i] = &Parameter{
						Label:          parameter.Label,
						Identifier:     parameter.Identifier,
						TypeAnnotation: NewTypeAnnotation(rewrittenParameterType),
					}
				} else {
					rewrittenParameters[i] = parameter
				}
			}
		}

		return &FunctionType{
			TypeParameters:        rewrittenTypeParameters,
			Parameters:            rewrittenParameters,
			ReturnTypeAnnotation:  NewTypeAnnotation(rewrittenReturnType),
			RequiredArgumentCount: t.RequiredArgumentCount,
		}, true
	} else {
		return t, false
	}
}

func (t *FunctionType) ArgumentLabels() (argumentLabels []string) {

	for _, parameter := range t.Parameters {

		argumentLabel := ArgumentLabelNotRequired
		if parameter.Label != "" {
			argumentLabel = parameter.Label
		} else if parameter.Identifier != "" {
			argumentLabel = parameter.Identifier
		}

		argumentLabels = append(argumentLabels, argumentLabel)
	}

	return
}

func (t *FunctionType) Unify(
	other Type,
	typeParameters *TypeParameterTypeOrderedMap,
	report func(err error),
	outerRange ast.Range,
) (
	result bool,
) {

	otherFunction, ok := other.(*FunctionType)
	if !ok {
		return false
	}

	// TODO: type parameters ?

	if len(t.TypeParameters) > 0 ||
		len(otherFunction.TypeParameters) > 0 {

		return false
	}

	// parameters

	if len(t.Parameters) != len(otherFunction.Parameters) {
		return false
	}

	for i, parameter := range t.Parameters {
		otherParameter := otherFunction.Parameters[i]
		parameterUnified := parameter.TypeAnnotation.Type.Unify(
			otherParameter.TypeAnnotation.Type,
			typeParameters,
			report,
			outerRange,
		)
		result = result || parameterUnified
	}

	// return type

	returnTypeUnified := t.ReturnTypeAnnotation.Type.Unify(
		otherFunction.ReturnTypeAnnotation.Type,
		typeParameters,
		report,
		outerRange,
	)

	result = result || returnTypeUnified

	return
}

func (t *FunctionType) Resolve(typeArguments *TypeParameterTypeOrderedMap) Type {

	// TODO: type parameters ?

	// parameters

	var newParameters []*Parameter

	for _, parameter := range t.Parameters {
		newParameterType := parameter.TypeAnnotation.Type.Resolve(typeArguments)
		if newParameterType == nil {
			return nil
		}

		newParameters = append(newParameters,
			&Parameter{
				Label:          parameter.Label,
				Identifier:     parameter.Identifier,
				TypeAnnotation: NewTypeAnnotation(newParameterType),
			},
		)
	}

	// return type

	newReturnType := t.ReturnTypeAnnotation.Type.Resolve(typeArguments)
	if newReturnType == nil {
		return nil
	}

	return &FunctionType{
		Parameters:            newParameters,
		ReturnTypeAnnotation:  NewTypeAnnotation(newReturnType),
		RequiredArgumentCount: t.RequiredArgumentCount,
	}

}

func (t *FunctionType) GetMembers() map[string]MemberResolver {
	// TODO: optimize
	var members map[string]MemberResolver
	if t.Members != nil {
		members = make(map[string]MemberResolver, t.Members.Len())
		t.Members.Foreach(func(name string, loopMember *Member) {
			// NOTE: don't capture loop variable
			member := loopMember
			members[name] = MemberResolver{
				Kind: member.DeclarationKind,
				Resolve: func(_ common.MemoryGauge, _ string, _ ast.Range, _ func(error)) *Member {
					return member
				},
			}
		})
	}
	return withBuiltinMembers(t, members)
}

type ArgumentExpressionsCheck func(
	checker *Checker,
	argumentExpressions []ast.Expression,
	invocationRange ast.Range,
)

// BaseTypeActivation is the base activation that contains
// the types available in programs
var BaseTypeActivation = NewVariableActivation(nil)

func init() {

	types := AllNumberTypes[:]

	types = append(
		types,
		MetaType,
		VoidType,
		AnyStructType,
		AnyResourceType,
		NeverType,
		BoolType,
		CharacterType,
		StringType,
		&AddressType{},
		AuthAccountType,
		PublicAccountType,
		PathType,
		StoragePathType,
		CapabilityPathType,
		PrivatePathType,
		PublicPathType,
		&CapabilityType{},
		DeployedContractType,
		BlockType,
		AccountKeyType,
		PublicKeyType,
		SignatureAlgorithmType,
		HashAlgorithmType,
	)

	for _, ty := range types {
		typeName := ty.String()

		// Check that the type is not accidentally redeclared

		if BaseTypeActivation.Find(typeName) != nil {
			panic(errors.NewUnreachableError())
		}

		BaseTypeActivation.Set(
			typeName,
			baseTypeVariable(typeName, ty),
		)
	}

	// The AST contains empty type annotations, resolve them to Void

	BaseTypeActivation.Set(
		"",
		BaseTypeActivation.Find("Void"),
	)
}

func baseTypeVariable(name string, ty Type) *Variable {
	return &Variable{
		Identifier:      name,
		Type:            ty,
		DeclarationKind: common.DeclarationKindType,
		IsConstant:      true,
		Access:          ast.AccessPublic,
	}
}

// BaseValueActivation is the base activation that contains
// the values available in programs
var BaseValueActivation = NewVariableActivation(nil)

var AllSignedFixedPointTypes = []Type{
	Fix64Type,
}

var AllUnsignedFixedPointTypes = []Type{
	UFix64Type,
}

var AllFixedPointTypes = append(
	append(
		AllUnsignedFixedPointTypes[:],
		AllSignedFixedPointTypes...,
	),
	FixedPointType,
	SignedFixedPointType,
)

var AllSignedIntegerTypes = []Type{
	IntType,
	Int8Type,
	Int16Type,
	Int32Type,
	Int64Type,
	Int128Type,
	Int256Type,
}

var AllUnsignedIntegerTypes = []Type{
	// UInt*
	UIntType,
	UInt8Type,
	UInt16Type,
	UInt32Type,
	UInt64Type,
	UInt128Type,
	UInt256Type,
	// Word*
	Word8Type,
	Word16Type,
	Word32Type,
	Word64Type,
}

var AllIntegerTypes = append(
	append(
		AllUnsignedIntegerTypes[:],
		AllSignedIntegerTypes...,
	),
	IntegerType,
	SignedIntegerType,
)

var AllNumberTypes = append(
	append(
		AllIntegerTypes[:],
		AllFixedPointTypes...,
	),
	NumberType,
	SignedNumberType,
)

const NumberTypeMinFieldName = "min"
const NumberTypeMaxFieldName = "max"

const numberTypeMinFieldDocString = `The minimum integer of this type`
const numberTypeMaxFieldDocString = `The maximum integer of this type`

const fixedPointNumberTypeMinFieldDocString = `The minimum fixed-point value of this type`
const fixedPointNumberTypeMaxFieldDocString = `The maximum fixed-point value of this type`

const numberConversionFunctionDocStringSuffix = `
The value must be within the bounds of this type.
If a value is passed that is outside the bounds, the program aborts.`

func init() {

	// Declare a conversion function for all (leaf) number types

	for _, numberType := range AllNumberTypes {

		switch numberType {
		case NumberType, SignedNumberType,
			IntegerType, SignedIntegerType,
			FixedPointType, SignedFixedPointType:
			continue

		default:
			typeName := numberType.String()

			// Check that the function is not accidentally redeclared

			if BaseValueActivation.Find(typeName) != nil {
				panic(errors.NewUnreachableError())
			}

			functionType := NumberConversionFunctionType(numberType)

			addMember := func(member *Member) {
				if functionType.Members == nil {
					functionType.Members = &StringMemberOrderedMap{}
				}
				name := member.Identifier.Identifier
				if functionType.Members.Contains(name) {
					panic(errors.NewUnreachableError())
				}
				functionType.Members.Set(name, member)
			}

			switch numberType := numberType.(type) {
			case *NumericType:
				if numberType.minInt != nil {
					addMember(NewUnmeteredPublicConstantFieldMember(
						functionType,
						NumberTypeMinFieldName,
						numberType,
						numberTypeMinFieldDocString,
					))
				}

				if numberType.maxInt != nil {
					addMember(NewUnmeteredPublicConstantFieldMember(
						functionType,
						NumberTypeMaxFieldName,
						numberType,
						numberTypeMaxFieldDocString,
					))
				}

			case *FixedPointNumericType:
				if numberType.minInt != nil {
					// If a minimum integer is set, a minimum fractional must be set
					if numberType.minFractional == nil {
						panic(errors.NewUnreachableError())
					}

					addMember(NewUnmeteredPublicConstantFieldMember(
						functionType,
						NumberTypeMinFieldName,
						numberType,
						fixedPointNumberTypeMinFieldDocString,
					))
				}

				if numberType.maxInt != nil {
					// If a maximum integer is set, a maximum fractional must be set
					if numberType.maxFractional == nil {
						panic(errors.NewUnreachableError())
					}

					addMember(NewUnmeteredPublicConstantFieldMember(
						functionType,
						NumberTypeMaxFieldName,
						numberType,
						fixedPointNumberTypeMaxFieldDocString,
					))
				}
			}

			// add .fromString() method
			fromStringFnType := FromStringFunctionType(numberType)
			fromStringDocstring := FromStringFunctionDocstring(numberType)
			addMember(NewUnmeteredPublicFunctionMember(
				functionType,
				FromStringFunctionName,
				fromStringFnType,
				fromStringDocstring,
			))

			BaseValueActivation.Set(
				typeName,
				baseFunctionVariable(
					typeName,
					functionType,
					numberConversionDocString(
						fmt.Sprintf("the type %s", numberType.String()),
					),
				),
			)
		}
	}
}

func NumberConversionFunctionType(numberType Type) *FunctionType {
	return &FunctionType{
		Parameters: []*Parameter{
			{
				Label:          ArgumentLabelNotRequired,
				Identifier:     "value",
				TypeAnnotation: NewTypeAnnotation(NumberType),
			},
		},
		ReturnTypeAnnotation:     NewTypeAnnotation(numberType),
		ArgumentExpressionsCheck: numberFunctionArgumentExpressionsChecker(numberType),
	}
}

func numberConversionDocString(targetDescription string) string {
	return fmt.Sprintf(
		"Converts the given number to %s. %s",
		targetDescription,
		numberConversionFunctionDocStringSuffix,
	)
}

func baseFunctionVariable(name string, ty *FunctionType, docString string) *Variable {
	return &Variable{
		Identifier:      name,
		DeclarationKind: common.DeclarationKindFunction,
		ArgumentLabels:  ty.ArgumentLabels(),
		IsConstant:      true,
		Type:            ty,
		Access:          ast.AccessPublic,
		DocString:       docString,
	}
}

var AddressConversionFunctionType = &FunctionType{
	Parameters: []*Parameter{
		{
			Label:          ArgumentLabelNotRequired,
			Identifier:     "value",
			TypeAnnotation: NewTypeAnnotation(IntegerType),
		},
	},
	ReturnTypeAnnotation: NewTypeAnnotation(&AddressType{}),
	ArgumentExpressionsCheck: func(checker *Checker, argumentExpressions []ast.Expression, _ ast.Range) {
		if len(argumentExpressions) < 1 {
			return
		}

		intExpression, ok := argumentExpressions[0].(*ast.IntegerExpression)
		if !ok {
			return
		}

		// No need to meter. This is only checked once.
		CheckAddressLiteral(nil, intExpression, checker.report)
	},
}

func init() {
	// Declare a conversion function for the address type

	// Check that the function is not accidentally redeclared

	typeName := AddressTypeName

	if BaseValueActivation.Find(typeName) != nil {
		panic(errors.NewUnreachableError())
	}

	BaseValueActivation.Set(
		typeName,
		baseFunctionVariable(
			typeName,
			AddressConversionFunctionType,
			numberConversionDocString("an address"),
		),
	)
}

func numberFunctionArgumentExpressionsChecker(targetType Type) ArgumentExpressionsCheck {
	return func(checker *Checker, arguments []ast.Expression, invocationRange ast.Range) {
		if len(arguments) < 1 {
			return
		}

		argument := arguments[0]

		switch argument := argument.(type) {
		case *ast.IntegerExpression:
			if CheckIntegerLiteral(nil, argument, targetType, checker.report) {
				if checker.Config.ExtendedElaborationEnabled {
					checker.Elaboration.NumberConversionArgumentTypes[argument] = struct {
						Type  Type
						Range ast.Range
					}{Type: targetType, Range: invocationRange}
				}
			}

		case *ast.FixedPointExpression:
			if CheckFixedPointLiteral(nil, argument, targetType, checker.report) {
				if checker.Config.ExtendedElaborationEnabled {
					checker.Elaboration.NumberConversionArgumentTypes[argument] = struct {
						Type  Type
						Range ast.Range
					}{Type: targetType, Range: invocationRange}
				}
			}
		}
	}
}

func pathConversionFunctionType(pathType Type) *FunctionType {
	return &FunctionType{
		Parameters: []*Parameter{
			{
				Identifier:     "identifier",
				TypeAnnotation: NewTypeAnnotation(StringType),
			},
		},
		ReturnTypeAnnotation: NewTypeAnnotation(
			&OptionalType{
				Type: pathType,
			},
		),
	}
}

var PublicPathConversionFunctionType = pathConversionFunctionType(PublicPathType)
var PrivatePathConversionFunctionType = pathConversionFunctionType(PrivatePathType)
var StoragePathConversionFunctionType = pathConversionFunctionType(StoragePathType)

func init() {

	// Declare the run-time type construction function

	typeName := MetaTypeName

	// Check that the function is not accidentally redeclared

	if BaseValueActivation.Find(typeName) != nil {
		panic(errors.NewUnreachableError())
	}

	BaseValueActivation.Set(
		typeName,
		baseFunctionVariable(
			typeName,
			&FunctionType{
				TypeParameters:       []*TypeParameter{{Name: "T"}},
				ReturnTypeAnnotation: NewTypeAnnotation(MetaType),
			},
			"Creates a run-time type representing the given static type as a value",
		),
	)

	BaseValueActivation.Set(
		PublicPathType.String(),
		baseFunctionVariable(
			PublicPathType.String(),
			PublicPathConversionFunctionType,
			"Converts the given string into a public path. Returns nil if the string does not specify a public path",
		),
	)

	BaseValueActivation.Set(
		PrivatePathType.String(),
		baseFunctionVariable(
			PrivatePathType.String(),
			PrivatePathConversionFunctionType,
			"Converts the given string into a private path. Returns nil if the string does not specify a private path",
		),
	)

	BaseValueActivation.Set(
		StoragePathType.String(),
		baseFunctionVariable(
			StoragePathType.String(),
			StoragePathConversionFunctionType,
			"Converts the given string into a storage path. Returns nil if the string does not specify a storage path",
		),
	)

	for _, v := range runtimeTypeConstructors {
		BaseValueActivation.Set(
			v.Name,
			baseFunctionVariable(
				v.Name,
				v.Value,
				v.DocString,
			))
	}
}

// CompositeType

type EnumInfo struct {
	RawType Type
	Cases   []string
}

type CompositeType struct {
	Location   common.Location
	Identifier string
	Kind       common.CompositeKind
	// an internal set of field `ExplicitInterfaceConformances`
	explicitInterfaceConformanceSet     *InterfaceSet
	explicitInterfaceConformanceSetOnce sync.Once
	ExplicitInterfaceConformances       []*InterfaceType
	ImplicitTypeRequirementConformances []*CompositeType
	Members                             *StringMemberOrderedMap
	memberResolvers                     map[string]MemberResolver
	memberResolversOnce                 sync.Once
	Fields                              []string
	// TODO: add support for overloaded initializers
	ConstructorParameters []*Parameter
	NestedTypes           *StringTypeOrderedMap
	containerType         Type
	EnumRawType           Type
	hasComputedMembers    bool

	// Only applicable for native composite types.
	importable bool

	// in a language with support for algebraic data types,
	// we would implement this as an argument to the CompositeKind type constructor.
	// Alas, this is Go, so for now these fields are only non-nil when Kind is CompositeKindAttachment
	baseType          Type
	baseTypeDocString string

	cachedIdentifiers *struct {
		TypeID              TypeID
		QualifiedIdentifier string
	}
	cachedIdentifiersLock sync.RWMutex
}

func (t *CompositeType) Tag() TypeTag {
	return CompositeTypeTag
}

func (t *CompositeType) ExplicitInterfaceConformanceSet() *InterfaceSet {
	t.initializeExplicitInterfaceConformanceSet()
	return t.explicitInterfaceConformanceSet
}

func (t *CompositeType) initializeExplicitInterfaceConformanceSet() {
	t.explicitInterfaceConformanceSetOnce.Do(func() {
		// TODO: also include conformances' conformances recursively
		//   once interface can have conformances

		t.explicitInterfaceConformanceSet = NewInterfaceSet()
		for _, conformance := range t.ExplicitInterfaceConformances {
			t.explicitInterfaceConformanceSet.Add(conformance)
		}
	})
}

func (t *CompositeType) addImplicitTypeRequirementConformance(typeRequirement *CompositeType) {
	t.ImplicitTypeRequirementConformances =
		append(t.ImplicitTypeRequirementConformances, typeRequirement)
}

func (*CompositeType) IsType() {}

func (t *CompositeType) String() string {
	return t.Identifier
}

func (t *CompositeType) QualifiedString() string {
	return t.QualifiedIdentifier()
}

func (t *CompositeType) GetContainerType() Type {
	return t.containerType
}

func (t *CompositeType) SetContainerType(containerType Type) {
	t.checkIdentifiersCached()
	t.containerType = containerType
}

func (t *CompositeType) checkIdentifiersCached() {
	t.cachedIdentifiersLock.Lock()
	defer t.cachedIdentifiersLock.Unlock()

	if t.cachedIdentifiers != nil {
		panic(errors.NewUnreachableError())
	}

	if t.NestedTypes != nil {
		t.NestedTypes.Foreach(checkIdentifiersCached)
	}
}

func checkIdentifiersCached(_ string, typ Type) {
	switch semaType := typ.(type) {
	case *CompositeType:
		semaType.checkIdentifiersCached()
	case *InterfaceType:
		semaType.checkIdentifiersCached()
	}
}

func (t *CompositeType) GetCompositeKind() common.CompositeKind {
	return t.Kind
}

func (t *CompositeType) getBaseCompositeKind() common.CompositeKind {
	if t.Kind != common.CompositeKindAttachment {
		return t.Kind
	}
	switch base := t.baseType.(type) {
	case *CompositeType:
		return base.Kind
	case *InterfaceType:
		return base.CompositeKind
	case *SimpleType:
		if base == AnyResourceType {
			return common.CompositeKindResource
		} else if base == AnyStructType {
			return common.CompositeKindStructure
		}
		return common.CompositeKindUnknown
	default:
		return common.CompositeKindUnknown
	}
}

func (t *CompositeType) GetBaseType() Type {
	return t.baseType
}

func (t *CompositeType) GetLocation() common.Location {
	return t.Location
}

func (t *CompositeType) QualifiedIdentifier() string {
	t.initializeIdentifiers()
	return t.cachedIdentifiers.QualifiedIdentifier
}

func (t *CompositeType) ID() TypeID {
	t.initializeIdentifiers()
	return t.cachedIdentifiers.TypeID
}

func (t *CompositeType) initializeIdentifiers() {
	t.cachedIdentifiersLock.Lock()
	defer t.cachedIdentifiersLock.Unlock()

	if t.cachedIdentifiers != nil {
		return
	}

	identifier := qualifiedIdentifier(t.Identifier, t.containerType)

	var typeID TypeID
	if t.Location == nil {
		typeID = TypeID(identifier)
	} else {
		typeID = t.Location.TypeID(nil, identifier)
	}

	t.cachedIdentifiers = &struct {
		TypeID              TypeID
		QualifiedIdentifier string
	}{
		TypeID:              typeID,
		QualifiedIdentifier: identifier,
	}
}

func (t *CompositeType) Equal(other Type) bool {
	otherStructure, ok := other.(*CompositeType)
	if !ok {
		return false
	}

	return otherStructure.Kind == t.Kind &&
		otherStructure.ID() == t.ID()
}

func (t *CompositeType) GetMembers() map[string]MemberResolver {
	t.initializeMemberResolvers()
	return t.memberResolvers
}

func (t *CompositeType) IsResourceType() bool {
	return t.Kind == common.CompositeKindResource ||
		// attachments are always the same kind as their base type
		(t.Kind == common.CompositeKindAttachment &&
			t.baseType != t &&
			t.baseType.IsResourceType())
}

func (*CompositeType) IsInvalidType() bool {
	return false
}

func (t *CompositeType) IsStorable(results map[*Member]bool) bool {
	if t.hasComputedMembers {
		return false
	}

	// Only structures, resources, attachments, and enums can be stored

	switch t.Kind {
	case common.CompositeKindStructure,
		common.CompositeKindResource,
		common.CompositeKindEnum,
		common.CompositeKindAttachment:
		break
	default:
		return false
	}

	// Native/built-in types are not storable for now
	if t.Location == nil {
		return false
	}

	// If this composite type has a member which is non-storable,
	// then the composite type is not storable.

	for pair := t.Members.Oldest(); pair != nil; pair = pair.Next() {
		if !pair.Value.IsStorable(results) {
			return false
		}
	}

	return true
}

func (t *CompositeType) IsImportable(results map[*Member]bool) bool {
	// Use the pre-determined flag for native types
	if t.Location == nil {
		return t.importable
	}

	// Only structures and enums can be imported

	switch t.Kind {
	case common.CompositeKindStructure,
		common.CompositeKindEnum:
		break
	// attachments can be imported iff they are attached to a structure
	case common.CompositeKindAttachment:
		return t.baseType.IsImportable(results)
	default:
		return false
	}

	// If this composite type has a member which is not importable,
	// then the composite type is not importable.

	for pair := t.Members.Oldest(); pair != nil; pair = pair.Next() {
		if !pair.Value.IsImportable(results) {
			return false
		}
	}

	return true
}

<<<<<<< HEAD
func (t *CompositeType) IsExternallyReturnable(results map[*Member]bool) bool {
	// Only structures, resources, attachments, and enums can be stored
=======
func (t *CompositeType) IsExportable(results map[*Member]bool) bool {
	// Only structures, resources, and enums can be stored
>>>>>>> e37e233a

	switch t.Kind {
	case common.CompositeKindStructure,
		common.CompositeKindResource,
		common.CompositeKindEnum,
		common.CompositeKindAttachment:
		break
	default:
		return false
	}

	// If this composite type has a member which is not exportable,
	// then the composite type is not exportable.

	for p := t.Members.Oldest(); p != nil; p = p.Next() {
		if !p.Value.IsExportable(results) {
			return false
		}
	}

	return true
}

func (t *CompositeType) IsEquatable() bool {
	// TODO: add support for more composite kinds
	return t.Kind == common.CompositeKindEnum
}

func (c *CompositeType) TypeAnnotationState() TypeAnnotationState {
	if c.Kind == common.CompositeKindAttachment {
		return TypeAnnotationStateDirectAttachmentTypeAnnotation
	}
	return TypeAnnotationStateValid
}

func (t *CompositeType) RewriteWithRestrictedTypes() (result Type, rewritten bool) {
	return t, false
}

func (t *CompositeType) InterfaceType() *InterfaceType {
	return &InterfaceType{
		Location:              t.Location,
		Identifier:            t.Identifier,
		CompositeKind:         t.Kind,
		Members:               t.Members,
		Fields:                t.Fields,
		InitializerParameters: t.ConstructorParameters,
		containerType:         t.containerType,
		NestedTypes:           t.NestedTypes,
	}
}

func (t *CompositeType) TypeRequirements() []*CompositeType {

	var typeRequirements []*CompositeType

	if containerComposite, ok := t.containerType.(*CompositeType); ok {
		for _, conformance := range containerComposite.ExplicitInterfaceConformances {
			ty, ok := conformance.NestedTypes.Get(t.Identifier)
			if !ok {
				continue
			}

			typeRequirement, ok := ty.(*CompositeType)
			if !ok {
				continue
			}

			typeRequirements = append(typeRequirements, typeRequirement)
		}
	}

	return typeRequirements
}

func (*CompositeType) Unify(_ Type, _ *TypeParameterTypeOrderedMap, _ func(err error), _ ast.Range) bool {
	// TODO:
	return false
}

func (t *CompositeType) Resolve(_ *TypeParameterTypeOrderedMap) Type {
	return t
}

func (t *CompositeType) IsContainerType() bool {
	return t.NestedTypes != nil
}

func (t *CompositeType) GetNestedTypes() *StringTypeOrderedMap {
	return t.NestedTypes
}

func (t *CompositeType) initializeMemberResolvers() {
	t.memberResolversOnce.Do(func() {
		members := make(map[string]MemberResolver, t.Members.Len())

		t.Members.Foreach(func(name string, loopMember *Member) {
			// NOTE: don't capture loop variable
			member := loopMember
			members[name] = MemberResolver{
				Kind: member.DeclarationKind,
				Resolve: func(_ common.MemoryGauge, _ string, _ ast.Range, _ func(error)) *Member {
					return member
				},
			}
		})

		// Check conformances.
		// If this composite type results from a normal composite declaration,
		// it must have members declared for all interfaces it conforms to.
		// However, if this composite type is a type requirement,
		// it acts like an interface and does not have to declare members.

		t.ExplicitInterfaceConformanceSet().
			ForEach(func(conformance *InterfaceType) {
				for name, resolver := range conformance.GetMembers() { //nolint:maprangecheck
					if _, ok := members[name]; !ok {
						members[name] = resolver
					}
				}
			})

		t.memberResolvers = withBuiltinMembers(t, members)
	})
}

func (t *CompositeType) FieldPosition(name string, declaration *ast.CompositeDeclaration) ast.Position {
	var pos ast.Position
	if t.Kind == common.CompositeKindEnum &&
		name == EnumRawValueFieldName {

		if len(declaration.Conformances) > 0 {
			pos = declaration.Conformances[0].StartPosition()
		}
	} else {
		pos = declaration.Members.FieldPosition(name, declaration.CompositeKind)
	}
	return pos
}

// Member

type Member struct {
	// Parent type where this member can be resolved
	ContainerType  Type
	Access         ast.Access
	Identifier     ast.Identifier
	TypeAnnotation *TypeAnnotation
	// TODO: replace with dedicated MemberKind enum
	DeclarationKind common.DeclarationKind
	VariableKind    ast.VariableKind
	ArgumentLabels  []string
	// Predeclared fields can be considered initialized
	Predeclared       bool
	HasImplementation bool
	// IgnoreInSerialization fields are ignored in serialization
	IgnoreInSerialization bool
	DocString             string
}

func NewUnmeteredPublicFunctionMember(
	containerType Type,
	identifier string,
	functionType *FunctionType,
	docString string,
) *Member {
	return NewPublicFunctionMember(
		nil,
		containerType,
		identifier,
		functionType,
		docString,
	)
}

func NewPublicFunctionMember(
	memoryGauge common.MemoryGauge,
	containerType Type,
	identifier string,
	functionType *FunctionType,
	docString string,
) *Member {

	return &Member{
		ContainerType: containerType,
		Access:        ast.AccessPublic,
		Identifier: ast.NewIdentifier(
			memoryGauge,
			identifier,
			ast.EmptyPosition,
		),
		DeclarationKind: common.DeclarationKindFunction,
		VariableKind:    ast.VariableKindConstant,
		TypeAnnotation:  NewTypeAnnotation(functionType),
		ArgumentLabels:  functionType.ArgumentLabels(),
		DocString:       docString,
	}
}

func NewUnmeteredPublicConstantFieldMember(
	containerType Type,
	identifier string,
	fieldType Type,
	docString string,
) *Member {
	return NewPublicConstantFieldMember(
		nil,
		containerType,
		identifier,
		fieldType,
		docString,
	)
}

func NewPublicConstantFieldMember(
	memoryGauge common.MemoryGauge,
	containerType Type,
	identifier string,
	fieldType Type,
	docString string,
) *Member {
	return &Member{
		ContainerType: containerType,
		Access:        ast.AccessPublic,
		Identifier: ast.NewIdentifier(
			memoryGauge,
			identifier,
			ast.EmptyPosition,
		),
		DeclarationKind: common.DeclarationKindField,
		VariableKind:    ast.VariableKindConstant,
		TypeAnnotation:  NewTypeAnnotation(fieldType),
		DocString:       docString,
	}
}

// IsStorable returns whether a member is a storable field
func (m *Member) IsStorable(results map[*Member]bool) (result bool) {
	test := func(t Type) bool {
		return t.IsStorable(results)
	}
	return m.testType(test, results)
}

// IsExportable returns whether a member is exportable
func (m *Member) IsExportable(results map[*Member]bool) (result bool) {
	test := func(t Type) bool {
		return t.IsExportable(results)
	}
	return m.testType(test, results)
}

// IsImportable returns whether a member can be imported to a program
func (m *Member) IsImportable(results map[*Member]bool) (result bool) {
	test := func(t Type) bool {
		return t.IsImportable(results)
	}
	return m.testType(test, results)
}

// IsValidEventParameterType returns whether has a valid event parameter type
func (m *Member) IsValidEventParameterType(results map[*Member]bool) bool {
	test := func(t Type) bool {
		return IsValidEventParameterType(t, results)
	}
	return m.testType(test, results)
}

func (m *Member) testType(test func(Type) bool, results map[*Member]bool) (result bool) {

	// Prevent a potential stack overflow due to cyclic declarations
	// by keeping track of the result for each member

	// If a result for the member is available, return it,
	// instead of checking the type

	var ok bool
	if result, ok = results[m]; ok {
		return result
	}

	// Temporarily assume the member passes the test while it's type is tested.
	// If a recursive call occurs, the check for an existing result will prevent infinite recursion

	results[m] = true

	result = func() bool {
		// Skip checking predeclared members

		if m.Predeclared {
			return true
		}

		if m.DeclarationKind == common.DeclarationKindField {

			fieldType := m.TypeAnnotation.Type

			if !fieldType.IsInvalidType() && !test(fieldType) {
				return false
			}
		}

		return true
	}()

	results[m] = result
	return result
}

// InterfaceType

type InterfaceType struct {
	Location            common.Location
	Identifier          string
	CompositeKind       common.CompositeKind
	Members             *StringMemberOrderedMap
	memberResolvers     map[string]MemberResolver
	memberResolversOnce sync.Once
	Fields              []string
	// TODO: add support for overloaded initializers
	InitializerParameters []*Parameter
	containerType         Type
	NestedTypes           *StringTypeOrderedMap
	cachedIdentifiers     *struct {
		TypeID              TypeID
		QualifiedIdentifier string
	}
	cachedIdentifiersLock sync.RWMutex
}

func (*InterfaceType) IsType() {}

func (t *InterfaceType) Tag() TypeTag {
	return InterfaceTypeTag
}

func (t *InterfaceType) String() string {
	return t.Identifier
}

func (t *InterfaceType) QualifiedString() string {
	return t.QualifiedIdentifier()
}

func (t *InterfaceType) GetContainerType() Type {
	return t.containerType
}

func (t *InterfaceType) SetContainerType(containerType Type) {
	t.checkIdentifiersCached()
	t.containerType = containerType
}

func (t *InterfaceType) checkIdentifiersCached() {
	t.cachedIdentifiersLock.Lock()
	defer t.cachedIdentifiersLock.Unlock()

	if t.cachedIdentifiers != nil {
		panic(errors.NewUnreachableError())
	}

	if t.NestedTypes != nil {
		t.NestedTypes.Foreach(checkIdentifiersCached)
	}
}

func (t *InterfaceType) GetCompositeKind() common.CompositeKind {
	return t.CompositeKind
}

func (t *InterfaceType) GetLocation() common.Location {
	return t.Location
}

func (t *InterfaceType) QualifiedIdentifier() string {
	t.initializeIdentifiers()
	return t.cachedIdentifiers.QualifiedIdentifier
}

func (t *InterfaceType) ID() TypeID {
	t.initializeIdentifiers()
	return t.cachedIdentifiers.TypeID
}

func (t *InterfaceType) initializeIdentifiers() {
	t.cachedIdentifiersLock.Lock()
	defer t.cachedIdentifiersLock.Unlock()

	if t.cachedIdentifiers != nil {
		return
	}

	identifier := qualifiedIdentifier(t.Identifier, t.containerType)

	var typeID TypeID
	if t.Location == nil {
		typeID = TypeID(identifier)
	} else {
		typeID = t.Location.TypeID(nil, identifier)
	}

	t.cachedIdentifiers = &struct {
		TypeID              TypeID
		QualifiedIdentifier string
	}{
		TypeID:              typeID,
		QualifiedIdentifier: identifier,
	}
}

func (t *InterfaceType) Equal(other Type) bool {
	otherInterface, ok := other.(*InterfaceType)
	if !ok {
		return false
	}

	return otherInterface.CompositeKind == t.CompositeKind &&
		otherInterface.ID() == t.ID()
}

func (t *InterfaceType) GetMembers() map[string]MemberResolver {
	t.initializeMemberResolvers()
	return t.memberResolvers
}

func (t *InterfaceType) initializeMemberResolvers() {
	t.memberResolversOnce.Do(func() {
		members := make(map[string]MemberResolver, t.Members.Len())
		t.Members.Foreach(func(name string, loopMember *Member) {
			// NOTE: don't capture loop variable
			member := loopMember
			members[name] = MemberResolver{
				Kind: member.DeclarationKind,
				Resolve: func(_ common.MemoryGauge, _ string, _ ast.Range, _ func(error)) *Member {
					return member
				},
			}
		})

		t.memberResolvers = withBuiltinMembers(t, members)
	})
}

func (t *InterfaceType) IsResourceType() bool {
	return t.CompositeKind == common.CompositeKindResource
}

func (t *InterfaceType) IsInvalidType() bool {
	return false
}

func (t *InterfaceType) IsStorable(results map[*Member]bool) bool {

	// If this interface type has a member which is non-storable,
	// then the interface type is not storable.

	for pair := t.Members.Oldest(); pair != nil; pair = pair.Next() {
		if !pair.Value.IsStorable(results) {
			return false
		}
	}

	return true
}

func (t *InterfaceType) IsExportable(results map[*Member]bool) bool {

	if t.CompositeKind != common.CompositeKindStructure {
		return false
	}

	// If this interface type has a member which is not exportable,
	// then the interface type is not exportable.

	for pair := t.Members.Oldest(); pair != nil; pair = pair.Next() {
		if !pair.Value.IsExportable(results) {
			return false
		}
	}

	return true
}

func (t *InterfaceType) IsImportable(results map[*Member]bool) bool {
	if t.CompositeKind != common.CompositeKindStructure {
		return false
	}

	// If this interface type has a member which is not importable,
	// then the interface type is not importable.

	for pair := t.Members.Oldest(); pair != nil; pair = pair.Next() {
		if !pair.Value.IsImportable(results) {
			return false
		}
	}

	return true
}

func (*InterfaceType) IsEquatable() bool {
	// TODO:
	return false
}

func (*InterfaceType) TypeAnnotationState() TypeAnnotationState {
	return TypeAnnotationStateValid
}

func (t *InterfaceType) RewriteWithRestrictedTypes() (Type, bool) {
	switch t.CompositeKind {
	case common.CompositeKindResource:
		return &RestrictedType{
			Type:         AnyResourceType,
			Restrictions: []*InterfaceType{t},
		}, true

	case common.CompositeKindStructure:
		return &RestrictedType{
			Type:         AnyStructType,
			Restrictions: []*InterfaceType{t},
		}, true

	default:
		return t, false
	}
}

func (*InterfaceType) Unify(_ Type, _ *TypeParameterTypeOrderedMap, _ func(err error), _ ast.Range) bool {
	// TODO:
	return false
}

func (t *InterfaceType) Resolve(_ *TypeParameterTypeOrderedMap) Type {
	return t
}

func (t *InterfaceType) IsContainerType() bool {
	return t.NestedTypes != nil
}

func (t *InterfaceType) GetNestedTypes() *StringTypeOrderedMap {
	return t.NestedTypes
}

func (t *InterfaceType) FieldPosition(name string, declaration *ast.InterfaceDeclaration) ast.Position {
	return declaration.Members.FieldPosition(name, declaration.CompositeKind)
}

// DictionaryType consists of the key and value type
// for all key-value pairs in the dictionary:
// All keys have to be a subtype of the key type,
// and all values have to be a subtype of the value type.

type DictionaryType struct {
	KeyType             Type
	ValueType           Type
	memberResolvers     map[string]MemberResolver
	memberResolversOnce sync.Once
}

func NewDictionaryType(memoryGauge common.MemoryGauge, keyType, valueType Type) *DictionaryType {
	common.UseMemory(memoryGauge, common.DictionarySemaTypeMemoryUsage)
	return &DictionaryType{
		KeyType:   keyType,
		ValueType: valueType,
	}
}

func (*DictionaryType) IsType() {}

func (t *DictionaryType) Tag() TypeTag {
	return DictionaryTypeTag
}

func (t *DictionaryType) String() string {
	return fmt.Sprintf(
		"{%s: %s}",
		t.KeyType,
		t.ValueType,
	)
}

func (t *DictionaryType) QualifiedString() string {
	return fmt.Sprintf(
		"{%s: %s}",
		t.KeyType.QualifiedString(),
		t.ValueType.QualifiedString(),
	)
}

func (t *DictionaryType) ID() TypeID {
	return TypeID(fmt.Sprintf(
		"{%s:%s}",
		t.KeyType.ID(),
		t.ValueType.ID(),
	))
}

func (t *DictionaryType) Equal(other Type) bool {
	otherDictionary, ok := other.(*DictionaryType)
	if !ok {
		return false
	}

	return otherDictionary.KeyType.Equal(t.KeyType) &&
		otherDictionary.ValueType.Equal(t.ValueType)
}

func (t *DictionaryType) IsResourceType() bool {
	return t.KeyType.IsResourceType() ||
		t.ValueType.IsResourceType()
}

func (t *DictionaryType) IsInvalidType() bool {
	return t.KeyType.IsInvalidType() ||
		t.ValueType.IsInvalidType()
}

func (t *DictionaryType) IsStorable(results map[*Member]bool) bool {
	return t.KeyType.IsStorable(results) &&
		t.ValueType.IsStorable(results)
}

func (t *DictionaryType) IsExportable(results map[*Member]bool) bool {
	return t.KeyType.IsExportable(results) &&
		t.ValueType.IsExportable(results)
}

func (t *DictionaryType) IsImportable(results map[*Member]bool) bool {
	return t.KeyType.IsImportable(results) &&
		t.ValueType.IsImportable(results)
}

func (*DictionaryType) IsEquatable() bool {
	// TODO:
	return false
}

func (t *DictionaryType) TypeAnnotationState() TypeAnnotationState {
	keyTypeAnnotationState := t.KeyType.TypeAnnotationState()
	if keyTypeAnnotationState != TypeAnnotationStateValid {
		return keyTypeAnnotationState
	}

	valueTypeAnnotationState := t.ValueType.TypeAnnotationState()
	if valueTypeAnnotationState != TypeAnnotationStateValid {
		return valueTypeAnnotationState
	}

	return TypeAnnotationStateValid
}

func (t *DictionaryType) RewriteWithRestrictedTypes() (Type, bool) {
	rewrittenKeyType, keyTypeRewritten := t.KeyType.RewriteWithRestrictedTypes()
	rewrittenValueType, valueTypeRewritten := t.ValueType.RewriteWithRestrictedTypes()
	rewritten := keyTypeRewritten || valueTypeRewritten
	if rewritten {
		return &DictionaryType{
			KeyType:   rewrittenKeyType,
			ValueType: rewrittenValueType,
		}, true
	} else {
		return t, false
	}
}

const dictionaryTypeContainsKeyFunctionDocString = `
Returns true if the given key is in the dictionary
`

const dictionaryTypeLengthFieldDocString = `
The number of entries in the dictionary
`

const dictionaryTypeKeysFieldDocString = `
An array containing all keys of the dictionary
`

const dictionaryTypeForEachKeyFunctionDocString = `
Iterate over each key in this dictionary, exiting early if the passed function returns false.
This method is more performant than calling .keys and then iterating over the resulting array,
since no intermediate storage is allocated.

The order of iteration is undefined
`

const dictionaryTypeValuesFieldDocString = `
An array containing all values of the dictionary
`

const dictionaryTypeInsertFunctionDocString = `
Inserts the given value into the dictionary under the given key.

Returns the previous value as an optional if the dictionary contained the key, or nil if the dictionary did not contain the key
`

const dictionaryTypeRemoveFunctionDocString = `
Removes the value for the given key from the dictionary.

Returns the value as an optional if the dictionary contained the key, or nil if the dictionary did not contain the key
`

func (t *DictionaryType) GetMembers() map[string]MemberResolver {
	t.initializeMemberResolvers()
	return t.memberResolvers
}

func (t *DictionaryType) initializeMemberResolvers() {
	t.memberResolversOnce.Do(func() {

		t.memberResolvers = withBuiltinMembers(t, map[string]MemberResolver{
			"containsKey": {
				Kind: common.DeclarationKindFunction,
				Resolve: func(memoryGauge common.MemoryGauge, identifier string, targetRange ast.Range, report func(error)) *Member {

					return NewPublicFunctionMember(
						memoryGauge,
						t,
						identifier,
						DictionaryContainsKeyFunctionType(t),
						dictionaryTypeContainsKeyFunctionDocString,
					)
				},
			},
			"length": {
				Kind: common.DeclarationKindField,
				Resolve: func(memoryGauge common.MemoryGauge, identifier string, _ ast.Range, _ func(error)) *Member {
					return NewPublicConstantFieldMember(
						memoryGauge,
						t,
						identifier,
						IntType,
						dictionaryTypeLengthFieldDocString,
					)
				},
			},
			"keys": {
				Kind: common.DeclarationKindField,
				Resolve: func(memoryGauge common.MemoryGauge, identifier string, targetRange ast.Range, report func(error)) *Member {
					// TODO: maybe allow for resource key type

					if t.KeyType.IsResourceType() {
						report(
							&InvalidResourceDictionaryMemberError{
								Name:            identifier,
								DeclarationKind: common.DeclarationKindField,
								Range:           targetRange,
							},
						)
					}

					return NewPublicConstantFieldMember(
						memoryGauge,
						t,
						identifier,
						&VariableSizedType{Type: t.KeyType},
						dictionaryTypeKeysFieldDocString,
					)
				},
			},
			"values": {
				Kind: common.DeclarationKindField,
				Resolve: func(memoryGauge common.MemoryGauge, identifier string, targetRange ast.Range, report func(error)) *Member {
					// TODO: maybe allow for resource value type

					if t.ValueType.IsResourceType() {
						report(
							&InvalidResourceDictionaryMemberError{
								Name:            identifier,
								DeclarationKind: common.DeclarationKindField,
								Range:           targetRange,
							},
						)
					}

					return NewPublicConstantFieldMember(
						memoryGauge,
						t,
						identifier,
						&VariableSizedType{Type: t.ValueType},
						dictionaryTypeValuesFieldDocString,
					)
				},
			},
			"insert": {
				Kind:     common.DeclarationKindFunction,
				Mutating: true,
				Resolve: func(memoryGauge common.MemoryGauge, identifier string, _ ast.Range, _ func(error)) *Member {
					return NewPublicFunctionMember(
						memoryGauge,
						t,
						identifier,
						DictionaryInsertFunctionType(t),
						dictionaryTypeInsertFunctionDocString,
					)
				},
			},
			"remove": {
				Kind:     common.DeclarationKindFunction,
				Mutating: true,
				Resolve: func(memoryGauge common.MemoryGauge, identifier string, _ ast.Range, _ func(error)) *Member {
					return NewPublicFunctionMember(
						memoryGauge,
						t,
						identifier,
						DictionaryRemoveFunctionType(t),
						dictionaryTypeRemoveFunctionDocString,
					)
				},
			},
			"forEachKey": {
				Kind: common.DeclarationKindFunction,
				Resolve: func(memoryGauge common.MemoryGauge, identifier string, targetRange ast.Range, report func(error)) *Member {
					if t.KeyType.IsResourceType() {
						report(
							&InvalidResourceDictionaryMemberError{
								Name:            identifier,
								DeclarationKind: common.DeclarationKindField,
								Range:           targetRange,
							},
						)
					}

					return NewPublicFunctionMember(
						memoryGauge,
						t,
						identifier,
						DictionaryForEachKeyFunctionType(t),
						dictionaryTypeForEachKeyFunctionDocString,
					)
				},
			},
		})
	})
}

func DictionaryContainsKeyFunctionType(t *DictionaryType) *FunctionType {
	return &FunctionType{
		Parameters: []*Parameter{
			{
				Label:          ArgumentLabelNotRequired,
				Identifier:     "key",
				TypeAnnotation: NewTypeAnnotation(t.KeyType),
			},
		},
		ReturnTypeAnnotation: NewTypeAnnotation(
			BoolType,
		),
	}
}

func DictionaryInsertFunctionType(t *DictionaryType) *FunctionType {
	return &FunctionType{
		Parameters: []*Parameter{
			{
				Identifier:     "key",
				TypeAnnotation: NewTypeAnnotation(t.KeyType),
			},
			{
				Label:          ArgumentLabelNotRequired,
				Identifier:     "value",
				TypeAnnotation: NewTypeAnnotation(t.ValueType),
			},
		},
		ReturnTypeAnnotation: NewTypeAnnotation(
			&OptionalType{
				Type: t.ValueType,
			},
		),
	}
}

func DictionaryRemoveFunctionType(t *DictionaryType) *FunctionType {
	return &FunctionType{
		Parameters: []*Parameter{
			{
				Identifier:     "key",
				TypeAnnotation: NewTypeAnnotation(t.KeyType),
			},
		},
		ReturnTypeAnnotation: NewTypeAnnotation(
			&OptionalType{
				Type: t.ValueType,
			},
		),
	}
}

func DictionaryForEachKeyFunctionType(t *DictionaryType) *FunctionType {
	// fun forEachKey(_ function: ((K): Bool)): Void

	// funcType: K -> Bool
	funcType := &FunctionType{
		Parameters: []*Parameter{
			{
				Identifier:     "key",
				TypeAnnotation: NewTypeAnnotation(t.KeyType),
			},
		},
		ReturnTypeAnnotation: NewTypeAnnotation(BoolType),
	}

	return &FunctionType{
		Parameters: []*Parameter{
			{
				Label:          ArgumentLabelNotRequired,
				Identifier:     "function",
				TypeAnnotation: NewTypeAnnotation(funcType),
			},
		},
		ReturnTypeAnnotation: NewTypeAnnotation(VoidType),
	}
}

func (*DictionaryType) isValueIndexableType() bool {
	return true
}

func (t *DictionaryType) ElementType(_ bool) Type {
	return &OptionalType{Type: t.ValueType}
}

func (*DictionaryType) AllowsValueIndexingAssignment() bool {
	return true
}

func (t *DictionaryType) IndexingType() Type {
	return t.KeyType
}

type DictionaryEntryType struct {
	KeyType   Type
	ValueType Type
}

func (t *DictionaryType) Unify(
	other Type,
	typeParameters *TypeParameterTypeOrderedMap,
	report func(err error),
	outerRange ast.Range,
) bool {

	otherDictionary, ok := other.(*DictionaryType)
	if !ok {
		return false
	}

	keyUnified := t.KeyType.Unify(otherDictionary.KeyType, typeParameters, report, outerRange)
	valueUnified := t.ValueType.Unify(otherDictionary.ValueType, typeParameters, report, outerRange)
	return keyUnified || valueUnified
}

func (t *DictionaryType) Resolve(typeArguments *TypeParameterTypeOrderedMap) Type {
	newKeyType := t.KeyType.Resolve(typeArguments)
	if newKeyType == nil {
		return nil
	}

	newValueType := t.ValueType.Resolve(typeArguments)
	if newValueType == nil {
		return nil
	}

	return &DictionaryType{
		KeyType:   newKeyType,
		ValueType: newValueType,
	}
}

// ReferenceType represents the reference to a value
type ReferenceType struct {
	Authorized bool
	Type       Type
}

func NewReferenceType(memoryGauge common.MemoryGauge, typ Type, authorized bool) *ReferenceType {
	common.UseMemory(memoryGauge, common.ReferenceSemaTypeMemoryUsage)
	return &ReferenceType{
		Type:       typ,
		Authorized: authorized,
	}
}

func (*ReferenceType) IsType() {}

func (t *ReferenceType) Tag() TypeTag {
	return ReferenceTypeTag
}

func (t *ReferenceType) string(typeFormatter func(Type) string) string {
	if t.Type == nil {
		return "reference"
	}
	var builder strings.Builder
	if t.Authorized {
		builder.WriteString("auth ")
	}
	builder.WriteRune('&')
	builder.WriteString(typeFormatter(t.Type))
	return builder.String()
}

func (t *ReferenceType) String() string {
	return t.string(func(ty Type) string {
		return ty.String()
	})
}

func (t *ReferenceType) QualifiedString() string {
	return t.string(func(ty Type) string {
		return ty.QualifiedString()
	})
}

func (t *ReferenceType) ID() TypeID {
	return TypeID(
		t.string(func(ty Type) string {
			return string(ty.ID())
		}),
	)
}

func (t *ReferenceType) Equal(other Type) bool {
	otherReference, ok := other.(*ReferenceType)
	if !ok {
		return false
	}

	if t.Authorized != otherReference.Authorized {
		return false
	}

	return t.Type.Equal(otherReference.Type)
}

func (t *ReferenceType) IsResourceType() bool {
	return false
}

func (t *ReferenceType) IsInvalidType() bool {
	return t.Type.IsInvalidType()
}

func (t *ReferenceType) IsStorable(_ map[*Member]bool) bool {
	return false
}

func (t *ReferenceType) IsExportable(_ map[*Member]bool) bool {
	return true
}

func (t *ReferenceType) IsImportable(_ map[*Member]bool) bool {
	return false
}

func (*ReferenceType) IsEquatable() bool {
	return true
}

func (t *ReferenceType) TypeAnnotationState() TypeAnnotationState {
	return TypeAnnotationStateValid
}

func (t *ReferenceType) RewriteWithRestrictedTypes() (Type, bool) {
	rewrittenType, rewritten := t.Type.RewriteWithRestrictedTypes()
	if rewritten {
		return &ReferenceType{
			Authorized: t.Authorized,
			Type:       rewrittenType,
		}, true
	} else {
		return t, false
	}
}

func (t *ReferenceType) GetMembers() map[string]MemberResolver {
	return t.Type.GetMembers()
}

func (t *ReferenceType) isValueIndexableType() bool {
	referencedType, ok := t.Type.(ValueIndexableType)
	if !ok {
		return false
	}
	return referencedType.isValueIndexableType()
}

func (t *ReferenceType) AllowsValueIndexingAssignment() bool {
	referencedType, ok := t.Type.(ValueIndexableType)
	if !ok {
		return false
	}
	return referencedType.AllowsValueIndexingAssignment()
}

func (t *ReferenceType) ElementType(isAssignment bool) Type {
	referencedType, ok := t.Type.(ValueIndexableType)
	if !ok {
		return nil
	}
	return referencedType.ElementType(isAssignment)
}

func (t *ReferenceType) IndexingType() Type {
	referencedType, ok := t.Type.(ValueIndexableType)
	if !ok {
		return nil
	}
	return referencedType.IndexingType()
}

func (*ReferenceType) Unify(_ Type, _ *TypeParameterTypeOrderedMap, _ func(err error), _ ast.Range) bool {
	// TODO:
	return false
}

func (t *ReferenceType) Resolve(_ *TypeParameterTypeOrderedMap) Type {
	// TODO:
	return t
}

const AddressTypeName = "Address"

// AddressType represents the address type
type AddressType struct{}

var _ IntegerRangedType = &AddressType{}

func (*AddressType) IsType() {}

func (t *AddressType) Tag() TypeTag {
	return AddressTypeTag
}

func (*AddressType) String() string {
	return AddressTypeName
}

func (*AddressType) QualifiedString() string {
	return AddressTypeName
}

func (*AddressType) ID() TypeID {
	return AddressTypeName
}

func (*AddressType) Equal(other Type) bool {
	_, ok := other.(*AddressType)
	return ok
}

func (*AddressType) IsResourceType() bool {
	return false
}

func (*AddressType) IsInvalidType() bool {
	return false
}

func (*AddressType) IsStorable(_ map[*Member]bool) bool {
	return true
}

func (*AddressType) IsExportable(_ map[*Member]bool) bool {
	return true
}

func (t *AddressType) IsImportable(_ map[*Member]bool) bool {
	return true
}

func (*AddressType) IsEquatable() bool {
	return true
}

func (*AddressType) TypeAnnotationState() TypeAnnotationState {
	return TypeAnnotationStateValid
}

func (t *AddressType) RewriteWithRestrictedTypes() (Type, bool) {
	return t, false
}

var AddressTypeMinIntBig = new(big.Int)
var AddressTypeMaxIntBig = new(big.Int).SetUint64(math.MaxUint64)

func (*AddressType) MinInt() *big.Int {
	return AddressTypeMinIntBig
}

func (*AddressType) MaxInt() *big.Int {
	return AddressTypeMaxIntBig
}

func (*AddressType) IsSuperType() bool {
	return false
}

func (*AddressType) Unify(_ Type, _ *TypeParameterTypeOrderedMap, _ func(err error), _ ast.Range) bool {
	return false
}

func (t *AddressType) Resolve(_ *TypeParameterTypeOrderedMap) Type {
	return t
}

const AddressTypeToBytesFunctionName = `toBytes`

var AddressTypeToBytesFunctionType = &FunctionType{
	ReturnTypeAnnotation: NewTypeAnnotation(
		ByteArrayType,
	),
}

const addressTypeToBytesFunctionDocString = `
Returns an array containing the byte representation of the address
`

func (t *AddressType) GetMembers() map[string]MemberResolver {
	return withBuiltinMembers(t, map[string]MemberResolver{
		AddressTypeToBytesFunctionName: {
			Resolve: func(memoryGauge common.MemoryGauge, identifier string, _ ast.Range, _ func(error)) *Member {
				return NewPublicFunctionMember(
					memoryGauge,
					t,
					identifier,
					AddressTypeToBytesFunctionType,
					addressTypeToBytesFunctionDocString,
				)
			},
		},
	})
}

// IsSubType determines if the given subtype is a subtype
// of the given supertype.
//
// Types are subtypes of themselves.
//
// NOTE: This method can be used to check the assignability of `subType` to `superType`.
// However, to check if a type *strictly* belongs to a certain category, then consider
// using `IsSameTypeKind` method. e.g: "Is type `T` an Integer type?". Using this method
// for the later use-case may produce incorrect results.
//
// The differences between these methods is as follows:
//
//   - IsSubType():
//
//     To check the assignability, e.g: is argument type T is a sub-type
//     of parameter type R? This is the more frequent use-case.
//
//   - IsSameTypeKind():
//
//     To check if a type strictly belongs to a certain category. e.g: Is the
//     expression type T is any of the integer types, but nothing else.
//     Another way to check is, asking the question of "if the subType is Never,
//     should the check still pass?". A common code-smell for potential incorrect
//     usage is, using IsSubType() method with a constant/pre-defined superType.
//     e.g: IsSubType(<<someType>>, FixedPointType)
func IsSubType(subType Type, superType Type) bool {

	if subType == nil {
		return false
	}

	if subType.Equal(superType) {
		return true
	}

	return checkSubTypeWithoutEquality(subType, superType)
}

// IsSameTypeKind determines if the given subtype belongs to the
// same kind as the supertype.
//
// e.g: 'Never' type is a subtype of 'Integer', but not of the
// same kind as 'Integer'. Whereas, 'Int8' is both a subtype
// and also of same kind as 'Integer'.
func IsSameTypeKind(subType Type, superType Type) bool {

	if subType == NeverType {
		return false
	}

	return IsSubType(subType, superType)
}

// IsProperSubType is similar to IsSubType,
// i.e. it determines if the given subtype is a subtype
// of the given supertype, but returns false
// if the subtype and supertype refer to the same type.
func IsProperSubType(subType Type, superType Type) bool {

	if subType.Equal(superType) {
		return false
	}

	return checkSubTypeWithoutEquality(subType, superType)
}

// checkSubTypeWithoutEquality determines if the given subtype
// is a subtype of the given supertype, BUT it does NOT check
// the equality of the two types, so does NOT return a specific
// value when the two types are equal or are not.
//
// Consider using IsSubType or IsProperSubType
func checkSubTypeWithoutEquality(subType Type, superType Type) bool {

	if subType == NeverType {
		return true
	}

	switch superType {
	case AnyType:
		return true

	case AnyStructType:
		if subType.IsResourceType() {
			return false
		}
		return subType != AnyType

	case AnyResourceType:
		return subType.IsResourceType()

	case NumberType:
		switch subType {
		case NumberType, SignedNumberType:
			return true
		}

		return IsSubType(subType, IntegerType) ||
			IsSubType(subType, FixedPointType)

	case SignedNumberType:
		if subType == SignedNumberType {
			return true
		}

		return IsSubType(subType, SignedIntegerType) ||
			IsSubType(subType, SignedFixedPointType)

	case IntegerType:
		switch subType {
		case IntegerType, SignedIntegerType,
			UIntType,
			UInt8Type, UInt16Type, UInt32Type, UInt64Type, UInt128Type, UInt256Type,
			Word8Type, Word16Type, Word32Type, Word64Type:

			return true

		default:
			return IsSubType(subType, SignedIntegerType)
		}

	case SignedIntegerType:
		switch subType {
		case SignedIntegerType,
			IntType,
			Int8Type, Int16Type, Int32Type, Int64Type, Int128Type, Int256Type:

			return true

		default:
			return false
		}

	case FixedPointType:
		switch subType {
		case FixedPointType, SignedFixedPointType,
			UFix64Type:

			return true

		default:
			return IsSubType(subType, SignedFixedPointType)
		}

	case SignedFixedPointType:
		switch subType {
		case SignedFixedPointType, Fix64Type:
			return true

		default:
			return false
		}
	}

	switch typedSuperType := superType.(type) {
	case *OptionalType:
		optionalSubType, ok := subType.(*OptionalType)
		if !ok {
			// T <: U? if T <: U
			return IsSubType(subType, typedSuperType.Type)
		}
		// Optionals are covariant: T? <: U? if T <: U
		return IsSubType(optionalSubType.Type, typedSuperType.Type)

	case *DictionaryType:
		typedSubType, ok := subType.(*DictionaryType)
		if !ok {
			return false
		}

		return IsSubType(typedSubType.KeyType, typedSuperType.KeyType) &&
			IsSubType(typedSubType.ValueType, typedSuperType.ValueType)

	case *VariableSizedType:
		typedSubType, ok := subType.(*VariableSizedType)
		if !ok {
			return false
		}

		return IsSubType(
			typedSubType.ElementType(false),
			typedSuperType.ElementType(false),
		)

	case *ConstantSizedType:
		typedSubType, ok := subType.(*ConstantSizedType)
		if !ok {
			return false
		}

		if typedSubType.Size != typedSuperType.Size {
			return false
		}

		return IsSubType(
			typedSubType.ElementType(false),
			typedSuperType.ElementType(false),
		)

	case *ReferenceType:
		// References types are only subtypes of reference types

		typedSubType, ok := subType.(*ReferenceType)
		if !ok {
			return false
		}

		// An authorized reference type `auth &T`
		// is a subtype of a reference type `&U` (authorized or non-authorized),
		// if `T` is a subtype of `U`

		if typedSubType.Authorized {
			return IsSubType(typedSubType.Type, typedSuperType.Type)
		}

		// An unauthorized reference type is not a subtype of an authorized reference type.
		// Not even dynamically.
		//
		// The holder of the reference may not gain more permissions.

		if typedSuperType.Authorized {
			return false
		}

		switch typedInnerSuperType := typedSuperType.Type.(type) {
		case *RestrictedType:

			restrictedSuperType := typedInnerSuperType.Type
			switch restrictedSuperType {
			case AnyResourceType, AnyStructType, AnyType:

				switch typedInnerSubType := typedSubType.Type.(type) {
				case *RestrictedType:
					// An unauthorized reference to a restricted type `&T{Us}`
					// is a subtype of a reference to a restricted type
					// `&AnyResource{Vs}` / `&AnyStruct{Vs}` / `&Any{Vs}`:
					// if the `T` is a subset of the supertype's restricted type,
					// and `Vs` is a subset of `Us`.
					//
					// The holder of the reference may only further restrict the reference.
					//
					// The requirement for `T` to conform to `Vs` is implied by the subset requirement.

					return IsSubType(typedInnerSubType.Type, restrictedSuperType) &&
						typedInnerSuperType.RestrictionSet().
							IsSubsetOf(typedInnerSubType.RestrictionSet())

				case *CompositeType:
					// An unauthorized reference to an unrestricted type `&T`
					// is a subtype of a reference to a restricted type
					// `&AnyResource{Us}` / `&AnyStruct{Us}` / `&Any{Us}`:
					// When `T != AnyResource && T != AnyStruct && T != Any`:
					// if `T` conforms to `Us`.
					//
					// The holder of the reference may only restrict the reference.

					// TODO: once interfaces can conform to interfaces, include
					return IsSubType(typedInnerSubType, restrictedSuperType) &&
						typedInnerSuperType.RestrictionSet().
							IsSubsetOf(typedInnerSubType.ExplicitInterfaceConformanceSet())
				}

				switch typedSubType.Type {
				case AnyResourceType, AnyStructType, AnyType:
					// An unauthorized reference to an unrestricted type `&T`
					// is a subtype of a reference to a restricted type
					// `&AnyResource{Us}` / `&AnyStruct{Us}` / `&Any{Us}`:
					// When `T == AnyResource || T == AnyStruct || T == Any`: never.
					//
					// The holder of the reference may not gain more permissions or knowledge.

					return false
				}

			default:

				switch typedInnerSubType := typedSubType.Type.(type) {
				case *RestrictedType:

					// An unauthorized reference to a restricted type `&T{Us}`
					// is a subtype of a reference to a restricted type `&V{Ws}:`

					if _, ok := typedInnerSubType.Type.(*CompositeType); ok {
						// When `T != AnyResource && T != AnyStruct && T != Any`:
						// if `T == V` and `Ws` is a subset of `Us`.
						//
						// The holder of the reference may not gain more permissions or knowledge
						// and may only further restrict the reference to the composite.

						return typedInnerSubType.Type == typedInnerSuperType.Type &&
							typedInnerSuperType.RestrictionSet().
								IsSubsetOf(typedInnerSubType.RestrictionSet())
					}

					switch typedInnerSubType.Type {
					case AnyResourceType, AnyStructType, AnyType:
						// When `T == AnyResource || T == AnyStruct || T == Any`: never.

						return false
					}

				case *CompositeType:
					// An unauthorized reference to an unrestricted type `&T`
					// is a subtype of a reference to a restricted type `&U{Vs}`:
					// When `T != AnyResource && T != AnyStruct && T != Any`: if `T == U`.
					//
					// The holder of the reference may only further restrict the reference.

					return typedInnerSubType == typedInnerSuperType.Type

				}

				switch typedSubType.Type {
				case AnyResourceType, AnyStructType, AnyType:
					// An unauthorized reference to an unrestricted type `&T`
					// is a subtype of a reference to a restricted type `&U{Vs}`:
					// When `T == AnyResource || T == AnyStruct || T == Any`: never.
					//
					// The holder of the reference may not gain more permissions or knowledge.

					return false
				}
			}

		case *CompositeType:

			// The supertype composite type might be a type requirement.
			// Check if the subtype composite type implicitly conforms to it.

			if typedInnerSubType, ok := typedSubType.Type.(*CompositeType); ok {

				for _, conformance := range typedInnerSubType.ImplicitTypeRequirementConformances {
					if conformance == typedInnerSuperType {
						return true
					}
				}
			}

			// An unauthorized reference is not a subtype of a reference to a composite type `&V`
			// (e.g. reference to a restricted type `&T{Us}`, or reference to an interface type `&T`)
			//
			// The holder of the reference may not gain more permissions or knowledge.

			return false
		}

		switch typedSuperType.Type {

		case AnyType:

			// An unauthorized reference to a restricted type `&T{Us}`
			// or to a unrestricted type `&T`
			// is a subtype of the type `&Any`: always.

			return true

		case AnyResourceType:

			// An unauthorized reference to a restricted type `&T{Us}`
			// or to a unrestricted type `&T`
			// is a subtype of the type `&AnyResource`:
			// if `T == AnyResource` or `T` is a resource-kinded composite.

			switch typedInnerSubType := typedSubType.Type.(type) {
			case *RestrictedType:
				if typedInnerInnerSubType, ok := typedInnerSubType.Type.(*CompositeType); ok {
					return typedInnerInnerSubType.Kind == common.CompositeKindResource
				}

				return typedInnerSubType.Type == AnyResourceType

			case *CompositeType:
				return typedInnerSubType.Kind == common.CompositeKindResource
			}

		case AnyStructType:
			// `&T <: &AnyStruct` iff `T <: AnyStruct`
			return IsSubType(typedSubType.Type, typedSuperType.Type)
		}

	case *FunctionType:
		typedSubType, ok := subType.(*FunctionType)
		if !ok {
			return false
		}

		if len(typedSubType.Parameters) != len(typedSuperType.Parameters) {
			return false
		}

		// Functions are contravariant in their parameter types

		for i, subParameter := range typedSubType.Parameters {
			superParameter := typedSuperType.Parameters[i]
			if !IsSubType(
				superParameter.TypeAnnotation.Type,
				subParameter.TypeAnnotation.Type,
			) {
				return false
			}
		}

		// Functions are covariant in their return type

		if typedSubType.ReturnTypeAnnotation != nil {
			if typedSuperType.ReturnTypeAnnotation == nil {
				return false
			}

			if !IsSubType(
				typedSubType.ReturnTypeAnnotation.Type,
				typedSuperType.ReturnTypeAnnotation.Type,
			) {
				return false
			}
		} else if typedSuperType.ReturnTypeAnnotation != nil {
			return false
		}

		// Receiver type wouldn't matter for sub-typing.
		// i.e: In a bound function pointer `x.foo`, `x` is a closure,
		// and is not part of the function pointer's inputs/outputs.

		// Constructors?

		if typedSubType.IsConstructor != typedSuperType.IsConstructor {
			return false
		}

		return true

	case *RestrictedType:

		restrictedSuperType := typedSuperType.Type
		switch restrictedSuperType {
		case AnyResourceType, AnyStructType, AnyType:

			switch subType {
			case AnyResourceType:
				// `AnyResource` is a subtype of a restricted type
				// - `AnyResource{Us}`: not statically;
				// - `AnyStruct{Us}`: never.
				// - `Any{Us}`: not statically;

				return false

			case AnyStructType:
				// `AnyStruct` is a subtype of a restricted type
				// - `AnyStruct{Us}`: not statically.
				// - `AnyResource{Us}`: never;
				// - `Any{Us}`: not statically.

				return false

			case AnyType:
				// `Any` is a subtype of a restricted type
				// - `Any{Us}: not statically.`
				// - `AnyStruct{Us}`: never;
				// - `AnyResource{Us}`: never;

				return false
			}

			switch typedSubType := subType.(type) {
			case *RestrictedType:

				// A restricted type `T{Us}`
				// is a subtype of a restricted type `AnyResource{Vs}` / `AnyStruct{Vs}` / `Any{Vs}`:

				restrictedSubtype := typedSubType.Type
				switch restrictedSubtype {
				case AnyResourceType, AnyStructType, AnyType:
					// When `T == AnyResource || T == AnyStruct || T == Any`:
					// if the restricted type of the subtype
					// is a subtype of the restricted supertype,
					// and `Vs` is a subset of `Us`.

					return IsSubType(restrictedSubtype, restrictedSuperType) &&
						typedSuperType.RestrictionSet().
							IsSubsetOf(typedSubType.RestrictionSet())
				}

				if restrictedSubtype, ok := restrictedSubtype.(*CompositeType); ok {
					// When `T != AnyResource && T != AnyStruct && T != Any`:
					// if the restricted type of the subtype
					// is a subtype of the restricted supertype,
					// and `T` conforms to `Vs`.
					// `Us` and `Vs` do *not* have to be subsets.

					// TODO: once interfaces can conform to interfaces, include
					return IsSubType(restrictedSubtype, restrictedSuperType) &&
						typedSuperType.RestrictionSet().
							IsSubsetOf(restrictedSubtype.ExplicitInterfaceConformanceSet())
				}

			case *CompositeType:
				// An unrestricted type `T`
				// is a subtype of a restricted type `AnyResource{Us}` / `AnyStruct{Us}` / `Any{Us}`:
				// if `T` is a subtype of the restricted supertype,
				// and `T` conforms to `Us`.

				return IsSubType(typedSubType, typedSuperType.Type) &&
					typedSuperType.RestrictionSet().
						IsSubsetOf(typedSubType.ExplicitInterfaceConformanceSet())
			}

		default:

			switch typedSubType := subType.(type) {
			case *RestrictedType:

				// A restricted type `T{Us}`
				// is a subtype of a restricted type `V{Ws}`:

				switch typedSubType.Type {
				case AnyResourceType, AnyStructType, AnyType:
					// When `T == AnyResource || T == AnyStruct || T == Any`:
					// not statically.
					return false
				}

				if restrictedSubType, ok := typedSubType.Type.(*CompositeType); ok {
					// When `T != AnyResource && T != AnyStructType && T != Any`: if `T == V`.
					//
					// `Us` and `Ws` do *not* have to be subsets:
					// The owner may freely restrict and unrestrict.

					return restrictedSubType == typedSuperType.Type
				}

			case *CompositeType:
				// An unrestricted type `T`
				// is a subtype of a restricted type `U{Vs}`: if `T <: U`.
				//
				// The owner may freely restrict.

				return IsSubType(typedSubType, typedSuperType.Type)
			}

			switch subType {
			case AnyResourceType, AnyStructType, AnyType:
				// An unrestricted type `T`
				// is a subtype of a restricted type `AnyResource{Vs}` / `AnyStruct{Vs}` / `Any{Vs}`:
				// not statically.

				return false
			}
		}

	case *CompositeType:

		// NOTE: type equality case (composite type `T` is subtype of composite type `U`)
		// is already handled at beginning of function

		switch typedSubType := subType.(type) {
		case *RestrictedType:

			// A restricted type `T{Us}`
			// is a subtype of an unrestricted type `V`:

			switch typedSubType.Type {
			case AnyResourceType, AnyStructType, AnyType:
				// When `T == AnyResource || T == AnyStruct || T == Any`: not statically.
				return false
			}

			if restrictedSubType, ok := typedSubType.Type.(*CompositeType); ok {
				// When `T != AnyResource && T != AnyStruct`: if `T == V`.
				//
				// The owner may freely unrestrict.

				return restrictedSubType == typedSuperType
			}

		case *CompositeType:
			// The supertype composite type might be a type requirement.
			// Check if the subtype composite type implicitly conforms to it.

			for _, conformance := range typedSubType.ImplicitTypeRequirementConformances {
				if conformance == typedSuperType {
					return true
				}
			}
		}

	case *InterfaceType:

		switch typedSubType := subType.(type) {
		case *CompositeType:

			// A composite type `T` is a subtype of a interface type `V`:
			// if `T` conforms to `V`, and `V` and `T` are of the same kind

			if typedSubType.Kind != typedSuperType.CompositeKind {
				return false
			}

			// TODO: once interfaces can conform to interfaces, include
			return typedSubType.ExplicitInterfaceConformanceSet().
				Contains(typedSuperType)

		case *InterfaceType:
			// TODO: Once interfaces can conform to interfaces, check conformances here
			return false
		}

	case ParameterizedType:
		if superTypeBaseType := typedSuperType.BaseType(); superTypeBaseType != nil {

			// T<Us> <: V<Ws>
			// if T <: V  && |Us| == |Ws| && U_i <: W_i

			if typedSubType, ok := subType.(ParameterizedType); ok {
				if subTypeBaseType := typedSubType.BaseType(); subTypeBaseType != nil {

					if !IsSubType(subTypeBaseType, superTypeBaseType) {
						return false
					}

					subTypeTypeArguments := typedSubType.TypeArguments()
					superTypeTypeArguments := typedSuperType.TypeArguments()

					if len(subTypeTypeArguments) != len(superTypeTypeArguments) {
						return false
					}

					for i, superTypeTypeArgument := range superTypeTypeArguments {
						subTypeTypeArgument := subTypeTypeArguments[i]
						if !IsSubType(subTypeTypeArgument, superTypeTypeArgument) {
							return false
						}
					}

					return true
				}
			}
		}

	case *SimpleType:
		if typedSuperType.IsSuperTypeOf == nil {
			return false
		}
		return typedSuperType.IsSuperTypeOf(subType)
	}

	// TODO: enforce type arguments, remove this rule

	// T<Us> <: V
	// if T <: V

	if typedSubType, ok := subType.(ParameterizedType); ok {
		if baseType := typedSubType.BaseType(); baseType != nil {
			return IsSubType(baseType, superType)
		}
	}

	return false
}

// UnwrapOptionalType returns the type if it is not an optional type,
// or the inner-most type if it is (optional types are repeatedly unwrapped)
func UnwrapOptionalType(ty Type) Type {
	for {
		optionalType, ok := ty.(*OptionalType)
		if !ok {
			return ty
		}
		ty = optionalType.Type
	}
}

func AreCompatibleEquatableTypes(leftType, rightType Type) bool {
	unwrappedLeftType := UnwrapOptionalType(leftType)
	unwrappedRightType := UnwrapOptionalType(rightType)

	leftIsEquatable := unwrappedLeftType.IsEquatable()
	rightIsEquatable := unwrappedRightType.IsEquatable()

	if unwrappedLeftType.Equal(unwrappedRightType) &&
		leftIsEquatable && rightIsEquatable {

		return true
	}

	// The types are equatable if this is a comparison with `nil`,
	// which has type `Never?`

	if IsNilType(leftType) || IsNilType(rightType) {
		return true
	}

	return false
}

// IsNilType returns true if the given type is the type of `nil`, i.e. `Never?`.
func IsNilType(ty Type) bool {
	optionalType, ok := ty.(*OptionalType)
	if !ok {
		return false
	}

	if optionalType.Type != NeverType {
		return false
	}

	return true
}

type TransactionType struct {
	Members           *StringMemberOrderedMap
	Fields            []string
	PrepareParameters []*Parameter
	Parameters        []*Parameter
}

func (t *TransactionType) EntryPointFunctionType() *FunctionType {
	return &FunctionType{
		Parameters:           append(t.Parameters, t.PrepareParameters...),
		ReturnTypeAnnotation: NewTypeAnnotation(VoidType),
	}
}

func (t *TransactionType) PrepareFunctionType() *FunctionType {
	return &FunctionType{
		IsConstructor:        true,
		Parameters:           t.PrepareParameters,
		ReturnTypeAnnotation: NewTypeAnnotation(VoidType),
	}
}

func (*TransactionType) ExecuteFunctionType() *FunctionType {
	return &FunctionType{
		IsConstructor:        true,
		Parameters:           []*Parameter{},
		ReturnTypeAnnotation: NewTypeAnnotation(VoidType),
	}
}

func (*TransactionType) IsType() {}

func (t *TransactionType) Tag() TypeTag {
	return TransactionTypeTag
}

func (*TransactionType) String() string {
	return "Transaction"
}

func (*TransactionType) QualifiedString() string {
	return "Transaction"
}

func (*TransactionType) ID() TypeID {
	return "Transaction"
}

func (*TransactionType) Equal(other Type) bool {
	_, ok := other.(*TransactionType)
	return ok
}

func (*TransactionType) IsResourceType() bool {
	return false
}

func (*TransactionType) IsInvalidType() bool {
	return false
}

func (*TransactionType) IsStorable(_ map[*Member]bool) bool {
	return false
}

func (*TransactionType) IsExportable(_ map[*Member]bool) bool {
	return false
}

func (t *TransactionType) IsImportable(_ map[*Member]bool) bool {
	return false
}

func (*TransactionType) IsEquatable() bool {
	return false
}

func (*TransactionType) TypeAnnotationState() TypeAnnotationState {
	return TypeAnnotationStateValid
}

func (t *TransactionType) RewriteWithRestrictedTypes() (Type, bool) {
	return t, false
}

func (t *TransactionType) GetMembers() map[string]MemberResolver {
	// TODO: optimize
	var members map[string]MemberResolver
	if t.Members != nil {
		members = make(map[string]MemberResolver, t.Members.Len())
		t.Members.Foreach(func(name string, loopMember *Member) {
			// NOTE: don't capture loop variable
			member := loopMember
			members[name] = MemberResolver{
				Kind: member.DeclarationKind,
				Resolve: func(memoryGauge common.MemoryGauge, identifier string, _ ast.Range, _ func(error)) *Member {
					return member
				},
			}
		})
	}
	return withBuiltinMembers(t, members)
}

func (*TransactionType) Unify(_ Type, _ *TypeParameterTypeOrderedMap, _ func(err error), _ ast.Range) bool {
	return false
}

func (t *TransactionType) Resolve(_ *TypeParameterTypeOrderedMap) Type {
	return t
}

// RestrictedType
//
// No restrictions implies the type is fully restricted,
// i.e. no members of the underlying resource type are available.
type RestrictedType struct {
	Type         Type
	Restrictions []*InterfaceType
	// an internal set of field `Restrictions`
	restrictionSet     *InterfaceSet
	restrictionSetOnce sync.Once
}

func NewRestrictedType(memoryGauge common.MemoryGauge, typ Type, restrictions []*InterfaceType) *RestrictedType {
	common.UseMemory(memoryGauge, common.RestrictedSemaTypeMemoryUsage)

	// Also meter the cost for the `restrictionSet` here, since ordered maps are not separately metered.
	wrapperUsage, entryListUsage, entriesUsage := common.NewOrderedMapMemoryUsages(uint64(len(restrictions)))
	common.UseMemory(memoryGauge, wrapperUsage)
	common.UseMemory(memoryGauge, entryListUsage)
	common.UseMemory(memoryGauge, entriesUsage)

	return &RestrictedType{
		Type:         typ,
		Restrictions: restrictions,
	}
}

func (t *RestrictedType) RestrictionSet() *InterfaceSet {
	t.initializeRestrictionSet()
	return t.restrictionSet
}

func (t *RestrictedType) initializeRestrictionSet() {
	t.restrictionSetOnce.Do(func() {
		t.restrictionSet = NewInterfaceSet()
		for _, restriction := range t.Restrictions {
			t.restrictionSet.Add(restriction)
		}
	})
}

func (*RestrictedType) IsType() {}

func (t *RestrictedType) Tag() TypeTag {
	return RestrictedTypeTag
}

func (t *RestrictedType) string(separator string, typeFormatter func(Type) string) string {
	var result strings.Builder
	result.WriteString(typeFormatter(t.Type))
	result.WriteRune('{')
	for i, restriction := range t.Restrictions {
		if i > 0 {
			result.WriteRune(',')
			result.WriteString(separator)
		}
		result.WriteString(typeFormatter(restriction))
	}
	result.WriteRune('}')
	return result.String()
}

func (t *RestrictedType) String() string {
	return t.string(" ", func(ty Type) string {
		return ty.String()
	})
}

func (t *RestrictedType) QualifiedString() string {
	return t.string(" ", func(ty Type) string {
		return ty.QualifiedString()
	})
}

func (t *RestrictedType) ID() TypeID {
	return TypeID(
		t.string("", func(ty Type) string {
			return string(ty.ID())
		}),
	)
}

func (t *RestrictedType) Equal(other Type) bool {
	otherRestrictedType, ok := other.(*RestrictedType)
	if !ok {
		return false
	}

	if !otherRestrictedType.Type.Equal(t.Type) {
		return false
	}

	// Check that the set of restrictions are equal; order does not matter

	restrictionSet := t.RestrictionSet()
	otherRestrictionSet := otherRestrictedType.RestrictionSet()

	if restrictionSet.Len() != otherRestrictionSet.Len() {
		return false
	}

	return restrictionSet.IsSubsetOf(otherRestrictionSet)
}

func (t *RestrictedType) IsResourceType() bool {
	if t.Type == nil {
		return false
	}
	return t.Type.IsResourceType()
}

func (t *RestrictedType) IsInvalidType() bool {
	if t.Type != nil && t.Type.IsInvalidType() {
		return true
	}

	for _, restriction := range t.Restrictions {
		if restriction.IsInvalidType() {
			return true
		}
	}

	return false
}

func (t *RestrictedType) IsStorable(results map[*Member]bool) bool {
	if t.Type != nil && !t.Type.IsStorable(results) {
		return false
	}

	for _, restriction := range t.Restrictions {
		if !restriction.IsStorable(results) {
			return false
		}
	}

	return true
}

func (t *RestrictedType) IsExportable(results map[*Member]bool) bool {
	if t.Type != nil && !t.Type.IsExportable(results) {
		return false
	}

	for _, restriction := range t.Restrictions {
		if !restriction.IsExportable(results) {
			return false
		}
	}

	return true
}

func (t *RestrictedType) IsImportable(results map[*Member]bool) bool {
	if t.Type != nil && !t.Type.IsImportable(results) {
		return false
	}

	for _, restriction := range t.Restrictions {
		if !restriction.IsImportable(results) {
			return false
		}
	}

	return true
}

func (*RestrictedType) IsEquatable() bool {
	// TODO:
	return false
}

func (*RestrictedType) TypeAnnotationState() TypeAnnotationState {
	return TypeAnnotationStateValid
}

func (t *RestrictedType) RewriteWithRestrictedTypes() (Type, bool) {
	// Even though the restrictions should be resource interfaces,
	// they are not on the "first level", i.e. not the restricted type
	return t, false
}

func (t *RestrictedType) GetMembers() map[string]MemberResolver {

	members := map[string]MemberResolver{}

	// Return the members of all restrictions.
	// The invariant that restrictions may not have overlapping members is not checked here,
	// but implicitly when the resource declaration's conformances are checked.

	for _, restriction := range t.Restrictions {
		for name, resolver := range restriction.GetMembers() { //nolint:maprangecheck
			if _, ok := members[name]; !ok {
				members[name] = resolver
			}
		}
	}

	// Also include members of the restricted type for convenience,
	// to help check the rest of the program and improve the developer experience,
	// *but* also report an error that this access is invalid when the entry is resolved.
	//
	// The restricted type may be `AnyResource`, in which case there are no members.

	for name, loopResolver := range t.Type.GetMembers() { //nolint:maprangecheck

		if _, ok := members[name]; ok {
			continue
		}

		// NOTE: don't capture loop variable
		resolver := loopResolver

		members[name] = MemberResolver{
			Kind: resolver.Kind,
			Resolve: func(memoryGauge common.MemoryGauge, identifier string, targetRange ast.Range, report func(error)) *Member {
				member := resolver.Resolve(memoryGauge, identifier, targetRange, report)

				report(
					&InvalidRestrictedTypeMemberAccessError{
						Name:  identifier,
						Range: targetRange,
					},
				)

				return member
			},
		}
	}

	return members
}

func (*RestrictedType) Unify(_ Type, _ *TypeParameterTypeOrderedMap, _ func(err error), _ ast.Range) bool {
	// TODO: how do we unify the restriction sets?
	return false
}

func (t *RestrictedType) Resolve(_ *TypeParameterTypeOrderedMap) Type {
	// TODO:
	return t
}

// CapabilityType

type CapabilityType struct {
	BorrowType          Type
	memberResolvers     map[string]MemberResolver
	memberResolversOnce sync.Once
}

func NewCapabilityType(memoryGauge common.MemoryGauge, borrowType Type) *CapabilityType {
	common.UseMemory(memoryGauge, common.CapabilitySemaTypeMemoryUsage)
	return &CapabilityType{
		BorrowType: borrowType,
	}
}

func (*CapabilityType) IsType() {}

func (t *CapabilityType) Tag() TypeTag {
	return CapabilityTypeTag
}

func (t *CapabilityType) string(typeFormatter func(Type) string) string {
	var builder strings.Builder
	builder.WriteString("Capability")
	if t.BorrowType != nil {
		builder.WriteRune('<')
		builder.WriteString(typeFormatter(t.BorrowType))
		builder.WriteRune('>')
	}
	return builder.String()
}

func (t *CapabilityType) String() string {
	return t.string(func(t Type) string {
		return t.String()
	})
}

func (t *CapabilityType) QualifiedString() string {
	return t.string(func(t Type) string {
		return t.QualifiedString()
	})
}

func (t *CapabilityType) ID() TypeID {
	return TypeID(t.string(func(t Type) string {
		return string(t.ID())
	}))
}

func (t *CapabilityType) Equal(other Type) bool {
	otherCapability, ok := other.(*CapabilityType)
	if !ok {
		return false
	}
	if otherCapability.BorrowType == nil {
		return t.BorrowType == nil
	}
	return otherCapability.BorrowType.Equal(t.BorrowType)
}

func (*CapabilityType) IsResourceType() bool {
	return false
}

func (t *CapabilityType) IsInvalidType() bool {
	if t.BorrowType == nil {
		return false
	}
	return t.BorrowType.IsInvalidType()
}

func (t *CapabilityType) TypeAnnotationState() TypeAnnotationState {
	if t.BorrowType == nil {
		return TypeAnnotationStateValid
	}
	return t.BorrowType.TypeAnnotationState()
}

func (*CapabilityType) IsStorable(_ map[*Member]bool) bool {
	return true
}

func (*CapabilityType) IsExportable(_ map[*Member]bool) bool {
	return true
}

func (t *CapabilityType) IsImportable(_ map[*Member]bool) bool {
	return true
}

func (*CapabilityType) IsEquatable() bool {
	// TODO:
	return false
}

func (t *CapabilityType) RewriteWithRestrictedTypes() (Type, bool) {
	if t.BorrowType == nil {
		return t, false
	}
	rewrittenType, rewritten := t.BorrowType.RewriteWithRestrictedTypes()
	if rewritten {
		return &CapabilityType{
			BorrowType: rewrittenType,
		}, true
	} else {
		return t, false
	}
}

func (t *CapabilityType) Unify(
	other Type,
	typeParameters *TypeParameterTypeOrderedMap,
	report func(err error),
	outerRange ast.Range,
) bool {
	otherCap, ok := other.(*CapabilityType)
	if !ok {
		return false
	}

	if t.BorrowType == nil {
		return false
	}

	return t.BorrowType.Unify(otherCap.BorrowType, typeParameters, report, outerRange)
}

func (t *CapabilityType) Resolve(typeArguments *TypeParameterTypeOrderedMap) Type {
	var resolvedBorrowType Type
	if t.BorrowType != nil {
		resolvedBorrowType = t.BorrowType.Resolve(typeArguments)
	}

	return &CapabilityType{
		BorrowType: resolvedBorrowType,
	}
}

var capabilityTypeParameter = &TypeParameter{
	Name: "T",
	TypeBound: &ReferenceType{
		Type: AnyType,
	},
}

func (t *CapabilityType) TypeParameters() []*TypeParameter {
	return []*TypeParameter{
		capabilityTypeParameter,
	}
}

func (t *CapabilityType) Instantiate(typeArguments []Type, _ func(err error)) Type {
	borrowType := typeArguments[0]
	return &CapabilityType{
		BorrowType: borrowType,
	}
}

func (t *CapabilityType) BaseType() Type {
	if t.BorrowType == nil {
		return nil
	}
	return &CapabilityType{}
}

func (t *CapabilityType) TypeArguments() []Type {
	borrowType := t.BorrowType
	if borrowType == nil {
		borrowType = &ReferenceType{
			Type: AnyType,
		}
	}
	return []Type{
		borrowType,
	}
}

func CapabilityTypeBorrowFunctionType(borrowType Type) *FunctionType {

	var typeParameters []*TypeParameter

	if borrowType == nil {
		typeParameter := capabilityTypeParameter

		typeParameters = []*TypeParameter{
			typeParameter,
		}

		borrowType = &GenericType{
			TypeParameter: typeParameter,
		}
	}

	return &FunctionType{
		TypeParameters: typeParameters,
		ReturnTypeAnnotation: NewTypeAnnotation(
			&OptionalType{
				Type: borrowType,
			},
		),
	}
}

func CapabilityTypeCheckFunctionType(borrowType Type) *FunctionType {

	var typeParameters []*TypeParameter

	if borrowType == nil {
		typeParameters = []*TypeParameter{
			capabilityTypeParameter,
		}
	}

	return &FunctionType{
		TypeParameters:       typeParameters,
		ReturnTypeAnnotation: NewTypeAnnotation(BoolType),
	}
}

const capabilityTypeBorrowFunctionDocString = `
Returns a reference to the object targeted by the capability, provided it can be borrowed using the given type
`

const capabilityTypeCheckFunctionDocString = `
Returns true if the capability currently targets an object that satisfies the given type, i.e. could be borrowed using the given type
`

const addressTypeCheckFunctionDocString = `
The address of the capability
`

func (t *CapabilityType) GetMembers() map[string]MemberResolver {
	t.initializeMemberResolvers()
	return t.memberResolvers
}

const CapabilityTypeBorrowField = "borrow"
const CapabilityTypeCheckField = "check"
const CapabilityTypeAddressField = "address"

func (t *CapabilityType) initializeMemberResolvers() {
	t.memberResolversOnce.Do(func() {
		t.memberResolvers = withBuiltinMembers(t, map[string]MemberResolver{
			CapabilityTypeBorrowField: {
				Kind: common.DeclarationKindFunction,
				Resolve: func(memoryGauge common.MemoryGauge, identifier string, _ ast.Range, _ func(error)) *Member {
					return NewPublicFunctionMember(
						memoryGauge,
						t,
						identifier,
						CapabilityTypeBorrowFunctionType(t.BorrowType),
						capabilityTypeBorrowFunctionDocString,
					)
				},
			},
			CapabilityTypeCheckField: {
				Kind: common.DeclarationKindFunction,
				Resolve: func(memoryGauge common.MemoryGauge, identifier string, _ ast.Range, _ func(error)) *Member {
					return NewPublicFunctionMember(
						memoryGauge,
						t,
						identifier,
						CapabilityTypeCheckFunctionType(t.BorrowType),
						capabilityTypeCheckFunctionDocString,
					)
				},
			},
			CapabilityTypeAddressField: {
				Kind: common.DeclarationKindField,
				Resolve: func(memoryGauge common.MemoryGauge, identifier string, _ ast.Range, _ func(error)) *Member {
					return NewPublicConstantFieldMember(
						memoryGauge,
						t,
						identifier,
						&AddressType{},
						addressTypeCheckFunctionDocString,
					)
				},
			},
		})
	})
}

var NativeCompositeTypes = map[string]*CompositeType{}

func init() {
	types := []*CompositeType{
		AccountKeyType,
		PublicKeyType,
		HashAlgorithmType,
		SignatureAlgorithmType,
		AuthAccountType,
		AuthAccountKeysType,
		AuthAccountContractsType,
		PublicAccountType,
		PublicAccountKeysType,
		PublicAccountContractsType,
	}

	for _, semaType := range types {
		NativeCompositeTypes[semaType.QualifiedIdentifier()] = semaType
	}
}

const AccountKeyTypeName = "AccountKey"
const AccountKeyKeyIndexField = "keyIndex"
const AccountKeyPublicKeyField = "publicKey"
const AccountKeyHashAlgoField = "hashAlgorithm"
const AccountKeyWeightField = "weight"
const AccountKeyIsRevokedField = "isRevoked"

// AccountKeyType represents the key associated with an account.
var AccountKeyType = func() *CompositeType {

	accountKeyType := &CompositeType{
		Identifier: AccountKeyTypeName,
		Kind:       common.CompositeKindStructure,
		importable: false,
	}

	const accountKeyIndexFieldDocString = `The index of the account key`
	const accountKeyPublicKeyFieldDocString = `The public key of the account`
	const accountKeyHashAlgorithmFieldDocString = `The hash algorithm used by the public key`
	const accountKeyWeightFieldDocString = `The weight assigned to the public key`
	const accountKeyIsRevokedFieldDocString = `Flag indicating whether the key is revoked`

	var members = []*Member{
		NewUnmeteredPublicConstantFieldMember(
			accountKeyType,
			AccountKeyKeyIndexField,
			IntType,
			accountKeyIndexFieldDocString,
		),
		NewUnmeteredPublicConstantFieldMember(
			accountKeyType,
			AccountKeyPublicKeyField,
			PublicKeyType,
			accountKeyPublicKeyFieldDocString,
		),
		NewUnmeteredPublicConstantFieldMember(
			accountKeyType,
			AccountKeyHashAlgoField,
			HashAlgorithmType,
			accountKeyHashAlgorithmFieldDocString,
		),
		NewUnmeteredPublicConstantFieldMember(
			accountKeyType,
			AccountKeyWeightField,
			UFix64Type,
			accountKeyWeightFieldDocString,
		),
		NewUnmeteredPublicConstantFieldMember(
			accountKeyType,
			AccountKeyIsRevokedField,
			BoolType,
			accountKeyIsRevokedFieldDocString,
		),
	}

	accountKeyType.Members = GetMembersAsMap(members)
	accountKeyType.Fields = GetFieldNames(members)
	return accountKeyType
}()

const PublicKeyTypeName = "PublicKey"
const PublicKeyPublicKeyField = "publicKey"
const PublicKeySignAlgoField = "signatureAlgorithm"
const PublicKeyVerifyFunction = "verify"
const PublicKeyVerifyPoPFunction = "verifyPoP"

const publicKeyKeyFieldDocString = `
The public key
`

const publicKeySignAlgoFieldDocString = `
The signature algorithm to be used with the key
`

const publicKeyVerifyFunctionDocString = `
Verifies a signature. Checks whether the signature was produced by signing
the given tag and data, using this public key and the given hash algorithm
`

const publicKeyVerifyPoPFunctionDocString = `
Verifies the proof of possession of the private key.
This function is only implemented if the signature algorithm
of the public key is BLS (BLS_BLS12_381).
If called with any other signature algorithm, the program aborts
`

// PublicKeyType represents the public key associated with an account key.
var PublicKeyType = func() *CompositeType {

	publicKeyType := &CompositeType{
		Identifier:         PublicKeyTypeName,
		Kind:               common.CompositeKindStructure,
		hasComputedMembers: true,
		importable:         true,
	}

	var members = []*Member{
		NewUnmeteredPublicConstantFieldMember(
			publicKeyType,
			PublicKeyPublicKeyField,
			ByteArrayType,
			publicKeyKeyFieldDocString,
		),
		NewUnmeteredPublicConstantFieldMember(
			publicKeyType,
			PublicKeySignAlgoField,
			SignatureAlgorithmType,
			publicKeySignAlgoFieldDocString,
		),
		NewUnmeteredPublicFunctionMember(
			publicKeyType,
			PublicKeyVerifyFunction,
			PublicKeyVerifyFunctionType,
			publicKeyVerifyFunctionDocString,
		),
		NewUnmeteredPublicFunctionMember(
			publicKeyType,
			PublicKeyVerifyPoPFunction,
			PublicKeyVerifyPoPFunctionType,
			publicKeyVerifyPoPFunctionDocString,
		),
	}

	publicKeyType.Members = GetMembersAsMap(members)
	publicKeyType.Fields = GetFieldNames(members)

	return publicKeyType
}()

var PublicKeyArrayType = &VariableSizedType{
	Type: PublicKeyType,
}

var PublicKeyVerifyFunctionType = &FunctionType{
	TypeParameters: []*TypeParameter{},
	Parameters: []*Parameter{
		{
			Identifier: "signature",
			TypeAnnotation: NewTypeAnnotation(
				ByteArrayType,
			),
		},
		{
			Identifier: "signedData",
			TypeAnnotation: NewTypeAnnotation(
				ByteArrayType,
			),
		},
		{
			Identifier:     "domainSeparationTag",
			TypeAnnotation: NewTypeAnnotation(StringType),
		},
		{
			Identifier:     "hashAlgorithm",
			TypeAnnotation: NewTypeAnnotation(HashAlgorithmType),
		},
	},
	ReturnTypeAnnotation: NewTypeAnnotation(BoolType),
}

var PublicKeyVerifyPoPFunctionType = &FunctionType{
	TypeParameters: []*TypeParameter{},
	Parameters: []*Parameter{
		{
			Label:      ArgumentLabelNotRequired,
			Identifier: "proof",
			TypeAnnotation: NewTypeAnnotation(
				ByteArrayType,
			),
		},
	},
	ReturnTypeAnnotation: NewTypeAnnotation(BoolType),
}

type CryptoAlgorithm interface {
	RawValue() uint8
	Name() string
	DocString() string
}

func GetMembersAsMap(members []*Member) *StringMemberOrderedMap {
	membersMap := &StringMemberOrderedMap{}
	for _, member := range members {
		name := member.Identifier.Identifier
		if membersMap.Contains(name) {
			panic(errors.NewUnexpectedError("invalid duplicate member: %s", name))
		}
		membersMap.Set(name, member)
	}

	return membersMap
}

func GetFieldNames(members []*Member) []string {
	fields := make([]string, 0)
	for _, member := range members {
		if member.DeclarationKind == common.DeclarationKindField {
			fields = append(fields, member.Identifier.Identifier)
		}
	}

	return fields
}

func isNumericSuperType(typ Type) bool {
	if numberType, ok := typ.(IntegerRangedType); ok {
		return numberType.IsSuperType()
	}

	return false
}<|MERGE_RESOLUTION|>--- conflicted
+++ resolved
@@ -3685,13 +3685,8 @@
 	return true
 }
 
-<<<<<<< HEAD
-func (t *CompositeType) IsExternallyReturnable(results map[*Member]bool) bool {
-	// Only structures, resources, attachments, and enums can be stored
-=======
 func (t *CompositeType) IsExportable(results map[*Member]bool) bool {
-	// Only structures, resources, and enums can be stored
->>>>>>> e37e233a
+	// Only structures, resources, attachment, and enums can be stored
 
 	switch t.Kind {
 	case common.CompositeKindStructure,

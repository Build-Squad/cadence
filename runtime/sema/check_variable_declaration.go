--- conflicted
+++ resolved
@@ -67,25 +67,15 @@
 		optionalType, isOptional := valueType.(*OptionalType)
 
 		if !isOptional || optionalType.Equal(declarationType) {
-<<<<<<< HEAD
-			checker.report(
-				&TypeMismatchError{
-					ExpectedType: &OptionalType{},
-					ActualType:   valueType,
-					Range:        ast.NewRangeFromPositioned(checker.memoryGauge, declaration.Value),
-				},
-			)
-=======
 			if !valueType.IsInvalidType() {
 				checker.report(
 					&TypeMismatchError{
 						ExpectedType: &OptionalType{},
 						ActualType:   valueType,
-						Range:        ast.NewRangeFromPositioned(declaration.Value),
+						Range:        ast.NewRangeFromPositioned(checker.memoryGauge, declaration.Value),
 					},
 				)
 			}
->>>>>>> f615beac
 		} else if declarationType == nil {
 			declarationType = optionalType.Type
 		}

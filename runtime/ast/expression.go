/*
 * Cadence - The resource-oriented smart contract programming language
 *
 * Copyright 2019-2022 Dapper Labs, Inc.
 *
 * Licensed under the Apache License, Version 2.0 (the "License");
 * you may not use this file except in compliance with the License.
 * You may obtain a copy of the License at
 *
 *   http://www.apache.org/licenses/LICENSE-2.0
 *
 * Unless required by applicable law or agreed to in writing, software
 * distributed under the License is distributed on an "AS IS" BASIS,
 * WITHOUT WARRANTIES OR CONDITIONS OF ANY KIND, either express or implied.
 * See the License for the specific language governing permissions and
 * limitations under the License.
 */

package ast

import (
	"encoding/json"
	"fmt"
	"math/big"
	"strings"

	"github.com/turbolent/prettier"

	"github.com/onflow/cadence/runtime/errors"

	"github.com/onflow/cadence/runtime/common"
)

const NilConstant = "nil"

type Expression interface {
	Element
	fmt.Stringer
	IfStatementTest
	isExpression()
	Doc() prettier.Doc
	precedence() precedence
}

// BoolExpression

type BoolExpression struct {
	Value bool
	Range
}

var _ Element = &BoolExpression{}
var _ Expression = &BoolExpression{}

func NewBoolExpression(gauge common.MemoryGauge, value bool, exprRange Range) *BoolExpression {
	common.UseMemory(gauge, common.BooleanExpressionMemoryUsage)
	return &BoolExpression{
		Value: value,
		Range: exprRange,
	}
}

func (*BoolExpression) ElementType() ElementType {
	return ElementTypeBoolExpression
}

func (*BoolExpression) isExpression() {}

func (*BoolExpression) isIfStatementTest() {}

func (*BoolExpression) Walk(_ func(Element)) {
	// NO-OP
}

func (e *BoolExpression) String() string {
	return Prettier(e)
}

var boolExpressionTrueDoc prettier.Doc = prettier.Text("true")
var boolExpressionFalseDoc prettier.Doc = prettier.Text("false")

func (e *BoolExpression) Doc() prettier.Doc {
	if e.Value {
		return boolExpressionTrueDoc
	} else {
		return boolExpressionFalseDoc
	}
}

func (e *BoolExpression) MarshalJSON() ([]byte, error) {
	type Alias BoolExpression
	return json.Marshal(&struct {
		Type string
		*Alias
	}{
		Type:  "BoolExpression",
		Alias: (*Alias)(e),
	})
}

func (*BoolExpression) precedence() precedence {
	return precedenceLiteral
}

// NilExpression

type NilExpression struct {
	Pos Position `json:"-"`
}

var _ Element = &NilExpression{}
var _ Expression = &NilExpression{}

func NewNilExpression(gauge common.MemoryGauge, pos Position) *NilExpression {
	common.UseMemory(gauge, common.NilExpressionMemoryUsage)
	return &NilExpression{
		Pos: pos,
	}
}

func (*NilExpression) ElementType() ElementType {
	return ElementTypeNilExpression
}

func (*NilExpression) isExpression() {}

func (*NilExpression) isIfStatementTest() {}

func (*NilExpression) Walk(_ func(Element)) {
	// NO-OP
}

func (e *NilExpression) String() string {
	return Prettier(e)
}

var nilExpressionDoc prettier.Doc = prettier.Text("nil")

func (*NilExpression) Doc() prettier.Doc {
	return nilExpressionDoc
}

func (e *NilExpression) StartPosition() Position {
	return e.Pos
}

func (e *NilExpression) EndPosition(memoryGauge common.MemoryGauge) Position {
	return e.Pos.Shifted(memoryGauge, len(NilConstant)-1)
}

func (e *NilExpression) MarshalJSON() ([]byte, error) {
	type Alias NilExpression
	return json.Marshal(&struct {
		Type string
		Range
		*Alias
	}{
		Type:  "NilExpression",
		Range: NewUnmeteredRangeFromPositioned(e),
		Alias: (*Alias)(e),
	})
}

func (*NilExpression) precedence() precedence {
	return precedenceLiteral
}

// StringExpression

type StringExpression struct {
	Value string
	Range
}

var _ Expression = &StringExpression{}

func NewStringExpression(gauge common.MemoryGauge, value string, exprRange Range) *StringExpression {
	common.UseMemory(gauge, common.StringExpressionMemoryUsage)
	return &StringExpression{
		Value: value,
		Range: exprRange,
	}
}

var _ Element = &StringExpression{}
var _ Expression = &StringExpression{}

func (*StringExpression) ElementType() ElementType {
	return ElementTypeStringExpression
}

func (*StringExpression) isExpression() {}

func (*StringExpression) isIfStatementTest() {}

func (*StringExpression) Walk(_ func(Element)) {
	// NO-OP
}

func (e *StringExpression) String() string {
	return Prettier(e)
}

func (e *StringExpression) Doc() prettier.Doc {
	return prettier.Text(QuoteString(e.Value))
}

func (e *StringExpression) MarshalJSON() ([]byte, error) {
	type Alias StringExpression
	return json.Marshal(&struct {
		Type string
		*Alias
	}{
		Type:  "StringExpression",
		Alias: (*Alias)(e),
	})
}

func (*StringExpression) precedence() precedence {
	return precedenceLiteral
}

// IntegerExpression

type IntegerExpression struct {
	PositiveLiteral []byte
	Value           *big.Int `json:"-"`
	Base            int
	Range
}

var _ Element = &IntegerExpression{}
var _ Expression = &IntegerExpression{}

func NewIntegerExpression(
	gauge common.MemoryGauge,
	literal []byte,
	value *big.Int,
	base int,
	tokenRange Range,
) *IntegerExpression {
	common.UseMemory(gauge, common.IntegerExpressionMemoryUsage)

	return &IntegerExpression{
		PositiveLiteral: literal,
		Value:           value,
		Base:            base,
		Range:           tokenRange,
	}
}

func (*IntegerExpression) ElementType() ElementType {
	return ElementTypeIntegerExpression
}

func (*IntegerExpression) isExpression() {}

func (*IntegerExpression) isIfStatementTest() {}

func (*IntegerExpression) Walk(_ func(Element)) {
	// NO-OP
}

func (e *IntegerExpression) String() string {
	return Prettier(e)
}

func (e *IntegerExpression) Doc() prettier.Doc {
	var b strings.Builder
	if e.Value.Sign() < 0 {
		b.WriteRune('-')
	}
	b.Write(e.PositiveLiteral)
	return prettier.Text(b.String())
}

func (e *IntegerExpression) MarshalJSON() ([]byte, error) {
	type Alias IntegerExpression
	return json.Marshal(&struct {
		Type            string
		PositiveLiteral string
		Value           string
		*Alias
	}{
		Type:            "IntegerExpression",
		PositiveLiteral: string(e.PositiveLiteral),
		Value:           e.Value.String(),
		Alias:           (*Alias)(e),
	})
}

func (*IntegerExpression) precedence() precedence {
	return precedenceLiteral
}

// FixedPointExpression

type FixedPointExpression struct {
	PositiveLiteral []byte
	Negative        bool
	UnsignedInteger *big.Int `json:"-"`
	Fractional      *big.Int `json:"-"`
	Scale           uint
	Range
}

var _ Element = &FixedPointExpression{}
var _ Expression = &FixedPointExpression{}

func NewFixedPointExpression(
	gauge common.MemoryGauge,
	literal []byte,
	isNegative bool,
	integer *big.Int,
	fractional *big.Int,
	scale uint,
	tokenRange Range,
) *FixedPointExpression {
	common.UseMemory(gauge, common.FixedPointExpressionMemoryUsage)

	return &FixedPointExpression{
		PositiveLiteral: literal,
		Negative:        isNegative,
		UnsignedInteger: integer,
		Fractional:      fractional,
		Scale:           scale,
		Range:           tokenRange,
	}
}

func (*FixedPointExpression) ElementType() ElementType {
	return ElementTypeFixedPointExpression
}

func (*FixedPointExpression) isExpression() {}

func (*FixedPointExpression) isIfStatementTest() {}

func (*FixedPointExpression) Walk(_ func(Element)) {
	// NO-OP
}

func (e *FixedPointExpression) String() string {
	return Prettier(e)
}

func (e *FixedPointExpression) Doc() prettier.Doc {
	var builder strings.Builder

	if e.Negative {
		builder.WriteByte('-')
	}
<<<<<<< HEAD
	builder.WriteString(e.UnsignedInteger.String())
	builder.WriteRune('.')
	fractional := e.Fractional.String()
	for i := uint(0); i < (e.Scale - uint(len(fractional))); i++ {
		builder.WriteByte('0')
=======

	literal := e.PositiveLiteral
	if literal != nil {
		builder.Write(literal)
	} else {
		builder.WriteString(e.UnsignedInteger.String())
		builder.WriteRune('.')
		fractional := e.Fractional.String()
		for i := uint(0); i < (e.Scale - uint(len(fractional))); i++ {
			builder.WriteRune('0')
		}
		builder.WriteString(fractional)
>>>>>>> dc5ea67d
	}

	return prettier.Text(builder.String())
}

func (e *FixedPointExpression) MarshalJSON() ([]byte, error) {
	type Alias FixedPointExpression
	return json.Marshal(&struct {
		Type            string
		PositiveLiteral string
		UnsignedInteger string
		Fractional      string
		*Alias
	}{
		Type:            "FixedPointExpression",
		PositiveLiteral: string(e.PositiveLiteral),
		UnsignedInteger: e.UnsignedInteger.String(),
		Fractional:      e.Fractional.String(),
		Alias:           (*Alias)(e),
	})
}

func (*FixedPointExpression) precedence() precedence {
	return precedenceLiteral
}

// ArrayExpression

type ArrayExpression struct {
	Values []Expression
	Range
}

var _ Element = &ArrayExpression{}
var _ Expression = &ArrayExpression{}

func NewArrayExpression(
	gauge common.MemoryGauge,
	values []Expression,
	tokenRange Range,
) *ArrayExpression {

	common.UseMemory(gauge, common.NewArrayExpressionMemoryUsage(len(values)))

	return &ArrayExpression{
		Values: values,
		Range:  tokenRange,
	}
}

func (*ArrayExpression) ElementType() ElementType {
	return ElementTypeArrayExpression
}

func (*ArrayExpression) isExpression() {}

func (*ArrayExpression) isIfStatementTest() {}

func (e *ArrayExpression) Walk(walkChild func(Element)) {
	walkExpressions(walkChild, e.Values)
}

func (e *ArrayExpression) String() string {
	return Prettier(e)
}

var arrayExpressionSeparatorDoc prettier.Doc = prettier.Concat{
	prettier.Text(","),
	prettier.Line{},
}

func (e *ArrayExpression) Doc() prettier.Doc {
	if len(e.Values) == 0 {
		return prettier.Text("[]")
	}

	elementDocs := make([]prettier.Doc, len(e.Values))
	for i, value := range e.Values {
		elementDocs[i] = value.Doc()
	}
	return prettier.WrapBrackets(
		prettier.Join(arrayExpressionSeparatorDoc, elementDocs...),
		prettier.SoftLine{},
	)
}

func (e *ArrayExpression) MarshalJSON() ([]byte, error) {
	type Alias ArrayExpression
	return json.Marshal(&struct {
		Type string
		*Alias
	}{
		Type:  "ArrayExpression",
		Alias: (*Alias)(e),
	})
}

func (*ArrayExpression) precedence() precedence {
	return precedenceLiteral
}

// DictionaryExpression

type DictionaryExpression struct {
	Entries []DictionaryEntry
	Range
}

var _ Element = &DictionaryExpression{}
var _ Expression = &DictionaryExpression{}

func NewDictionaryExpression(
	gauge common.MemoryGauge,
	entries []DictionaryEntry,
	tokenRange Range,
) *DictionaryExpression {
	common.UseMemory(gauge, common.NewDictionaryExpressionMemoryUsage(len(entries)))

	return &DictionaryExpression{
		Entries: entries,
		Range:   tokenRange,
	}
}

func (*DictionaryExpression) ElementType() ElementType {
	return ElementTypeDictionaryExpression
}

func (*DictionaryExpression) isExpression() {}

func (*DictionaryExpression) isIfStatementTest() {}

func (e *DictionaryExpression) Walk(walkChild func(Element)) {
	for _, entry := range e.Entries {
		walkChild(entry.Key)
		walkChild(entry.Value)
	}
}

func (e *DictionaryExpression) String() string {
	return Prettier(e)
}

var dictionaryExpressionSeparatorDoc prettier.Doc = prettier.Concat{
	prettier.Text(","),
	prettier.Line{},
}

func (e *DictionaryExpression) Doc() prettier.Doc {
	if len(e.Entries) == 0 {
		return prettier.Text("{}")
	}

	entryDocs := make([]prettier.Doc, len(e.Entries))
	for i, entry := range e.Entries {
		entryDocs[i] = entry.Doc()
	}

	return prettier.WrapBraces(
		prettier.Join(dictionaryExpressionSeparatorDoc, entryDocs...),
		prettier.SoftLine{},
	)
}

func (e *DictionaryExpression) MarshalJSON() ([]byte, error) {
	type Alias DictionaryExpression
	return json.Marshal(&struct {
		Type string
		*Alias
	}{
		Type:  "DictionaryExpression",
		Alias: (*Alias)(e),
	})
}

func (*DictionaryExpression) precedence() precedence {
	return precedenceLiteral
}

type DictionaryEntry struct {
	Key   Expression
	Value Expression
}

func NewDictionaryEntry(
	gauge common.MemoryGauge,
	key Expression,
	value Expression,
) DictionaryEntry {
	common.UseMemory(gauge, common.DictionaryEntryMemoryUsage)

	return DictionaryEntry{
		Key:   key,
		Value: value,
	}
}

func (e DictionaryEntry) MarshalJSON() ([]byte, error) {
	type Alias DictionaryEntry
	return json.Marshal(&struct {
		Type string
		*Alias
	}{
		Type:  "DictionaryEntry",
		Alias: (*Alias)(&e),
	})
}

var dictionaryKeyValueSeparatorDoc prettier.Doc = prettier.Concat{
	prettier.Text(":"),
	prettier.Line{},
}

func (e DictionaryEntry) Doc() prettier.Doc {
	keyDoc := e.Key.Doc()
	valueDoc := e.Value.Doc()

	return prettier.Group{
		Doc: prettier.Concat{
			keyDoc,
			dictionaryKeyValueSeparatorDoc,
			valueDoc,
		},
	}
}

// IdentifierExpression

type IdentifierExpression struct {
	Identifier Identifier
}

var _ Element = &IdentifierExpression{}
var _ Expression = &IdentifierExpression{}

func NewIdentifierExpression(
	gauge common.MemoryGauge,
	identifier Identifier,
) *IdentifierExpression {
	common.UseMemory(gauge, common.IdentifierExpressionMemoryUsage)

	return &IdentifierExpression{
		Identifier: identifier,
	}
}

func (*IdentifierExpression) ElementType() ElementType {
	return ElementTypeIdentifierExpression
}

func (*IdentifierExpression) isExpression() {}

func (*IdentifierExpression) isIfStatementTest() {}

func (*IdentifierExpression) Walk(_ func(Element)) {
	// NO-OP
}

func (e *IdentifierExpression) String() string {
	return Prettier(e)
}

func (e *IdentifierExpression) Doc() prettier.Doc {
	return prettier.Text(e.Identifier.Identifier)
}

func (e *IdentifierExpression) MarshalJSON() ([]byte, error) {
	type Alias IdentifierExpression
	return json.Marshal(&struct {
		Type string
		*Alias
		Range
	}{
		Type:  "IdentifierExpression",
		Range: NewUnmeteredRangeFromPositioned(e),
		Alias: (*Alias)(e),
	})
}

func (e *IdentifierExpression) StartPosition() Position {
	return e.Identifier.StartPosition()
}

func (e *IdentifierExpression) EndPosition(memoryGauge common.MemoryGauge) Position {
	return e.Identifier.EndPosition(memoryGauge)
}

func (*IdentifierExpression) precedence() precedence {
	return precedenceLiteral
}

// Arguments

type Arguments []*Argument

func (args Arguments) String() string {
	return Prettier(args)
}

var argumentsSeparatorDoc prettier.Doc = prettier.Concat{
	prettier.Text(","),
	prettier.Line{},
}

func (args Arguments) Doc() prettier.Doc {
	if len(args) == 0 {
		return prettier.Text("()")
	}

	argumentDocs := make([]prettier.Doc, len(args))
	for i, argument := range args {
		argumentDocs[i] = argument.Doc()
	}
	return prettier.WrapParentheses(
		prettier.Join(
			argumentsSeparatorDoc,
			argumentDocs...,
		),
		prettier.SoftLine{},
	)
}

// InvocationExpression

type InvocationExpression struct {
	InvokedExpression Expression
	TypeArguments     []*TypeAnnotation
	Arguments         Arguments
	ArgumentsStartPos Position
	EndPos            Position `json:"-"`
}

var _ Element = &InvocationExpression{}
var _ Expression = &InvocationExpression{}

func NewInvocationExpression(
	gauge common.MemoryGauge,
	invokedExpression Expression,
	typeArguments []*TypeAnnotation,
	arguments Arguments,
	argsStartPos Position,
	endPos Position,
) *InvocationExpression {
	common.UseMemory(gauge, common.InvocationExpressionMemoryUsage)

	return &InvocationExpression{
		InvokedExpression: invokedExpression,
		TypeArguments:     typeArguments,
		Arguments:         arguments,
		ArgumentsStartPos: argsStartPos,
		EndPos:            endPos,
	}
}

func (*InvocationExpression) ElementType() ElementType {
	return ElementTypeInvocationExpression
}

func (*InvocationExpression) isExpression() {}

func (*InvocationExpression) isIfStatementTest() {}

func (e *InvocationExpression) Walk(walkChild func(Element)) {
	walkChild(e.InvokedExpression)
	for _, argument := range e.Arguments {
		walkChild(argument.Expression)
	}
}

func (e *InvocationExpression) String() string {
	return Prettier(e)
}

func (e *InvocationExpression) Doc() prettier.Doc {

	result := prettier.Concat{
		parenthesizedExpressionDoc(
			e.InvokedExpression,
			e.precedence(),
		),
	}

	if len(e.TypeArguments) > 0 {
		typeArgumentDocs := make([]prettier.Doc, len(e.TypeArguments))
		for i, typeArgument := range e.TypeArguments {
			typeArgumentDocs[i] = typeArgument.Doc()
		}

		result = append(result,
			prettier.Wrap(
				prettier.Text("<"),
				prettier.Join(arrayExpressionSeparatorDoc, typeArgumentDocs...),
				prettier.Text(">"),
				prettier.SoftLine{},
			),
		)
	}

	result = append(result, e.Arguments.Doc())

	return result
}

func (e *InvocationExpression) StartPosition() Position {
	return e.InvokedExpression.StartPosition()
}

func (e *InvocationExpression) EndPosition(_ common.MemoryGauge) Position {
	return e.EndPos
}

func (e *InvocationExpression) MarshalJSON() ([]byte, error) {
	type Alias InvocationExpression
	return json.Marshal(&struct {
		Type string
		*Alias
		Range
	}{
		Type:  "InvocationExpression",
		Range: NewUnmeteredRangeFromPositioned(e),
		Alias: (*Alias)(e),
	})
}

func (*InvocationExpression) precedence() precedence {
	return precedenceAccess
}

// AccessExpression

type AccessExpression interface {
	Expression
	isAccessExpression()
	AccessedExpression() Expression
}

// MemberExpression

type MemberExpression struct {
	Expression Expression
	Optional   bool
	// The position of the token (`.`, `?.`) that separates the accessed expression
	// and the identifier of the member
	AccessPos  Position
	Identifier Identifier
}

var _ Element = &MemberExpression{}
var _ Expression = &MemberExpression{}

func NewMemberExpression(
	gauge common.MemoryGauge,
	expression Expression,
	optional bool,
	accessPos Position,
	identifier Identifier,
) *MemberExpression {
	common.UseMemory(gauge, common.MemberExpressionMemoryUsage)

	return &MemberExpression{
		Expression: expression,
		Optional:   optional,
		AccessPos:  accessPos,
		Identifier: identifier,
	}
}

func (*MemberExpression) ElementType() ElementType {
	return ElementTypeMemberExpression
}

func (*MemberExpression) isExpression() {}

func (*MemberExpression) isIfStatementTest() {}

func (*MemberExpression) isAccessExpression() {}

func (e *MemberExpression) AccessedExpression() Expression {
	return e.Expression
}

func (e *MemberExpression) Walk(walkChild func(Element)) {
	walkChild(e.Expression)
}

func (e *MemberExpression) String() string {
	return Prettier(e)
}

var memberExpressionSeparatorDoc prettier.Doc = prettier.Text(".")
var memberExpressionOptionalSeparatorDoc prettier.Doc = prettier.Text("?.")

func (e *MemberExpression) Doc() prettier.Doc {
	var separatorDoc prettier.Doc
	if e.Optional {
		separatorDoc = memberExpressionOptionalSeparatorDoc
	} else {
		separatorDoc = memberExpressionSeparatorDoc
	}

	return prettier.Concat{
		parenthesizedExpressionDoc(
			e.Expression,
			e.precedence(),
		),
		prettier.Group{
			Doc: prettier.Indent{
				Doc: prettier.Concat{
					prettier.SoftLine{},
					separatorDoc,
					prettier.Text(e.Identifier.Identifier),
				},
			},
		},
	}
}

func (e *MemberExpression) StartPosition() Position {
	return e.Expression.StartPosition()
}

func (e *MemberExpression) EndPosition(memoryGauge common.MemoryGauge) Position {
	if e.Identifier.Identifier == "" {
		return e.AccessPos
	} else {
		return e.Identifier.EndPosition(memoryGauge)
	}
}

func (e *MemberExpression) MarshalJSON() ([]byte, error) {
	type Alias MemberExpression
	return json.Marshal(&struct {
		Type string
		Range
		*Alias
	}{
		Type:  "MemberExpression",
		Range: NewUnmeteredRangeFromPositioned(e),
		Alias: (*Alias)(e),
	})
}

func (*MemberExpression) precedence() precedence {
	return precedenceAccess
}

// IndexExpression

type IndexExpression struct {
	TargetExpression   Expression
	IndexingExpression Expression
	Range
}

var _ Element = &IndexExpression{}
var _ Expression = &IndexExpression{}

func NewIndexExpression(
	gauge common.MemoryGauge,
	target Expression,
	index Expression,
	tokenRange Range,
) *IndexExpression {
	common.UseMemory(gauge, common.IndexExpressionMemoryUsage)

	return &IndexExpression{
		TargetExpression:   target,
		IndexingExpression: index,
		Range:              tokenRange,
	}
}

func (*IndexExpression) ElementType() ElementType {
	return ElementTypeIndexExpression
}

func (*IndexExpression) isExpression() {}

func (*IndexExpression) isIfStatementTest() {}

func (*IndexExpression) isAccessExpression() {}

func (e *IndexExpression) AccessedExpression() Expression {
	return e.TargetExpression
}

func (e *IndexExpression) Walk(walkChild func(Element)) {
	walkChild(e.TargetExpression)
	walkChild(e.IndexingExpression)
}

func (e *IndexExpression) String() string {
	return Prettier(e)
}

func (e *IndexExpression) Doc() prettier.Doc {
	return prettier.Concat{
		parenthesizedExpressionDoc(
			e.TargetExpression,
			e.precedence(),
		),
		prettier.WrapBrackets(
			e.IndexingExpression.Doc(),
			prettier.SoftLine{},
		),
	}
}

func (e *IndexExpression) MarshalJSON() ([]byte, error) {
	type Alias IndexExpression
	return json.Marshal(&struct {
		Type string
		*Alias
	}{
		Type:  "IndexExpression",
		Alias: (*Alias)(e),
	})
}

func (*IndexExpression) precedence() precedence {
	return precedenceAccess
}

// ConditionalExpression

type ConditionalExpression struct {
	Test Expression
	Then Expression
	Else Expression
}

var _ Element = &ConditionalExpression{}
var _ Expression = &ConditionalExpression{}

func NewConditionalExpression(
	gauge common.MemoryGauge,
	testExpr Expression,
	thenExpr Expression,
	elseExpr Expression,
) *ConditionalExpression {
	common.UseMemory(gauge, common.ConditionalExpressionMemoryUsage)

	return &ConditionalExpression{
		Test: testExpr,
		Then: thenExpr,
		Else: elseExpr,
	}
}

func (*ConditionalExpression) ElementType() ElementType {
	return ElementTypeConditionalExpression
}

func (*ConditionalExpression) isExpression() {}

func (*ConditionalExpression) isIfStatementTest() {}

func (e *ConditionalExpression) Walk(walkChild func(Element)) {
	walkChild(e.Test)
	walkChild(e.Then)
	if e.Else != nil {
		walkChild(e.Else)
	}
}

func (e *ConditionalExpression) String() string {
	return Prettier(e)
}

var conditionalExpressionTestSeparatorDoc prettier.Doc = prettier.Concat{
	prettier.Line{},
	prettier.Text("? "),
}
var conditionalExpressionBranchSeparatorDoc prettier.Doc = prettier.Concat{
	prettier.Line{},
	prettier.Text(": "),
}

func (e *ConditionalExpression) Doc() prettier.Doc {
	ownPrecedence := e.precedence()

	// NOTE: right associative

	testDoc := e.Test.Doc()
	testPrecedence := e.Test.precedence()

	if ownPrecedence >= testPrecedence {
		testDoc = prettier.WrapParentheses(testDoc, prettier.SoftLine{})
	}

	thenDoc := e.Then.Doc()
	thenPrecedence := e.Then.precedence()

	if ownPrecedence >= thenPrecedence {
		thenDoc = prettier.WrapParentheses(thenDoc, prettier.SoftLine{})
	}

	elseDoc := e.Else.Doc()
	elsePrecedence := e.Else.precedence()

	if ownPrecedence > elsePrecedence {
		elseDoc = prettier.WrapParentheses(elseDoc, prettier.SoftLine{})
	}

	return prettier.Group{
		Doc: prettier.Concat{
			testDoc,
			prettier.Indent{
				Doc: prettier.Concat{
					conditionalExpressionTestSeparatorDoc,
					prettier.Indent{
						Doc: thenDoc,
					},
					conditionalExpressionBranchSeparatorDoc,
					prettier.Indent{
						Doc: elseDoc,
					},
				},
			},
		},
	}
}

func (e *ConditionalExpression) StartPosition() Position {
	return e.Test.StartPosition()
}

func (e *ConditionalExpression) EndPosition(memoryGauge common.MemoryGauge) Position {
	return e.Else.EndPosition(memoryGauge)
}

func (e *ConditionalExpression) MarshalJSON() ([]byte, error) {
	type Alias ConditionalExpression
	return json.Marshal(&struct {
		Type string
		Range
		*Alias
	}{
		Type:  "ConditionalExpression",
		Range: NewUnmeteredRangeFromPositioned(e),
		Alias: (*Alias)(e),
	})
}

func (*ConditionalExpression) precedence() precedence {
	return precedenceTernary
}

// UnaryExpression

type UnaryExpression struct {
	Operation  Operation
	Expression Expression
	StartPos   Position `json:"-"`
}

var _ Element = &UnaryExpression{}
var _ Expression = &UnaryExpression{}

func NewUnaryExpression(
	gauge common.MemoryGauge,
	operation Operation,
	expression Expression,
	startPos Position,
) *UnaryExpression {
	common.UseMemory(gauge, common.UnaryExpressionMemoryUsage)

	return &UnaryExpression{
		Operation:  operation,
		Expression: expression,
		StartPos:   startPos,
	}
}

func (*UnaryExpression) ElementType() ElementType {
	return ElementTypeUnaryExpression
}

func (*UnaryExpression) isExpression() {}

func (*UnaryExpression) isIfStatementTest() {}

func (e *UnaryExpression) Walk(walkChild func(Element)) {
	walkChild(e.Expression)
}

func (e *UnaryExpression) String() string {
	return Prettier(e)
}

func parenthesizedExpressionDoc(e Expression, parentPrecedence precedence) prettier.Doc {
	doc := e.Doc()
	subPrecedence := e.precedence()
	if parentPrecedence <= subPrecedence {
		return doc
	}
	return prettier.WrapParentheses(
		doc,
		prettier.SoftLine{},
	)
}

func (e *UnaryExpression) Doc() prettier.Doc {
	return prettier.Concat{
		prettier.Text(e.Operation.Symbol()),
		parenthesizedExpressionDoc(
			e.Expression,
			e.precedence(),
		),
	}
}

func (e *UnaryExpression) StartPosition() Position {
	return e.StartPos
}

func (e *UnaryExpression) EndPosition(memoryGauge common.MemoryGauge) Position {
	return e.Expression.EndPosition(memoryGauge)
}

func (e *UnaryExpression) MarshalJSON() ([]byte, error) {
	type Alias UnaryExpression
	return json.Marshal(&struct {
		Type string
		Range
		*Alias
	}{
		Type:  "UnaryExpression",
		Range: NewUnmeteredRangeFromPositioned(e),
		Alias: (*Alias)(e),
	})
}

func (*UnaryExpression) precedence() precedence {
	return precedenceUnaryPrefix
}

// BinaryExpression

type BinaryExpression struct {
	Operation Operation
	Left      Expression
	Right     Expression
}

var _ Element = &BinaryExpression{}
var _ Expression = &BinaryExpression{}

func NewBinaryExpression(
	gauge common.MemoryGauge,
	operation Operation,
	left Expression,
	right Expression,
) *BinaryExpression {
	common.UseMemory(gauge, common.BinaryExpressionMemoryUsage)

	return &BinaryExpression{
		Operation: operation,
		Left:      left,
		Right:     right,
	}
}

func (*BinaryExpression) ElementType() ElementType {
	return ElementTypeBinaryExpression
}

func (*BinaryExpression) isExpression() {}

func (*BinaryExpression) isIfStatementTest() {}

func (e *BinaryExpression) Walk(walkChild func(Element)) {
	walkChild(e.Left)
	walkChild(e.Right)
}

func (e *BinaryExpression) String() string {
	return Prettier(e)
}

func (e *BinaryExpression) Doc() prettier.Doc {

	ownPrecedence := e.precedence()
	isLeftAssociative := e.IsLeftAssociative()
	isRightAssociative := !isLeftAssociative

	leftDoc := e.Left.Doc()
	leftPrecedence := e.Left.precedence()

	if (isLeftAssociative && ownPrecedence > leftPrecedence) ||
		(isRightAssociative && ownPrecedence >= leftPrecedence) {

		leftDoc = prettier.WrapParentheses(leftDoc, prettier.SoftLine{})
	}

	rightDoc := e.Right.Doc()
	rightPrecedence := e.Right.precedence()

	if (isLeftAssociative && ownPrecedence >= rightPrecedence) ||
		(isRightAssociative && ownPrecedence > rightPrecedence) {

		rightDoc = prettier.WrapParentheses(rightDoc, prettier.SoftLine{})
	}

	return prettier.Group{
		Doc: prettier.Concat{
			prettier.Group{
				Doc: leftDoc,
			},
			prettier.Line{},
			prettier.Text(e.Operation.Symbol()),
			prettier.Space,
			prettier.Group{
				Doc: rightDoc,
			},
		},
	}
}

func (e *BinaryExpression) StartPosition() Position {
	return e.Left.StartPosition()
}

func (e *BinaryExpression) EndPosition(memoryGauge common.MemoryGauge) Position {
	return e.Right.EndPosition(memoryGauge)
}

func (e *BinaryExpression) MarshalJSON() ([]byte, error) {
	type Alias BinaryExpression
	return json.Marshal(&struct {
		Type string
		Range
		*Alias
	}{
		Type:  "BinaryExpression",
		Range: NewUnmeteredRangeFromPositioned(e),
		Alias: (*Alias)(e),
	})
}

func (e *BinaryExpression) precedence() precedence {
	switch e.Operation {
	case OperationOr:
		return precedenceLogicalOr
	case OperationAnd:
		return precedenceLogicalAnd
	case OperationEqual,
		OperationNotEqual,
		OperationLess,
		OperationLessEqual,
		OperationGreater,
		OperationGreaterEqual:
		return precedenceComparison
	case OperationNilCoalesce:
		return precedenceNilCoalescing
	case OperationBitwiseOr:
		return precedenceBitwiseOr
	case OperationBitwiseXor:
		return precedenceBitwiseXor
	case OperationBitwiseAnd:
		return precedenceBitwiseAnd
	case OperationBitwiseLeftShift, OperationBitwiseRightShift:
		return precedenceBitwiseShift
	case OperationPlus, OperationMinus:
		return precedenceAddition
	case OperationMul, OperationDiv, OperationMod:
		return precedenceMultiplication
	default:
		panic(errors.NewUnreachableError())
	}
}

func (e *BinaryExpression) IsLeftAssociative() bool {
	return e.Operation != OperationNilCoalesce
}

// FunctionExpression

type FunctionExpression struct {
	ParameterList        *ParameterList
	ReturnTypeAnnotation *TypeAnnotation
	FunctionBlock        *FunctionBlock
	StartPos             Position `json:"-"`
}

var _ Element = &FunctionExpression{}
var _ Expression = &FunctionExpression{}

func NewFunctionExpression(
	gauge common.MemoryGauge,
	parameters *ParameterList,
	returnType *TypeAnnotation,
	functionBlock *FunctionBlock,
	startPos Position,
) *FunctionExpression {
	common.UseMemory(gauge, common.FunctionExpressionMemoryUsage)

	return &FunctionExpression{
		ParameterList:        parameters,
		ReturnTypeAnnotation: returnType,
		FunctionBlock:        functionBlock,
		StartPos:             startPos,
	}
}

func (*FunctionExpression) ElementType() ElementType {
	return ElementTypeFunctionExpression
}

func (*FunctionExpression) isExpression() {}

func (*FunctionExpression) isIfStatementTest() {}

func (e *FunctionExpression) Walk(walkChild func(Element)) {
	// TODO: walk parameters
	// TODO: walk return type
	walkChild(e.FunctionBlock)
}

func (e *FunctionExpression) String() string {
	return Prettier(e)
}

var functionFunKeywordSpaceDoc prettier.Doc = prettier.Text("fun ")

var functionExpressionEmptyBlockDoc prettier.Doc = prettier.Text(" {}")

func FunctionDocument(
	access Access,
	includeKeyword bool,
	identifier string,
	parameterList *ParameterList,
	returnTypeAnnotation *TypeAnnotation,
	block *FunctionBlock,
) prettier.Doc {

	var signatureDoc prettier.Concat
	if parameterList != nil {
		signatureDoc = append(
			signatureDoc,
			parameterList.Doc(),
		)

		if returnTypeAnnotation != nil &&
			!IsEmptyType(returnTypeAnnotation.Type) {

			signatureDoc = append(
				signatureDoc,
				typeSeparatorSpaceDoc,
				returnTypeAnnotation.Doc(),
			)
		}
	}

	var doc prettier.Concat

	if access != AccessNotSpecified {
		doc = append(
			doc,
			prettier.Text(access.Keyword()),
			prettier.Space,
		)
	}

	if includeKeyword {
		doc = append(
			doc,
			functionFunKeywordSpaceDoc,
		)
	}

	if identifier != "" {
		doc = append(
			doc,
			prettier.Text(identifier),
		)
	}

	if signatureDoc != nil {
		doc = append(
			doc,
			prettier.Group{
				Doc: signatureDoc,
			},
		)
	}

	if block.IsEmpty() {
		return append(doc, functionExpressionEmptyBlockDoc)
	} else {
		blockDoc := block.Doc()

		return append(
			doc,
			prettier.Space,
			blockDoc,
		)
	}
}

func (e *FunctionExpression) Doc() prettier.Doc {
	return FunctionDocument(
		AccessNotSpecified,
		true,
		"",
		e.ParameterList,
		e.ReturnTypeAnnotation,
		e.FunctionBlock,
	)
}

func (e *FunctionExpression) StartPosition() Position {
	return e.StartPos
}

func (e *FunctionExpression) EndPosition(memoryGauge common.MemoryGauge) Position {
	return e.FunctionBlock.EndPosition(memoryGauge)
}

func (e *FunctionExpression) MarshalJSON() ([]byte, error) {
	type Alias FunctionExpression
	return json.Marshal(&struct {
		Type string
		Range
		*Alias
	}{
		Type:  "FunctionExpression",
		Range: NewUnmeteredRangeFromPositioned(e),
		Alias: (*Alias)(e),
	})
}

func (*FunctionExpression) precedence() precedence {
	return precedenceLiteral
}

// CastingExpression

type CastingExpression struct {
	Expression                Expression
	Operation                 Operation
	TypeAnnotation            *TypeAnnotation
	ParentVariableDeclaration *VariableDeclaration `json:"-"`
}

var _ Element = &CastingExpression{}
var _ Expression = &CastingExpression{}

func NewCastingExpression(
	gauge common.MemoryGauge,
	expression Expression,
	operation Operation,
	typeAnnotation *TypeAnnotation,
	parentVariableDecl *VariableDeclaration,
) *CastingExpression {
	common.UseMemory(gauge, common.CastingExpressionMemoryUsage)

	return &CastingExpression{
		Expression:                expression,
		Operation:                 operation,
		TypeAnnotation:            typeAnnotation,
		ParentVariableDeclaration: parentVariableDecl,
	}
}

func (*CastingExpression) ElementType() ElementType {
	return ElementTypeCastingExpression
}

func (*CastingExpression) isExpression() {}

func (*CastingExpression) isIfStatementTest() {}

func (e *CastingExpression) Walk(walkChild func(Element)) {
	walkChild(e.Expression)
	// TODO: also walk type
}

func (e *CastingExpression) String() string {
	return Prettier(e)
}

func (e *CastingExpression) Doc() prettier.Doc {
	doc := parenthesizedExpressionDoc(
		e.Expression,
		e.precedence(),
	)

	return prettier.Group{
		Doc: prettier.Concat{
			prettier.Group{
				Doc: doc,
			},
			prettier.Line{},
			prettier.Text(e.Operation.Symbol()),
			prettier.Line{},
			e.TypeAnnotation.Doc(),
		},
	}
}

func (e *CastingExpression) StartPosition() Position {
	return e.Expression.StartPosition()
}

func (e *CastingExpression) EndPosition(memoryGauge common.MemoryGauge) Position {
	return e.TypeAnnotation.EndPosition(memoryGauge)
}

func (e *CastingExpression) MarshalJSON() ([]byte, error) {
	type Alias CastingExpression
	return json.Marshal(&struct {
		Type string
		Range
		*Alias
	}{
		Type:  "CastingExpression",
		Range: NewUnmeteredRangeFromPositioned(e),
		Alias: (*Alias)(e),
	})
}

func (*CastingExpression) precedence() precedence {
	return precedenceCasting
}

// CreateExpression

type CreateExpression struct {
	InvocationExpression *InvocationExpression
	StartPos             Position `json:"-"`
}

var _ Element = &CreateExpression{}
var _ Expression = &CreateExpression{}

func NewCreateExpression(
	gauge common.MemoryGauge,
	invocationExpression *InvocationExpression,
	startPos Position,
) *CreateExpression {
	common.UseMemory(gauge, common.CreateExpressionMemoryUsage)

	return &CreateExpression{
		InvocationExpression: invocationExpression,
		StartPos:             startPos,
	}
}

func (*CreateExpression) ElementType() ElementType {
	return ElementTypeCreateExpression
}

func (*CreateExpression) isExpression() {}

func (*CreateExpression) isIfStatementTest() {}

func (e *CreateExpression) Walk(walkChild func(Element)) {
	walkChild(e.InvocationExpression)
}

func (e *CreateExpression) String() string {
	return Prettier(e)
}

var createKeywordSpaceDoc = prettier.Text("create ")

func (e *CreateExpression) Doc() prettier.Doc {
	return prettier.Concat{
		createKeywordSpaceDoc,
		e.InvocationExpression.Doc(),
	}
}

func (e *CreateExpression) StartPosition() Position {
	return e.StartPos
}

func (e *CreateExpression) EndPosition(common.MemoryGauge) Position {
	return e.InvocationExpression.EndPos
}

func (e *CreateExpression) MarshalJSON() ([]byte, error) {
	type Alias CreateExpression
	return json.Marshal(&struct {
		Type string
		Range
		*Alias
	}{
		Type:  "CreateExpression",
		Range: NewUnmeteredRangeFromPositioned(e),
		Alias: (*Alias)(e),
	})
}

func (*CreateExpression) precedence() precedence {
	return precedenceUnaryPrefix
}

// DestroyExpression

type DestroyExpression struct {
	Expression Expression
	StartPos   Position `json:"-"`
}

var _ Element = &DestroyExpression{}
var _ Expression = &DestroyExpression{}

func NewDestroyExpression(
	gauge common.MemoryGauge,
	expression Expression,
	startPos Position,
) *DestroyExpression {
	common.UseMemory(gauge, common.DestroyExpressionMemoryUsage)

	return &DestroyExpression{
		Expression: expression,
		StartPos:   startPos,
	}
}

func (*DestroyExpression) ElementType() ElementType {
	return ElementTypeDestroyExpression
}

func (*DestroyExpression) isExpression() {}

func (*DestroyExpression) isIfStatementTest() {}

func (e *DestroyExpression) Walk(walkChild func(Element)) {
	walkChild(e.Expression)
}

func (e *DestroyExpression) String() string {
	return Prettier(e)
}

const destroyExpressionKeywordDoc = prettier.Text("destroy ")

func (e *DestroyExpression) Doc() prettier.Doc {
	return prettier.Concat{
		destroyExpressionKeywordDoc,
		parenthesizedExpressionDoc(
			e.Expression,
			e.precedence(),
		),
	}
}

func (e *DestroyExpression) StartPosition() Position {
	return e.StartPos
}

func (e *DestroyExpression) EndPosition(memoryGauge common.MemoryGauge) Position {
	return e.Expression.EndPosition(memoryGauge)
}

func (e *DestroyExpression) MarshalJSON() ([]byte, error) {
	type Alias DestroyExpression
	return json.Marshal(&struct {
		Type string
		Range
		*Alias
	}{
		Type:  "DestroyExpression",
		Range: NewUnmeteredRangeFromPositioned(e),
		Alias: (*Alias)(e),
	})
}

func (*DestroyExpression) precedence() precedence {
	return precedenceUnaryPrefix
}

// ReferenceExpression

type ReferenceExpression struct {
	Expression Expression
	Type       Type     `json:"TargetType"`
	StartPos   Position `json:"-"`
}

var _ Element = &ReferenceExpression{}
var _ Expression = &ReferenceExpression{}

func NewReferenceExpression(
	gauge common.MemoryGauge,
	expression Expression,
	targetType Type,
	startPos Position,
) *ReferenceExpression {
	common.UseMemory(gauge, common.ReferenceExpressionMemoryUsage)

	return &ReferenceExpression{
		Expression: expression,
		Type:       targetType,
		StartPos:   startPos,
	}
}

func (*ReferenceExpression) ElementType() ElementType {
	return ElementTypeReferenceExpression
}

func (*ReferenceExpression) isExpression() {}

func (*ReferenceExpression) isIfStatementTest() {}

func (e *ReferenceExpression) Walk(walkChild func(Element)) {
	walkChild(e.Expression)
	// TODO: walk type
}

func (e *ReferenceExpression) String() string {
	return Prettier(e)
}

var referenceExpressionRefOperatorDoc prettier.Doc = prettier.Text("&")
var referenceExpressionAsOperatorDoc prettier.Doc = prettier.Text("as")

func (e *ReferenceExpression) Doc() prettier.Doc {
	doc := parenthesizedExpressionDoc(
		e.Expression,
		e.precedence(),
	)

	return prettier.Group{
		Doc: prettier.Concat{
			referenceExpressionRefOperatorDoc,
			prettier.Group{
				Doc: doc,
			},
			prettier.Line{},
			referenceExpressionAsOperatorDoc,
			prettier.Line{},
			e.Type.Doc(),
		},
	}
}

func (e *ReferenceExpression) StartPosition() Position {
	return e.StartPos
}

func (e *ReferenceExpression) EndPosition(memoryGauge common.MemoryGauge) Position {
	return e.Type.EndPosition(memoryGauge)
}

func (e *ReferenceExpression) MarshalJSON() ([]byte, error) {
	type Alias ReferenceExpression
	return json.Marshal(&struct {
		Type string
		Range
		*Alias
	}{
		Type:  "ReferenceExpression",
		Range: NewUnmeteredRangeFromPositioned(e),
		Alias: (*Alias)(e),
	})
}

func (*ReferenceExpression) precedence() precedence {
	return precedenceUnaryPrefix
}

// ForceExpression

type ForceExpression struct {
	Expression Expression
	EndPos     Position `json:"-"`
}

var _ Element = &ForceExpression{}
var _ Expression = &ForceExpression{}

func NewForceExpression(
	gauge common.MemoryGauge,
	expression Expression,
	endPos Position,
) *ForceExpression {
	common.UseMemory(gauge, common.ForceExpressionMemoryUsage)

	return &ForceExpression{
		Expression: expression,
		EndPos:     endPos,
	}
}

func (*ForceExpression) ElementType() ElementType {
	return ElementTypeForceExpression
}

func (*ForceExpression) isExpression() {}

func (*ForceExpression) isIfStatementTest() {}

func (e *ForceExpression) Walk(walkChild func(Element)) {
	walkChild(e.Expression)
}

func (e *ForceExpression) String() string {
	return Prettier(e)
}

const forceExpressionOperatorDoc = prettier.Text("!")

func (e *ForceExpression) Doc() prettier.Doc {
	return prettier.Concat{
		parenthesizedExpressionDoc(
			e.Expression,
			e.precedence(),
		),
		forceExpressionOperatorDoc,
	}
}

func (e *ForceExpression) StartPosition() Position {
	return e.Expression.StartPosition()
}

func (e *ForceExpression) EndPosition(common.MemoryGauge) Position {
	return e.EndPos
}

func (e *ForceExpression) MarshalJSON() ([]byte, error) {
	type Alias ForceExpression
	return json.Marshal(&struct {
		Type string
		Range
		*Alias
	}{
		Type:  "ForceExpression",
		Range: NewUnmeteredRangeFromPositioned(e),
		Alias: (*Alias)(e),
	})
}

func (*ForceExpression) precedence() precedence {
	return precedenceUnaryPostfix
}

// PathExpression

type PathExpression struct {
	StartPos   Position `json:"-"`
	Domain     Identifier
	Identifier Identifier
}

var _ Element = &PathExpression{}
var _ Expression = &PathExpression{}

func NewPathExpression(
	gauge common.MemoryGauge,
	domain Identifier,
	identifier Identifier,
	startPos Position,
) *PathExpression {
	common.UseMemory(gauge, common.PathExpressionMemoryUsage)

	return &PathExpression{
		Domain:     domain,
		Identifier: identifier,
		StartPos:   startPos,
	}
}

func (*PathExpression) ElementType() ElementType {
	return ElementTypePathExpression
}

func (*PathExpression) isExpression() {}

func (*PathExpression) isIfStatementTest() {}

func (*PathExpression) Walk(_ func(Element)) {
	// NO-OP
}

func (e *PathExpression) String() string {
	return Prettier(e)
}

var pathSeparatorDoc = prettier.Text("/")

func (e *PathExpression) Doc() prettier.Doc {
	return prettier.Concat{
		pathSeparatorDoc,
		prettier.Text(e.Domain.String()),
		pathSeparatorDoc,
		prettier.Text(e.Identifier.String()),
	}
}

func (e *PathExpression) StartPosition() Position {
	return e.StartPos
}

func (e *PathExpression) EndPosition(memoryGauge common.MemoryGauge) Position {
	return e.Identifier.EndPosition(memoryGauge)
}

func (e *PathExpression) MarshalJSON() ([]byte, error) {
	type Alias PathExpression
	return json.Marshal(&struct {
		Type string
		Range
		*Alias
	}{
		Type:  "PathExpression",
		Range: NewUnmeteredRangeFromPositioned(e),
		Alias: (*Alias)(e),
	})
}

func (*PathExpression) precedence() precedence {
	return precedenceLiteral
}<|MERGE_RESOLUTION|>--- conflicted
+++ resolved
@@ -350,26 +350,18 @@
 	if e.Negative {
 		builder.WriteByte('-')
 	}
-<<<<<<< HEAD
-	builder.WriteString(e.UnsignedInteger.String())
-	builder.WriteRune('.')
-	fractional := e.Fractional.String()
-	for i := uint(0); i < (e.Scale - uint(len(fractional))); i++ {
-		builder.WriteByte('0')
-=======
 
 	literal := e.PositiveLiteral
 	if literal != nil {
 		builder.Write(literal)
 	} else {
 		builder.WriteString(e.UnsignedInteger.String())
-		builder.WriteRune('.')
+		builder.WriteByte('.')
 		fractional := e.Fractional.String()
 		for i := uint(0); i < (e.Scale - uint(len(fractional))); i++ {
 			builder.WriteRune('0')
 		}
 		builder.WriteString(fractional)
->>>>>>> dc5ea67d
 	}
 
 	return prettier.Text(builder.String())

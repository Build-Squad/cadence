--- conflicted
+++ resolved
@@ -10177,19 +10177,6 @@
 }
 
 func (v *StorageReferenceValue) ReferencedValue(interpreter *Interpreter) *Value {
-<<<<<<< HEAD
-=======
-	switch referenced := interpreter.ReadStored(v.TargetStorageAddress, v.TargetKey).(type) {
-	case *SomeValue:
-		value := referenced.Value
-
-		if v.BorrowedType != nil {
-			dynamicType := value.DynamicType(interpreter, SeenReferences{})
-			if !interpreter.IsSubType(dynamicType, v.BorrowedType) {
-				return nil
-			}
-		}
->>>>>>> 1c361ff1
 
 	address := v.TargetStorageAddress
 	domain := v.TargetPath.Domain.Identifier()
@@ -10203,7 +10190,6 @@
 	if v.BorrowedType != nil {
 		dynamicType := referenced.DynamicType(interpreter, SeenReferences{})
 		if !interpreter.IsSubType(dynamicType, v.BorrowedType) {
-			interpreter.IsSubType(dynamicType, v.BorrowedType)
 			return nil
 		}
 	}

--- conflicted
+++ resolved
@@ -18113,8 +18113,6 @@
 	return NewAddressValue(invocation.Interpreter, common.MustBytesToAddress(bytes))
 }
 
-<<<<<<< HEAD
-=======
 func AddressFromString(invocation Invocation) Value {
 	argument, ok := invocation.Arguments[0].(*StringValue)
 	if !ok {
@@ -18130,7 +18128,6 @@
 	return NewSomeValueNonCopying(inter, NewAddressValue(inter, addr))
 }
 
->>>>>>> c1159ed1
 // PathValue
 
 type PathValue struct {
@@ -18422,19 +18419,11 @@
 var _ EquatableValue = &PathCapabilityValue{}
 var _ CapabilityValue = &PathCapabilityValue{}
 var _ MemberAccessibleValue = &PathCapabilityValue{}
-<<<<<<< HEAD
 
 func (*PathCapabilityValue) isValue() {}
 
 func (*PathCapabilityValue) isCapabilityValue() {}
 
-=======
-
-func (*PathCapabilityValue) isValue() {}
-
-func (*PathCapabilityValue) isCapabilityValue() {}
-
->>>>>>> c1159ed1
 func (v *PathCapabilityValue) Accept(interpreter *Interpreter, visitor Visitor) {
 	visitor.VisitPathCapabilityValue(interpreter, v)
 }

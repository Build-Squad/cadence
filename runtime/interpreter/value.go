/*
 * Cadence - The resource-oriented smart contract programming language
 *
 * Copyright 2019-2020 Dapper Labs, Inc.
 *
 * Licensed under the Apache License, Version 2.0 (the "License");
 * you may not use this file except in compliance with the License.
 * You may obtain a copy of the License at
 *
 *   http://www.apache.org/licenses/LICENSE-2.0
 *
 * Unless required by applicable law or agreed to in writing, software
 * distributed under the License is distributed on an "AS IS" BASIS,
 * WITHOUT WARRANTIES OR CONDITIONS OF ANY KIND, either express or implied.
 * See the License for the specific language governing permissions and
 * limitations under the License.
 */

package interpreter

import (
	"encoding/binary"
	"encoding/hex"
	"fmt"
	"math"
	"math/big"
	"strings"

	"github.com/onflow/atree"
	"github.com/rivo/uniseg"
	"golang.org/x/text/unicode/norm"

	"github.com/onflow/cadence/runtime/common"
	"github.com/onflow/cadence/runtime/errors"
	"github.com/onflow/cadence/runtime/format"
	"github.com/onflow/cadence/runtime/sema"
)

type TypeConformanceResults map[typeConformanceResultEntry]bool

type typeConformanceResultEntry struct {
	EphemeralReferenceValue       *EphemeralReferenceValue
	EphemeralReferenceDynamicType EphemeralReferenceDynamicType
}

// SeenReferences is a set of seen references.
//
// NOTE: Do not generalize to map[interpreter.Value],
// as not all values are Go hashable, i.e. this might lead to run-time panics
//
type SeenReferences map[*EphemeralReferenceValue]struct{}

// NonStorable represents a value that cannot be stored
//
type NonStorable struct {
	Value Value
}

var _ atree.Storable = NonStorable{}

func (s NonStorable) Encode(_ *atree.Encoder) error {
	//nolint:gosimple
	return NonStorableValueError{
		Value: s.Value,
	}
}

func (s NonStorable) ByteSize() uint32 {
	// Return 1 so that atree split and merge operations don't have to handle special cases.
	// Any value larger than 0 and smaller than half of the max slab size works,
	// but 1 results in less number of slabs which is ideal for non-storable values.
	return 1
}

func (s NonStorable) StoredValue(_ atree.SlabStorage) (atree.Value, error) {
	return s.Value, nil
}

func (NonStorable) ChildStorables() []atree.Storable {
	return nil
}

// Value

type Value interface {
	atree.Value
	// Stringer provides `func String() string`
	// NOTE: important, error messages rely on values to implement String
	fmt.Stringer
	IsValue()
	Accept(interpreter *Interpreter, visitor Visitor)
	Walk(walkChild func(Value))
	DynamicType(interpreter *Interpreter, seenReferences SeenReferences) DynamicType
	StaticType() StaticType
	ConformsToDynamicType(
		interpreter *Interpreter,
		getLocationRange func() LocationRange,
		dynamicType DynamicType,
		results TypeConformanceResults,
	) bool
	RecursiveString(seenReferences SeenReferences) string
	IsResourceKinded(interpreter *Interpreter) bool
	NeedsStoreTo(address atree.Address) bool
	Transfer(
		interpreter *Interpreter,
		getLocationRange func() LocationRange,
		address atree.Address,
		remove bool,
		storable atree.Storable,
	) Value
	DeepRemove(interpreter *Interpreter)
}

// ValueIndexableValue

type ValueIndexableValue interface {
	Value
	GetKey(interpreter *Interpreter, getLocationRange func() LocationRange, key Value) Value
	SetKey(interpreter *Interpreter, getLocationRange func() LocationRange, key Value, value Value)
	RemoveKey(interpreter *Interpreter, getLocationRange func() LocationRange, key Value) Value
	InsertKey(interpreter *Interpreter, getLocationRange func() LocationRange, key Value, value Value)
}

// MemberAccessibleValue

type MemberAccessibleValue interface {
	Value
	GetMember(interpreter *Interpreter, getLocationRange func() LocationRange, name string) Value
	RemoveMember(interpreter *Interpreter, getLocationRange func() LocationRange, name string) Value
	SetMember(interpreter *Interpreter, getLocationRange func() LocationRange, name string, value Value)
}

// EquatableValue

type EquatableValue interface {
	Value
	// Equal returns true if the given value is equal to this value.
	// If no location range is available, pass e.g. ReturnEmptyLocationRange
	Equal(interpreter *Interpreter, getLocationRange func() LocationRange, other Value) bool
}

func newValueComparator(interpreter *Interpreter, getLocationRange func() LocationRange) atree.ValueComparator {
	return func(storage atree.SlabStorage, atreeValue atree.Value, otherStorable atree.Storable) (bool, error) {
		value := MustConvertStoredValue(atreeValue)
		otherValue := StoredValue(otherStorable, storage)
		return value.(EquatableValue).Equal(interpreter, getLocationRange, otherValue), nil
	}
}

// ResourceKindedValue

type ResourceKindedValue interface {
	Value
	Destroy(interpreter *Interpreter, getLocationRange func() LocationRange)
	IsDestroyed() bool
}

func maybeDestroy(interpreter *Interpreter, getLocationRange func() LocationRange, value Value) {
	resourceKindedValue, ok := value.(ResourceKindedValue)
	if !ok {
		return
	}

	resourceKindedValue.Destroy(interpreter, getLocationRange)
}

// TypeValue

type TypeValue struct {
	Type StaticType
}

var _ Value = TypeValue{}
var _ atree.Storable = TypeValue{}
var _ EquatableValue = TypeValue{}
var _ MemberAccessibleValue = TypeValue{}

func (TypeValue) IsValue() {}

func (v TypeValue) Accept(interpreter *Interpreter, visitor Visitor) {
	visitor.VisitTypeValue(interpreter, v)
}

func (TypeValue) Walk(_ func(Value)) {
	// NO-OP
}

var metaTypeDynamicType DynamicType = MetaTypeDynamicType{}

func (TypeValue) DynamicType(_ *Interpreter, _ SeenReferences) DynamicType {
	return metaTypeDynamicType
}

func (TypeValue) StaticType() StaticType {
	return PrimitiveStaticTypeMetaType
}

func (v TypeValue) String() string {
	var typeString string
	staticType := v.Type
	if staticType != nil {
		typeString = staticType.String()
	}

	return format.TypeValue(typeString)
}

func (v TypeValue) RecursiveString(_ SeenReferences) string {
	return v.String()
}

func (v TypeValue) Equal(_ *Interpreter, _ func() LocationRange, other Value) bool {
	otherTypeValue, ok := other.(TypeValue)
	if !ok {
		return false
	}

	// Unknown types are never equal to another type

	staticType := v.Type
	otherStaticType := otherTypeValue.Type

	if staticType == nil || otherStaticType == nil {
		return false
	}

	return staticType.Equal(otherStaticType)
}

func (v TypeValue) GetMember(interpreter *Interpreter, _ func() LocationRange, name string) Value {
	switch name {
	case "identifier":
		var typeID string
		staticType := v.Type
		if staticType != nil {
			typeID = string(interpreter.ConvertStaticToSemaType(staticType).ID())
		}
		return NewStringValue(typeID)
	case "isSubtype":
		return NewHostFunctionValue(
			func(invocation Invocation) Value {
				staticType := v.Type
				otherStaticType := invocation.Arguments[0].(TypeValue).Type

				// if either type is unknown, the subtype relation is false, as it doesn't make sense to even ask this question
				if staticType == nil || otherStaticType == nil {
					return BoolValue(false)
				}

				inter := invocation.Interpreter

				result := sema.IsSubType(
					inter.ConvertStaticToSemaType(staticType),
					inter.ConvertStaticToSemaType(otherStaticType),
				)
				return BoolValue(result)
			},
			sema.MetaTypeIsSubtypeFunctionType,
		)
	}

	return nil
}

func (TypeValue) RemoveMember(_ *Interpreter, _ func() LocationRange, _ string) Value {
	// Types have no removable members (fields / functions)
	panic(errors.NewUnreachableError())
}

func (TypeValue) SetMember(_ *Interpreter, _ func() LocationRange, _ string, _ Value) {
	// Types have no settable members (fields / functions)
	panic(errors.NewUnreachableError())
}

func (v TypeValue) ConformsToDynamicType(
	_ *Interpreter,
	_ func() LocationRange,
	dynamicType DynamicType,
	_ TypeConformanceResults,
) bool {
	_, ok := dynamicType.(MetaTypeDynamicType)
	return ok
}

func (v TypeValue) Storable(
	storage atree.SlabStorage,
	address atree.Address,
	maxInlineSize uint64,
) (atree.Storable, error) {
	return maybeLargeImmutableStorable(
		v,
		storage,
		address,
		maxInlineSize,
	)
}

func (TypeValue) NeedsStoreTo(_ atree.Address) bool {
	return false
}

func (TypeValue) IsResourceKinded(_ *Interpreter) bool {
	return false
}

func (v TypeValue) Transfer(
	interpreter *Interpreter,
	_ func() LocationRange,
	_ atree.Address,
	remove bool,
	storable atree.Storable,
) Value {
	if remove {
		interpreter.RemoveReferencedSlab(storable)
	}
	return v
}

func (TypeValue) DeepRemove(_ *Interpreter) {
	// NO-OP
}

func (v TypeValue) ByteSize() uint32 {
	return mustStorableSize(v)
}

func (v TypeValue) StoredValue(_ atree.SlabStorage) (atree.Value, error) {
	return v, nil
}

func (TypeValue) ChildStorables() []atree.Storable {
	return nil
}

// VoidValue

type VoidValue struct{}

var _ Value = VoidValue{}
var _ atree.Storable = VoidValue{}
var _ EquatableValue = VoidValue{}

func (VoidValue) IsValue() {}

func (v VoidValue) Accept(interpreter *Interpreter, visitor Visitor) {
	visitor.VisitVoidValue(interpreter, v)
}

func (VoidValue) Walk(_ func(Value)) {
	// NO-OP
}

var voidDynamicType DynamicType = VoidDynamicType{}

func (VoidValue) DynamicType(_ *Interpreter, _ SeenReferences) DynamicType {
	return voidDynamicType
}

func (VoidValue) StaticType() StaticType {
	return PrimitiveStaticTypeVoid
}

func (VoidValue) String() string {
	return format.Void
}

func (v VoidValue) RecursiveString(_ SeenReferences) string {
	return v.String()
}

func (v VoidValue) ConformsToDynamicType(
	_ *Interpreter,
	_ func() LocationRange,
	dynamicType DynamicType,
	_ TypeConformanceResults,
) bool {
	_, ok := dynamicType.(VoidDynamicType)
	return ok
}

func (v VoidValue) Equal(_ *Interpreter, _ func() LocationRange, other Value) bool {
	_, ok := other.(VoidValue)
	return ok
}

func (v VoidValue) Storable(_ atree.SlabStorage, _ atree.Address, _ uint64) (atree.Storable, error) {
	return v, nil
}

func (VoidValue) NeedsStoreTo(_ atree.Address) bool {
	return false
}

func (VoidValue) IsResourceKinded(_ *Interpreter) bool {
	return false
}

func (v VoidValue) Transfer(
	interpreter *Interpreter,
	_ func() LocationRange,
	_ atree.Address,
	remove bool,
	storable atree.Storable,
) Value {
	if remove {
		interpreter.RemoveReferencedSlab(storable)
	}
	return v
}

func (VoidValue) DeepRemove(_ *Interpreter) {
	// NO-OP
}

func (v VoidValue) ByteSize() uint32 {
	return uint32(len(cborVoidValue))
}

func (v VoidValue) StoredValue(_ atree.SlabStorage) (atree.Value, error) {
	return v, nil
}

func (VoidValue) ChildStorables() []atree.Storable {
	return nil
}

// BoolValue

type BoolValue bool

var _ Value = BoolValue(false)
var _ atree.Storable = BoolValue(false)
var _ EquatableValue = BoolValue(false)
var _ HashableValue = BoolValue(false)

func (BoolValue) IsValue() {}

func (v BoolValue) Accept(interpreter *Interpreter, visitor Visitor) {
	visitor.VisitBoolValue(interpreter, v)
}

func (BoolValue) Walk(_ func(Value)) {
	// NO-OP
}

var boolDynamicType DynamicType = BoolDynamicType{}

func (BoolValue) DynamicType(_ *Interpreter, _ SeenReferences) DynamicType {
	return boolDynamicType
}

func (BoolValue) StaticType() StaticType {
	return PrimitiveStaticTypeBool
}

func (v BoolValue) Negate() BoolValue {
	return !v
}

func (v BoolValue) Equal(_ *Interpreter, _ func() LocationRange, other Value) bool {
	otherBool, ok := other.(BoolValue)
	if !ok {
		return false
	}
	return bool(v) == bool(otherBool)
}

func (v BoolValue) HashInput(_ *Interpreter, _ func() LocationRange, scratch []byte) []byte {
	scratch[0] = byte(HashInputTypeBool)
	if v {
		scratch[1] = 1
	} else {
		scratch[1] = 0
	}
	return scratch[:2]
}

func (v BoolValue) String() string {
	return format.Bool(bool(v))
}

func (v BoolValue) RecursiveString(_ SeenReferences) string {
	return v.String()
}
func (v BoolValue) ConformsToDynamicType(
	_ *Interpreter,
	_ func() LocationRange,
	dynamicType DynamicType,
	_ TypeConformanceResults,
) bool {
	_, ok := dynamicType.(BoolDynamicType)
	return ok
}

func (v BoolValue) Storable(_ atree.SlabStorage, _ atree.Address, _ uint64) (atree.Storable, error) {
	return v, nil
}

func (BoolValue) NeedsStoreTo(_ atree.Address) bool {
	return false
}

func (BoolValue) IsResourceKinded(_ *Interpreter) bool {
	return false
}

func (v BoolValue) Transfer(
	interpreter *Interpreter,
	_ func() LocationRange,
	_ atree.Address,
	remove bool,
	storable atree.Storable,
) Value {
	if remove {
		interpreter.RemoveReferencedSlab(storable)
	}
	return v
}

func (BoolValue) DeepRemove(_ *Interpreter) {
	// NO-OP
}

func (v BoolValue) ByteSize() uint32 {
	return 1
}

func (v BoolValue) StoredValue(_ atree.SlabStorage) (atree.Value, error) {
	return v, nil
}

func (BoolValue) ChildStorables() []atree.Storable {
	return nil
}

// StringValue

type StringValue struct {
	Str string
	// length is the cached length of the string, based on grapheme clusters.
	// a negative value indicates the length has not been initialized, see Length()
	length int
	// graphemes is a grapheme cluster segmentation iterator,
	// which is initialized lazily and reused/reset in functions
	// that are based on grapheme clusters
	graphemes *uniseg.Graphemes
}

func NewStringValue(str string) *StringValue {
	return &StringValue{
		Str: str,
		// a negative value indicates the length has not been initialized, see Length()
		length: -1,
	}
}

var _ Value = &StringValue{}
var _ atree.Storable = &StringValue{}
var _ EquatableValue = &StringValue{}
var _ HashableValue = &StringValue{}
var _ ValueIndexableValue = &StringValue{}
var _ MemberAccessibleValue = &StringValue{}

func (v *StringValue) prepareGraphemes() {
	if v.graphemes == nil {
		v.graphemes = uniseg.NewGraphemes(v.Str)
	} else {
		v.graphemes.Reset()
	}
}

func (*StringValue) IsValue() {}

func (v *StringValue) Accept(interpreter *Interpreter, visitor Visitor) {
	visitor.VisitStringValue(interpreter, v)
}

func (*StringValue) Walk(_ func(Value)) {
	// NO-OP
}

var stringDynamicType DynamicType = StringDynamicType{}

func (*StringValue) DynamicType(_ *Interpreter, _ SeenReferences) DynamicType {
	return stringDynamicType
}

func (*StringValue) StaticType() StaticType {
	return PrimitiveStaticTypeString
}

func (v *StringValue) String() string {
	return format.String(v.Str)
}

func (v *StringValue) RecursiveString(_ SeenReferences) string {
	return v.String()
}

func (v *StringValue) Equal(_ *Interpreter, _ func() LocationRange, other Value) bool {
	otherString, ok := other.(*StringValue)
	if !ok {
		return false
	}
	return v.NormalForm() == otherString.NormalForm()
}

func (v *StringValue) HashInput(_ *Interpreter, _ func() LocationRange, _ []byte) []byte {
	return append(
		[]byte{byte(HashInputTypeString)},
		v.Str...,
	)
}

func (v *StringValue) NormalForm() string {
	return norm.NFC.String(v.Str)
}

func (v *StringValue) Concat(other *StringValue) Value {
	var sb strings.Builder

	sb.WriteString(v.Str)
	sb.WriteString(other.Str)

	return NewStringValue(sb.String())
}

func (v *StringValue) Slice(from IntValue, to IntValue, getLocationRange func() LocationRange) Value {
	fromIndex := from.ToInt()
	v.checkBoundsInclusiveLength(fromIndex, getLocationRange)

	toIndex := to.ToInt()
	v.checkBoundsInclusiveLength(toIndex, getLocationRange)

	if fromIndex == toIndex {
		return NewStringValue("")
	}

	v.prepareGraphemes()

	j := 0

	for ; j <= fromIndex; j++ {
		v.graphemes.Next()
	}
	start, _ := v.graphemes.Positions()

	for ; j < toIndex; j++ {
		v.graphemes.Next()
	}
	_, end := v.graphemes.Positions()

	return NewStringValue(v.Str[start:end])
}

func (v *StringValue) checkBounds(index int, getLocationRange func() LocationRange) {
	length := v.Length()

	if index < 0 || index >= length {
		panic(StringIndexOutOfBoundsError{
			Index:         index,
			Length:        length,
			LocationRange: getLocationRange(),
		})
	}
}

func (v *StringValue) checkBoundsInclusiveLength(index int, getLocationRange func() LocationRange) {
	length := v.Length()

	if index < 0 || index > length {
		panic(StringIndexOutOfBoundsError{
			Index:         index,
			Length:        length,
			LocationRange: getLocationRange(),
		})
	}
}

func (v *StringValue) GetKey(_ *Interpreter, getLocationRange func() LocationRange, key Value) Value {
	index := key.(NumberValue).ToInt()
	v.checkBounds(index, getLocationRange)

	v.prepareGraphemes()

	for j := 0; j <= index; j++ {
		v.graphemes.Next()
	}

	char := v.graphemes.Str()

	return NewStringValue(char)
}

func (*StringValue) SetKey(_ *Interpreter, _ func() LocationRange, _ Value, _ Value) {
	panic(errors.NewUnreachableError())
}

func (*StringValue) InsertKey(_ *Interpreter, _ func() LocationRange, _ Value, _ Value) {
	panic(errors.NewUnreachableError())
}

func (*StringValue) RemoveKey(_ *Interpreter, _ func() LocationRange, _ Value) Value {
	panic(errors.NewUnreachableError())
}

func (v *StringValue) GetMember(interpreter *Interpreter, _ func() LocationRange, name string) Value {
	switch name {
	case "length":
		length := v.Length()
		return NewIntValueFromInt64(int64(length))

	case "utf8":
		return ByteSliceToByteArrayValue(interpreter, []byte(v.Str))

	case "concat":
		return NewHostFunctionValue(
			func(invocation Invocation) Value {
				otherArray := invocation.Arguments[0].(*StringValue)
				return v.Concat(otherArray)
			},
			sema.StringTypeConcatFunctionType,
		)

	case "slice":
		return NewHostFunctionValue(
			func(invocation Invocation) Value {
				from := invocation.Arguments[0].(IntValue)
				to := invocation.Arguments[1].(IntValue)
				return v.Slice(from, to, invocation.GetLocationRange)
			},
			sema.StringTypeSliceFunctionType,
		)

	case "decodeHex":
		return NewHostFunctionValue(
			func(invocation Invocation) Value {
				return v.DecodeHex(invocation.Interpreter)
			},
			sema.StringTypeDecodeHexFunctionType,
		)

	case "toLower":
		return NewHostFunctionValue(
			func(invocation Invocation) Value {
				return v.ToLower()
			},
			sema.StringTypeToLowerFunctionType,
		)
	}

	return nil
}

func (*StringValue) RemoveMember(_ *Interpreter, _ func() LocationRange, _ string) Value {
	// Strings have no removable members (fields / functions)
	panic(errors.NewUnreachableError())
}

func (*StringValue) SetMember(_ *Interpreter, _ func() LocationRange, _ string, _ Value) {
	// Strings have no settable members (fields / functions)
	panic(errors.NewUnreachableError())
}

// Length returns the number of characters (grapheme clusters)
//
func (v *StringValue) Length() int {
	if v.length < 0 {
		var length int
		v.prepareGraphemes()
		for v.graphemes.Next() {
			length++
		}
		v.length = length
	}
	return v.length
}

func (v *StringValue) ToLower() *StringValue {
	return NewStringValue(strings.ToLower(v.Str))
}

func (v *StringValue) Storable(storage atree.SlabStorage, address atree.Address, maxInlineSize uint64) (atree.Storable, error) {
	return maybeLargeImmutableStorable(v, storage, address, maxInlineSize)
}

func (*StringValue) NeedsStoreTo(_ atree.Address) bool {
	return false
}

func (*StringValue) IsResourceKinded(_ *Interpreter) bool {
	return false
}

func (v *StringValue) Transfer(
	interpreter *Interpreter,
	_ func() LocationRange,
	_ atree.Address,
	remove bool,
	storable atree.Storable,
) Value {
	if remove {
		interpreter.RemoveReferencedSlab(storable)
	}
	return v
}

func (*StringValue) DeepRemove(_ *Interpreter) {
	// NO-OP
}

func (v *StringValue) ByteSize() uint32 {
	return cborTagSize + getBytesCBORSize([]byte(v.Str))
}

func (v *StringValue) StoredValue(_ atree.SlabStorage) (atree.Value, error) {
	return v, nil
}

func (*StringValue) ChildStorables() []atree.Storable {
	return nil
}

var ByteArrayStaticType = ConvertSemaArrayTypeToStaticArrayType(sema.ByteArrayType)

// DecodeHex hex-decodes this string and returns an array of UInt8 values
//
func (v *StringValue) DecodeHex(interpreter *Interpreter) *ArrayValue {
	bs, err := hex.DecodeString(v.Str)
	if err != nil {
		panic(err)
	}

	i := 0

	return NewArrayValueWithIterator(
		interpreter,
		ByteArrayStaticType,
		common.Address{},
		func() Value {
			if i >= len(bs) {
				return nil
			}

			value := UInt8Value(bs[i])

			i++

			return value
		},
	)
}

func (*StringValue) ConformsToDynamicType(
	_ *Interpreter,
	_ func() LocationRange,
	dynamicType DynamicType,
	_ TypeConformanceResults,
) bool {
	_, ok := dynamicType.(StringDynamicType)
	return ok
}

// ArrayValue

type ArrayValue struct {
	Type             ArrayStaticType
	semaType         sema.ArrayType
	array            *atree.Array
	isDestroyed      bool
	isResourceKinded *bool
}

func NewArrayValue(
	interpreter *Interpreter,
	arrayType ArrayStaticType,
	address common.Address,
	values ...Value,
) *ArrayValue {

	var index int
	count := len(values)

	return NewArrayValueWithIterator(
		interpreter,
		arrayType,
		address,
		func() Value {
			if index >= count {
				return nil
			}

			value := values[index]

			index++

			value = value.Transfer(
				interpreter,
				// TODO: provide proper location range
				ReturnEmptyLocationRange,
				atree.Address(address),
				true,
				nil,
			)

			return value
		},
	)
}

func NewArrayValueWithIterator(
	interpreter *Interpreter,
	arrayType ArrayStaticType,
	address common.Address,
	values func() Value,
) *ArrayValue {

	array, err := atree.NewArrayFromBatchData(
		interpreter.Storage,
		atree.Address(address),
		arrayType,
		func() (atree.Value, error) {
			return values(), nil
		},
	)
	if err != nil {
		panic(ExternalError{err})
	}

	return &ArrayValue{
		Type:  arrayType,
		array: array,
	}
}

var _ Value = &ArrayValue{}
var _ atree.Value = &ArrayValue{}
var _ EquatableValue = &ArrayValue{}
var _ ValueIndexableValue = &ArrayValue{}
var _ MemberAccessibleValue = &ArrayValue{}

func (*ArrayValue) IsValue() {}

func (v *ArrayValue) Accept(interpreter *Interpreter, visitor Visitor) {
	descend := visitor.VisitArrayValue(interpreter, v)
	if !descend {
		return
	}

	v.Walk(func(element Value) {
		element.Accept(interpreter, visitor)
	})
}

func (v *ArrayValue) Iterate(f func(element Value) (resume bool)) {
	err := v.array.Iterate(func(element atree.Value) (resume bool, err error) {
		// atree.Array iteration provides low-level atree.Value,
		// convert to high-level interpreter.Value

		resume = f(MustConvertStoredValue(element))

		return resume, nil
	})
	if err != nil {
		panic(ExternalError{err})
	}
}

func (v *ArrayValue) Walk(walkChild func(Value)) {
	v.Iterate(func(element Value) (resume bool) {
		walkChild(element)
		return true
	})
}

func (v *ArrayValue) DynamicType(interpreter *Interpreter, seenReferences SeenReferences) DynamicType {
	elementTypes := make([]DynamicType, v.Count())

	i := 0

	v.Walk(func(element Value) {
		elementTypes[i] = element.DynamicType(interpreter, seenReferences)
		i++
	})

	return &ArrayDynamicType{
		ElementTypes: elementTypes,
		StaticType:   v.Type,
	}
}

func (v *ArrayValue) StaticType() StaticType {
	return v.Type
}

func (v *ArrayValue) Destroy(interpreter *Interpreter, getLocationRange func() LocationRange) {
	v.Walk(func(element Value) {
		maybeDestroy(interpreter, getLocationRange, element)
	})

	v.isDestroyed = true
}

func (v *ArrayValue) IsDestroyed() bool {
	return v.isDestroyed
}

func (v *ArrayValue) Concat(interpreter *Interpreter, getLocationRange func() LocationRange, other *ArrayValue) Value {

	first := true

	firstIterator, err := v.array.Iterator()
	if err != nil {
		panic(ExternalError{err})
	}

	secondIterator, err := other.array.Iterator()
	if err != nil {
		panic(ExternalError{err})
	}

	elementType := v.Type.ElementType()

	return NewArrayValueWithIterator(
		interpreter,
		v.Type,
		common.Address{},
		func() Value {

			var value Value

			if first {
				atreeValue, err := firstIterator.Next()
				if err != nil {
					panic(ExternalError{err})
				}

				if atreeValue == nil {
					first = false
				} else {
					value = MustConvertStoredValue(atreeValue)
				}
			}

			if !first {
				atreeValue, err := secondIterator.Next()
				if err != nil {
					panic(ExternalError{err})
				}

				if atreeValue != nil {
					value = MustConvertStoredValue(atreeValue)

					interpreter.checkContainerMutation(elementType, value, getLocationRange)
				}
			}

			if value == nil {
				return nil
			}

			return value.Transfer(
				interpreter,
				getLocationRange,
				atree.Address{},
				false,
				nil,
			)
		},
	)
}

func (v *ArrayValue) GetKey(interpreter *Interpreter, getLocationRange func() LocationRange, key Value) Value {
	index := key.(NumberValue).ToInt()
	return v.Get(interpreter, getLocationRange, index)
}

func (v *ArrayValue) handleIndexOutOfBoundsError(err error, index int, getLocationRange func() LocationRange) {
	if _, ok := err.(*atree.IndexOutOfBoundsError); ok {
		panic(ArrayIndexOutOfBoundsError{
			Index:         index,
			Size:          v.Count(),
			LocationRange: getLocationRange(),
		})
	}
}

func (v *ArrayValue) Get(interpreter *Interpreter, getLocationRange func() LocationRange, index int) Value {
	storable, err := v.array.Get(uint64(index))
	if err != nil {
		v.handleIndexOutOfBoundsError(err, index, getLocationRange)

		panic(ExternalError{err})
	}

	return StoredValue(storable, interpreter.Storage)
}

func (v *ArrayValue) SetKey(interpreter *Interpreter, getLocationRange func() LocationRange, key Value, value Value) {
	index := key.(NumberValue).ToInt()
	v.Set(interpreter, getLocationRange, index, value)
}

func (v *ArrayValue) Set(interpreter *Interpreter, getLocationRange func() LocationRange, index int, element Value) {

	interpreter.checkContainerMutation(v.Type.ElementType(), element, getLocationRange)

	element = element.Transfer(
		interpreter,
		getLocationRange,
		v.array.Address(),
		true,
		nil,
	)

	existingStorable, err := v.array.Set(uint64(index), element)
	if err != nil {
		v.handleIndexOutOfBoundsError(err, index, getLocationRange)

		panic(ExternalError{err})
	}
	interpreter.maybeValidateAtreeValue(v.array)

	existingValue := StoredValue(existingStorable, interpreter.Storage)

	existingValue.DeepRemove(interpreter)

	interpreter.RemoveReferencedSlab(existingStorable)
}

func (v *ArrayValue) String() string {
	return v.RecursiveString(SeenReferences{})
}

func (v *ArrayValue) RecursiveString(seenReferences SeenReferences) string {
	values := make([]string, v.Count())

	i := 0
	v.Walk(func(value Value) {
		values[i] = value.RecursiveString(seenReferences)
		i++
	})

	return format.Array(values)
}

func (v *ArrayValue) Append(interpreter *Interpreter, getLocationRange func() LocationRange, element Value) {

	interpreter.checkContainerMutation(v.Type.ElementType(), element, getLocationRange)

	element = element.Transfer(
		interpreter,
		getLocationRange,
		v.array.Address(),
		true,
		nil,
	)

	err := v.array.Append(element)
	if err != nil {
		panic(ExternalError{err})
	}
	interpreter.maybeValidateAtreeValue(v.array)
}

func (v *ArrayValue) AppendAll(interpreter *Interpreter, getLocationRange func() LocationRange, other *ArrayValue) {
	other.Walk(func(value Value) {
		v.Append(interpreter, getLocationRange, value)
	})
}

func (v *ArrayValue) InsertKey(interpreter *Interpreter, getLocationRange func() LocationRange, key Value, value Value) {
	index := key.(NumberValue).ToInt()
	v.Insert(interpreter, getLocationRange, index, value)
}

func (v *ArrayValue) Insert(interpreter *Interpreter, getLocationRange func() LocationRange, index int, element Value) {

	interpreter.checkContainerMutation(v.Type.ElementType(), element, getLocationRange)

	element = element.Transfer(
		interpreter,
		getLocationRange,
		v.array.Address(),
		true,
		nil,
	)

	err := v.array.Insert(uint64(index), element)
	if err != nil {
		v.handleIndexOutOfBoundsError(err, index, getLocationRange)

		panic(ExternalError{err})
	}
	interpreter.maybeValidateAtreeValue(v.array)
}

func (v *ArrayValue) RemoveKey(interpreter *Interpreter, getLocationRange func() LocationRange, key Value) Value {
	index := key.(NumberValue).ToInt()
	return v.Remove(interpreter, getLocationRange, index)
}

func (v *ArrayValue) Remove(interpreter *Interpreter, getLocationRange func() LocationRange, index int) Value {
	storable, err := v.array.Remove(uint64(index))
	if err != nil {
		v.handleIndexOutOfBoundsError(err, index, getLocationRange)

		panic(ExternalError{err})
	}
	interpreter.maybeValidateAtreeValue(v.array)

	value := StoredValue(storable, interpreter.Storage)

	return value.Transfer(
		interpreter,
		getLocationRange,
		atree.Address{},
		true,
		storable,
	)
}

func (v *ArrayValue) RemoveFirst(interpreter *Interpreter, getLocationRange func() LocationRange) Value {
	return v.Remove(interpreter, getLocationRange, 0)
}

func (v *ArrayValue) RemoveLast(interpreter *Interpreter, getLocationRange func() LocationRange) Value {
	return v.Remove(interpreter, getLocationRange, v.Count()-1)
}

func (v *ArrayValue) Contains(interpreter *Interpreter, getLocationRange func() LocationRange, needleValue Value) BoolValue {

	needleEquatable := needleValue.(EquatableValue)

	var result bool
	v.Iterate(func(element Value) (resume bool) {
		if needleEquatable.Equal(interpreter, getLocationRange, element) {
			result = true
			// stop iteration
			return false
		}
		// continue iteration
		return true
	})

	return BoolValue(result)
}

func (v *ArrayValue) GetMember(inter *Interpreter, _ func() LocationRange, name string) Value {
	switch name {
	case "length":
		return NewIntValueFromInt64(int64(v.Count()))

	case "append":
		return NewHostFunctionValue(
			func(invocation Invocation) Value {
				v.Append(
					invocation.Interpreter,
					invocation.GetLocationRange,
					invocation.Arguments[0],
				)
				return VoidValue{}
			},
			sema.ArrayAppendFunctionType(
				v.SemaType(inter).ElementType(false),
			),
		)

	case "appendAll":
		return NewHostFunctionValue(
			func(invocation Invocation) Value {
				otherArray := invocation.Arguments[0].(*ArrayValue)
				v.AppendAll(
					invocation.Interpreter,
					invocation.GetLocationRange,
					otherArray,
				)
				return VoidValue{}
			},
			sema.ArrayAppendAllFunctionType(
				v.SemaType(inter),
			),
		)

	case "concat":
		return NewHostFunctionValue(
			func(invocation Invocation) Value {
				otherArray := invocation.Arguments[0].(*ArrayValue)
				return v.Concat(
					invocation.Interpreter,
					invocation.GetLocationRange,
					otherArray,
				)
			},
			sema.ArrayConcatFunctionType(
				v.SemaType(inter),
			),
		)

	case "insert":
		return NewHostFunctionValue(
			func(invocation Invocation) Value {
				index := invocation.Arguments[0].(NumberValue).ToInt()
				element := invocation.Arguments[1]
				v.Insert(
					invocation.Interpreter,
					invocation.GetLocationRange,
					index,
					element,
				)
				return VoidValue{}
			},
			sema.ArrayInsertFunctionType(
				v.SemaType(inter).ElementType(false),
			),
		)

	case "remove":
		return NewHostFunctionValue(
			func(invocation Invocation) Value {
				index := invocation.Arguments[0].(NumberValue).ToInt()
				return v.Remove(
					invocation.Interpreter,
					invocation.GetLocationRange,
					index,
				)
			},
			sema.ArrayRemoveFunctionType(
				v.SemaType(inter).ElementType(false),
			),
		)

	case "removeFirst":
		return NewHostFunctionValue(
			func(invocation Invocation) Value {
				return v.RemoveFirst(
					invocation.Interpreter,
					invocation.GetLocationRange,
				)
			},
			sema.ArrayRemoveFirstFunctionType(
				v.SemaType(inter).ElementType(false),
			),
		)

	case "removeLast":
		return NewHostFunctionValue(
			func(invocation Invocation) Value {
				return v.RemoveLast(
					invocation.Interpreter,
					invocation.GetLocationRange,
				)
			},
			sema.ArrayRemoveLastFunctionType(
				v.SemaType(inter).ElementType(false),
			),
		)

	case "contains":
		return NewHostFunctionValue(
			func(invocation Invocation) Value {
				return v.Contains(
					invocation.Interpreter,
					invocation.GetLocationRange,
					invocation.Arguments[0],
				)
			},
			sema.ArrayContainsFunctionType(
				v.SemaType(inter).ElementType(false),
			),
		)
	}

	return nil
}

func (*ArrayValue) RemoveMember(_ *Interpreter, _ func() LocationRange, _ string) Value {
	// Arrays have no removable members (fields / functions)
	panic(errors.NewUnreachableError())
}

func (*ArrayValue) SetMember(_ *Interpreter, _ func() LocationRange, _ string, _ Value) {
	// Arrays have no settable members (fields / functions)
	panic(errors.NewUnreachableError())
}

func (v *ArrayValue) Count() int {
	return int(v.array.Count())
}

func (v *ArrayValue) ConformsToDynamicType(
	interpreter *Interpreter,
	getLocationRange func() LocationRange,
	dynamicType DynamicType,
	results TypeConformanceResults,
) bool {

	arrayType, ok := dynamicType.(*ArrayDynamicType)

	if !ok || v.Count() != len(arrayType.ElementTypes) {
		return false
	}

	result := true
	index := 0

	v.Iterate(func(element Value) (resume bool) {
		if !element.ConformsToDynamicType(
			interpreter,
			getLocationRange,
			arrayType.ElementTypes[index],
			results,
		) {
			result = false
			return false
		}

		index++

		return true
	})

	return result
}

func (v *ArrayValue) Equal(interpreter *Interpreter, getLocationRange func() LocationRange, other Value) bool {
	otherArray, ok := other.(*ArrayValue)
	if !ok {
		return false
	}

	count := v.Count()

	if count != otherArray.Count() {
		return false
	}

	if v.Type == nil {
		if otherArray.Type != nil {
			return false
		}
	} else if otherArray.Type == nil ||
		!v.Type.Equal(otherArray.Type) {

		return false
	}

	for i := 0; i < count; i++ {
		value := v.Get(interpreter, getLocationRange, i)
		otherValue := otherArray.Get(interpreter, getLocationRange, i)

		equatableValue, ok := value.(EquatableValue)
		if !ok || !equatableValue.Equal(interpreter, getLocationRange, otherValue) {
			return false
		}
	}

	return true
}

func (v *ArrayValue) Storable(_ atree.SlabStorage, _ atree.Address, _ uint64) (atree.Storable, error) {
	return atree.StorageIDStorable(v.StorageID()), nil
}

func (v *ArrayValue) Transfer(
	interpreter *Interpreter,
	getLocationRange func() LocationRange,
	address atree.Address,
	remove bool,
	storable atree.Storable,
) Value {

	array := v.array

	needsStoreTo := v.NeedsStoreTo(address)
	isResourceKinded := v.IsResourceKinded(interpreter)

	if needsStoreTo || !isResourceKinded {

		iterator, err := v.array.Iterator()
		if err != nil {
			panic(ExternalError{err})
		}

		array, err = atree.NewArrayFromBatchData(
			interpreter.Storage,
			address,
			v.array.Type(),
			func() (atree.Value, error) {
				value, err := iterator.Next()
				if err != nil {
					return nil, err
				}
				if value == nil {
					return nil, nil
				}

				element := MustConvertStoredValue(value).
					Transfer(interpreter, getLocationRange, address, remove, nil)

				return element, nil
			},
		)
		if err != nil {
			panic(ExternalError{err})
		}

		if remove {
			err = v.array.PopIterate(func(storable atree.Storable) {
				interpreter.RemoveReferencedSlab(storable)
			})
			if err != nil {
				panic(ExternalError{err})
			}
			interpreter.maybeValidateAtreeValue(v.array)

			interpreter.RemoveReferencedSlab(storable)
		}
	}

	if isResourceKinded {
		v.array = array
		return v
	} else {
		return &ArrayValue{
			Type:             v.Type,
			semaType:         v.semaType,
			isResourceKinded: v.isResourceKinded,
			array:            array,
			isDestroyed:      v.isDestroyed,
		}
	}
}

func (v *ArrayValue) DeepRemove(interpreter *Interpreter) {

	// Remove nested values and storables

	storage := v.array.Storage

	err := v.array.PopIterate(func(storable atree.Storable) {
		value := StoredValue(storable, storage)
		value.DeepRemove(interpreter)
		interpreter.RemoveReferencedSlab(storable)
	})
	if err != nil {
		panic(ExternalError{err})
	}
	interpreter.maybeValidateAtreeValue(v.array)
}

func (v *ArrayValue) StorageID() atree.StorageID {
	return v.array.StorageID()
}

func (v *ArrayValue) GetOwner() common.Address {
	return common.Address(v.StorageID().Address)
}

func (v *ArrayValue) SemaType(interpreter *Interpreter) sema.ArrayType {
	if v.semaType == nil {
		v.semaType = interpreter.ConvertStaticToSemaType(v.Type).(sema.ArrayType)
	}
	return v.semaType
}

func (v *ArrayValue) NeedsStoreTo(address atree.Address) bool {
	return address != v.StorageID().Address
}

func (v *ArrayValue) IsResourceKinded(interpreter *Interpreter) bool {
	if v.isResourceKinded == nil {
		isResourceKinded := v.SemaType(interpreter).IsResourceType()
		v.isResourceKinded = &isResourceKinded
	}
	return *v.isResourceKinded
}

// NumberValue
//
type NumberValue interface {
	EquatableValue
	ToInt() int
	Negate() NumberValue
	Plus(other NumberValue) NumberValue
	SaturatingPlus(other NumberValue) NumberValue
	Minus(other NumberValue) NumberValue
	SaturatingMinus(other NumberValue) NumberValue
	Mod(other NumberValue) NumberValue
	Mul(other NumberValue) NumberValue
	SaturatingMul(other NumberValue) NumberValue
	Div(other NumberValue) NumberValue
	SaturatingDiv(other NumberValue) NumberValue
	Less(other NumberValue) BoolValue
	LessEqual(other NumberValue) BoolValue
	Greater(other NumberValue) BoolValue
	GreaterEqual(other NumberValue) BoolValue
	ToBigEndianBytes() []byte
}

func getNumberValueMember(v NumberValue, name string, typ sema.Type) Value {
	switch name {

	case sema.ToStringFunctionName:
		return NewHostFunctionValue(
			func(invocation Invocation) Value {
				return NewStringValue(v.String())
			},
			sema.ToStringFunctionType,
		)

	case sema.ToBigEndianBytesFunctionName:
		return NewHostFunctionValue(
			func(invocation Invocation) Value {
				return ByteSliceToByteArrayValue(
					invocation.Interpreter,
					v.ToBigEndianBytes(),
				)
			},
			&sema.FunctionType{
				ReturnTypeAnnotation: sema.NewTypeAnnotation(
					sema.ByteArrayType,
				),
			},
		)

	case sema.NumericTypeSaturatingAddFunctionName:
		return NewHostFunctionValue(
			func(invocation Invocation) Value {
				other := invocation.Arguments[0].(NumberValue)
				return v.SaturatingPlus(other)
			},
			&sema.FunctionType{
				ReturnTypeAnnotation: sema.NewTypeAnnotation(
					typ,
				),
			},
		)

	case sema.NumericTypeSaturatingSubtractFunctionName:
		return NewHostFunctionValue(
			func(invocation Invocation) Value {
				other := invocation.Arguments[0].(NumberValue)
				return v.SaturatingMinus(other)
			},
			&sema.FunctionType{
				ReturnTypeAnnotation: sema.NewTypeAnnotation(
					typ,
				),
			},
		)

	case sema.NumericTypeSaturatingMultiplyFunctionName:
		return NewHostFunctionValue(
			func(invocation Invocation) Value {
				other := invocation.Arguments[0].(NumberValue)
				return v.SaturatingMul(other)
			},
			&sema.FunctionType{
				ReturnTypeAnnotation: sema.NewTypeAnnotation(
					typ,
				),
			},
		)

	case sema.NumericTypeSaturatingDivideFunctionName:
		return NewHostFunctionValue(
			func(invocation Invocation) Value {
				other := invocation.Arguments[0].(NumberValue)
				return v.SaturatingDiv(other)
			},
			&sema.FunctionType{
				ReturnTypeAnnotation: sema.NewTypeAnnotation(
					typ,
				),
			},
		)
	}

	return nil
}

type IntegerValue interface {
	NumberValue
	BitwiseOr(other IntegerValue) IntegerValue
	BitwiseXor(other IntegerValue) IntegerValue
	BitwiseAnd(other IntegerValue) IntegerValue
	BitwiseLeftShift(other IntegerValue) IntegerValue
	BitwiseRightShift(other IntegerValue) IntegerValue
}

// BigNumberValue.
// Implemented by values with an integer value outside the range of int64
//
type BigNumberValue interface {
	NumberValue
	ToBigInt() *big.Int
}

// Int

type IntValue struct {
	BigInt *big.Int
}

func NewIntValueFromInt64(value int64) IntValue {
	return NewIntValueFromBigInt(big.NewInt(value))
}

func NewIntValueFromBigInt(value *big.Int) IntValue {
	return IntValue{BigInt: value}
}

func ConvertInt(value Value) IntValue {
	switch value := value.(type) {
	case BigNumberValue:
		return NewIntValueFromBigInt(value.ToBigInt())

	case NumberValue:
		// NOTE: safe, UInt64Value is handled by BigNumberValue above
		return NewIntValueFromInt64(int64(value.ToInt()))

	default:
		panic(errors.NewUnreachableError())
	}
}

var _ Value = IntValue{}
var _ atree.Storable = IntValue{}
var _ NumberValue = IntValue{}
var _ IntegerValue = IntValue{}
var _ EquatableValue = IntValue{}
var _ HashableValue = IntValue{}
var _ MemberAccessibleValue = IntValue{}

func (IntValue) IsValue() {}

func (v IntValue) Accept(interpreter *Interpreter, visitor Visitor) {
	visitor.VisitIntValue(interpreter, v)
}

func (IntValue) Walk(_ func(Value)) {
	// NO-OP
}

var intDynamicType DynamicType = NumberDynamicType{sema.IntType}

func (IntValue) DynamicType(_ *Interpreter, _ SeenReferences) DynamicType {
	return intDynamicType
}

func (IntValue) StaticType() StaticType {
	return PrimitiveStaticTypeInt
}

func (v IntValue) ToInt() int {
	// TODO: handle overflow
	return int(v.BigInt.Int64())
}

func (v IntValue) ToBigInt() *big.Int {
	return new(big.Int).Set(v.BigInt)
}

func (v IntValue) String() string {
	return format.BigInt(v.BigInt)
}

func (v IntValue) RecursiveString(_ SeenReferences) string {
	return v.String()
}

func (v IntValue) Negate() NumberValue {
	return NewIntValueFromBigInt(new(big.Int).Neg(v.BigInt))
}

func (v IntValue) Plus(other NumberValue) NumberValue {
	o := other.(IntValue)
	res := new(big.Int)
	res.Add(v.BigInt, o.BigInt)
	return IntValue{res}
}

func (v IntValue) SaturatingPlus(other NumberValue) NumberValue {
	return v.Plus(other)
}

func (v IntValue) Minus(other NumberValue) NumberValue {
	o := other.(IntValue)
	res := new(big.Int)
	res.Sub(v.BigInt, o.BigInt)
	return IntValue{res}
}

func (v IntValue) SaturatingMinus(other NumberValue) NumberValue {
	return v.Minus(other)
}

func (v IntValue) Mod(other NumberValue) NumberValue {
	o := other.(IntValue)
	res := new(big.Int)
	// INT33-C
	if o.BigInt.Cmp(res) == 0 {
		panic(DivisionByZeroError{})
	}
	res.Rem(v.BigInt, o.BigInt)
	return IntValue{res}
}

func (v IntValue) Mul(other NumberValue) NumberValue {
	o := other.(IntValue)
	res := new(big.Int)
	res.Mul(v.BigInt, o.BigInt)
	return IntValue{res}
}

func (v IntValue) SaturatingMul(other NumberValue) NumberValue {
	return v.Mul(other)
}

func (v IntValue) Div(other NumberValue) NumberValue {
	o := other.(IntValue)
	res := new(big.Int)
	// INT33-C
	if o.BigInt.Cmp(res) == 0 {
		panic(DivisionByZeroError{})
	}
	res.Div(v.BigInt, o.BigInt)
	return IntValue{res}
}

func (v IntValue) SaturatingDiv(other NumberValue) NumberValue {
	return v.Div(other)
}

func (v IntValue) Less(other NumberValue) BoolValue {
	cmp := v.BigInt.Cmp(other.(IntValue).BigInt)
	return cmp == -1
}

func (v IntValue) LessEqual(other NumberValue) BoolValue {
	cmp := v.BigInt.Cmp(other.(IntValue).BigInt)
	return cmp <= 0
}

func (v IntValue) Greater(other NumberValue) BoolValue {
	cmp := v.BigInt.Cmp(other.(IntValue).BigInt)
	return cmp == 1
}

func (v IntValue) GreaterEqual(other NumberValue) BoolValue {
	cmp := v.BigInt.Cmp(other.(IntValue).BigInt)
	return cmp >= 0
}

func (v IntValue) Equal(_ *Interpreter, _ func() LocationRange, other Value) bool {
	otherInt, ok := other.(IntValue)
	if !ok {
		return false
	}
	cmp := v.BigInt.Cmp(otherInt.BigInt)
	return cmp == 0
}

func (v IntValue) HashInput(_ *Interpreter, _ func() LocationRange, _ []byte) []byte {
	// TODO: optimize?
	return append(
		[]byte{byte(HashInputTypeInt)},
		SignedBigIntToBigEndianBytes(v.BigInt)...,
	)
}

func (v IntValue) BitwiseOr(other IntegerValue) IntegerValue {
	o := other.(IntValue)
	res := new(big.Int)
	res.Or(v.BigInt, o.BigInt)
	return IntValue{res}
}

func (v IntValue) BitwiseXor(other IntegerValue) IntegerValue {
	o := other.(IntValue)
	res := new(big.Int)
	res.Xor(v.BigInt, o.BigInt)
	return IntValue{res}
}

func (v IntValue) BitwiseAnd(other IntegerValue) IntegerValue {
	o := other.(IntValue)
	res := new(big.Int)
	res.And(v.BigInt, o.BigInt)
	return IntValue{res}
}

func (v IntValue) BitwiseLeftShift(other IntegerValue) IntegerValue {
	o := other.(IntValue)
	res := new(big.Int)
	if o.BigInt.Sign() < 0 {
		panic(UnderflowError{})
	}
	if !o.BigInt.IsUint64() {
		panic(OverflowError{})
	}
	res.Lsh(v.BigInt, uint(o.BigInt.Uint64()))
	return IntValue{res}
}

func (v IntValue) BitwiseRightShift(other IntegerValue) IntegerValue {
	o := other.(IntValue)
	res := new(big.Int)
	if o.BigInt.Sign() < 0 {
		panic(UnderflowError{})
	}
	if !o.BigInt.IsUint64() {
		panic(OverflowError{})
	}
	res.Rsh(v.BigInt, uint(o.BigInt.Uint64()))
	return IntValue{res}
}

func (v IntValue) GetMember(_ *Interpreter, _ func() LocationRange, name string) Value {
	return getNumberValueMember(v, name, sema.IntType)
}

func (IntValue) RemoveMember(_ *Interpreter, _ func() LocationRange, _ string) Value {
	// Numbers have no removable members (fields / functions)
	panic(errors.NewUnreachableError())
}

func (IntValue) SetMember(_ *Interpreter, _ func() LocationRange, _ string, _ Value) {
	// Numbers have no settable members (fields / functions)
	panic(errors.NewUnreachableError())
}

func (v IntValue) ToBigEndianBytes() []byte {
	return SignedBigIntToBigEndianBytes(v.BigInt)
}

func (v IntValue) ConformsToDynamicType(
	_ *Interpreter,
	_ func() LocationRange,
	dynamicType DynamicType,
	_ TypeConformanceResults,
) bool {
	numberType, ok := dynamicType.(NumberDynamicType)
	return ok && sema.IntType.Equal(numberType.StaticType)
}

func (v IntValue) Storable(storage atree.SlabStorage, address atree.Address, maxInlineSize uint64) (atree.Storable, error) {
	return maybeLargeImmutableStorable(v, storage, address, maxInlineSize)
}

func (IntValue) NeedsStoreTo(_ atree.Address) bool {
	return false
}

func (IntValue) IsResourceKinded(_ *Interpreter) bool {
	return false
}

func (v IntValue) Transfer(
	interpreter *Interpreter,
	_ func() LocationRange,
	_ atree.Address,
	remove bool,
	storable atree.Storable,
) Value {
	if remove {
		interpreter.RemoveReferencedSlab(storable)
	}
	return v
}

func (IntValue) DeepRemove(_ *Interpreter) {
	// NO-OP
}

func (v IntValue) ByteSize() uint32 {
	// TODO: optimize
	return mustStorableSize(v)
}

func (v IntValue) StoredValue(_ atree.SlabStorage) (atree.Value, error) {
	return v, nil
}

func (IntValue) ChildStorables() []atree.Storable {
	return nil
}

// Int8Value

type Int8Value int8

var _ Value = Int8Value(0)
var _ atree.Storable = Int8Value(0)
var _ NumberValue = Int8Value(0)
var _ IntegerValue = Int8Value(0)
var _ EquatableValue = Int8Value(0)
var _ HashableValue = Int8Value(0)

func (Int8Value) IsValue() {}

func (v Int8Value) Accept(interpreter *Interpreter, visitor Visitor) {
	visitor.VisitInt8Value(interpreter, v)
}

func (Int8Value) Walk(_ func(Value)) {
	// NO-OP
}

var int8DynamicType DynamicType = NumberDynamicType{sema.Int8Type}

func (Int8Value) DynamicType(_ *Interpreter, _ SeenReferences) DynamicType {
	return int8DynamicType
}

func (Int8Value) StaticType() StaticType {
	return PrimitiveStaticTypeInt8
}

func (v Int8Value) String() string {
	return format.Int(int64(v))
}

func (v Int8Value) RecursiveString(_ SeenReferences) string {
	return v.String()
}

func (v Int8Value) ToInt() int {
	return int(v)
}

func (v Int8Value) Negate() NumberValue {
	// INT32-C
	if v == math.MinInt8 {
		panic(OverflowError{})
	}
	return -v
}

func (v Int8Value) Plus(other NumberValue) NumberValue {
	o := other.(Int8Value)
	// INT32-C
	if (o > 0) && (v > (math.MaxInt8 - o)) {
		panic(OverflowError{})
	} else if (o < 0) && (v < (math.MinInt8 - o)) {
		panic(UnderflowError{})
	}
	return v + o
}

func (v Int8Value) SaturatingPlus(other NumberValue) NumberValue {
	o := other.(Int8Value)
	// INT32-C
	if (o > 0) && (v > (math.MaxInt8 - o)) {
		return Int8Value(math.MaxInt8)
	} else if (o < 0) && (v < (math.MinInt8 - o)) {
		return Int8Value(math.MinInt8)
	}
	return v + o
}

func (v Int8Value) Minus(other NumberValue) NumberValue {
	o := other.(Int8Value)
	// INT32-C
	if (o > 0) && (v < (math.MinInt8 + o)) {
		panic(OverflowError{})
	} else if (o < 0) && (v > (math.MaxInt8 + o)) {
		panic(UnderflowError{})
	}
	return v - o
}

func (v Int8Value) SaturatingMinus(other NumberValue) NumberValue {
	o := other.(Int8Value)
	// INT32-C
	if (o > 0) && (v < (math.MinInt8 + o)) {
		return Int8Value(math.MinInt8)
	} else if (o < 0) && (v > (math.MaxInt8 + o)) {
		return Int8Value(math.MaxInt8)
	}
	return v - o
}

func (v Int8Value) Mod(other NumberValue) NumberValue {
	o := other.(Int8Value)
	// INT33-C
	if o == 0 {
		panic(DivisionByZeroError{})
	}
	return v % o
}

func (v Int8Value) Mul(other NumberValue) NumberValue {
	o := other.(Int8Value)
	// INT32-C
	if v > 0 {
		if o > 0 {
			// positive * positive = positive. overflow?
			if v > (math.MaxInt8 / o) {
				panic(OverflowError{})
			}
		} else {
			// positive * negative = negative. underflow?
			if o < (math.MinInt8 / v) {
				panic(UnderflowError{})
			}
		}
	} else {
		if o > 0 {
			// negative * positive = negative. underflow?
			if v < (math.MinInt8 / o) {
				panic(UnderflowError{})
			}
		} else {
			// negative * negative = positive. overflow?
			if (v != 0) && (o < (math.MaxInt8 / v)) {
				panic(OverflowError{})
			}
		}
	}
	return v * o
}

func (v Int8Value) SaturatingMul(other NumberValue) NumberValue {
	o := other.(Int8Value)
	// INT32-C
	if v > 0 {
		if o > 0 {
			// positive * positive = positive. overflow?
			if v > (math.MaxInt8 / o) {
				return Int8Value(math.MaxInt8)
			}
		} else {
			// positive * negative = negative. underflow?
			if o < (math.MinInt8 / v) {
				return Int8Value(math.MinInt8)
			}
		}
	} else {
		if o > 0 {
			// negative * positive = negative. underflow?
			if v < (math.MinInt8 / o) {
				return Int8Value(math.MinInt8)
			}
		} else {
			// negative * negative = positive. overflow?
			if (v != 0) && (o < (math.MaxInt8 / v)) {
				return Int8Value(math.MaxInt8)
			}
		}
	}
	return v * o
}

func (v Int8Value) Div(other NumberValue) NumberValue {
	o := other.(Int8Value)
	// INT33-C
	// https://golang.org/ref/spec#Integer_operators
	if o == 0 {
		panic(DivisionByZeroError{})
	} else if (v == math.MinInt8) && (o == -1) {
		panic(OverflowError{})
	}
	return v / o
}

func (v Int8Value) SaturatingDiv(other NumberValue) NumberValue {
	o := other.(Int8Value)
	// INT33-C
	// https://golang.org/ref/spec#Integer_operators
	if o == 0 {
		panic(DivisionByZeroError{})
	} else if (v == math.MinInt8) && (o == -1) {
		return Int8Value(math.MaxInt8)
	}
	return v / o
}

func (v Int8Value) Less(other NumberValue) BoolValue {
	return v < other.(Int8Value)
}

func (v Int8Value) LessEqual(other NumberValue) BoolValue {
	return v <= other.(Int8Value)
}

func (v Int8Value) Greater(other NumberValue) BoolValue {
	return v > other.(Int8Value)
}

func (v Int8Value) GreaterEqual(other NumberValue) BoolValue {
	return v >= other.(Int8Value)
}

func (v Int8Value) Equal(_ *Interpreter, _ func() LocationRange, other Value) bool {
	otherInt8, ok := other.(Int8Value)
	if !ok {
		return false
	}
	return v == otherInt8
}

func (v Int8Value) HashInput(_ *Interpreter, _ func() LocationRange, scratch []byte) []byte {
	scratch[0] = byte(HashInputTypeInt8)
	scratch[1] = byte(v)
	return scratch[:2]
}

func ConvertInt8(value Value) Int8Value {
	var res int8

	switch value := value.(type) {
	case BigNumberValue:
		v := value.ToBigInt()
		if v.Cmp(sema.Int8TypeMaxInt) > 0 {
			panic(OverflowError{})
		} else if v.Cmp(sema.Int8TypeMinInt) < 0 {
			panic(UnderflowError{})
		}
		res = int8(v.Int64())

	case NumberValue:
		v := value.ToInt()
		if v > math.MaxInt8 {
			panic(OverflowError{})
		} else if v < math.MinInt8 {
			panic(UnderflowError{})
		}
		res = int8(v)

	default:
		panic(errors.NewUnreachableError())
	}

	return Int8Value(res)
}

func (v Int8Value) BitwiseOr(other IntegerValue) IntegerValue {
	o := other.(Int8Value)
	return v | o
}

func (v Int8Value) BitwiseXor(other IntegerValue) IntegerValue {
	o := other.(Int8Value)
	return v ^ o
}

func (v Int8Value) BitwiseAnd(other IntegerValue) IntegerValue {
	o := other.(Int8Value)
	return v & o
}

func (v Int8Value) BitwiseLeftShift(other IntegerValue) IntegerValue {
	o := other.(Int8Value)
	return v << o
}

func (v Int8Value) BitwiseRightShift(other IntegerValue) IntegerValue {
	o := other.(Int8Value)
	return v >> o
}

func (v Int8Value) GetMember(_ *Interpreter, _ func() LocationRange, name string) Value {
	return getNumberValueMember(v, name, sema.Int8Type)
}

func (Int8Value) RemoveMember(_ *Interpreter, _ func() LocationRange, _ string) Value {
	// Numbers have no removable members (fields / functions)
	panic(errors.NewUnreachableError())
}

func (Int8Value) SetMember(_ *Interpreter, _ func() LocationRange, _ string, _ Value) {
	// Numbers have no settable members (fields / functions)
	panic(errors.NewUnreachableError())
}

func (v Int8Value) ToBigEndianBytes() []byte {
	return []byte{byte(v)}
}

func (v Int8Value) ConformsToDynamicType(
	_ *Interpreter,
	_ func() LocationRange,
	dynamicType DynamicType,
	_ TypeConformanceResults,
) bool {
	numberType, ok := dynamicType.(NumberDynamicType)
	return ok && sema.Int8Type.Equal(numberType.StaticType)
}

func (v Int8Value) Storable(_ atree.SlabStorage, _ atree.Address, _ uint64) (atree.Storable, error) {
	return v, nil
}

func (Int8Value) NeedsStoreTo(_ atree.Address) bool {
	return false
}

func (Int8Value) IsResourceKinded(_ *Interpreter) bool {
	return false
}

func (v Int8Value) Transfer(
	interpreter *Interpreter,
	_ func() LocationRange,
	_ atree.Address,
	remove bool,
	storable atree.Storable,
) Value {
	if remove {
		interpreter.RemoveReferencedSlab(storable)
	}
	return v
}

func (Int8Value) DeepRemove(_ *Interpreter) {
	// NO-OP
}

func (v Int8Value) ByteSize() uint32 {
	return cborTagSize + getIntCBORSize(int64(v))
}

func (v Int8Value) StoredValue(_ atree.SlabStorage) (atree.Value, error) {
	return v, nil
}

func (Int8Value) ChildStorables() []atree.Storable {
	return nil
}

// Int16Value

type Int16Value int16

var _ Value = Int16Value(0)
var _ atree.Storable = Int16Value(0)
var _ NumberValue = Int16Value(0)
var _ IntegerValue = Int16Value(0)
var _ EquatableValue = Int16Value(0)
var _ HashableValue = Int16Value(0)
var _ MemberAccessibleValue = Int16Value(0)

func (Int16Value) IsValue() {}

func (v Int16Value) Accept(interpreter *Interpreter, visitor Visitor) {
	visitor.VisitInt16Value(interpreter, v)
}

func (Int16Value) Walk(_ func(Value)) {
	// NO-OP
}

var int16DynamicType DynamicType = NumberDynamicType{sema.Int16Type}

func (Int16Value) DynamicType(_ *Interpreter, _ SeenReferences) DynamicType {
	return int16DynamicType
}

func (Int16Value) StaticType() StaticType {
	return PrimitiveStaticTypeInt16
}

func (v Int16Value) String() string {
	return format.Int(int64(v))
}

func (v Int16Value) RecursiveString(_ SeenReferences) string {
	return v.String()
}

func (v Int16Value) ToInt() int {
	return int(v)
}

func (v Int16Value) Negate() NumberValue {
	// INT32-C
	if v == math.MinInt16 {
		panic(OverflowError{})
	}
	return -v
}

func (v Int16Value) Plus(other NumberValue) NumberValue {
	o := other.(Int16Value)
	// INT32-C
	if (o > 0) && (v > (math.MaxInt16 - o)) {
		panic(OverflowError{})
	} else if (o < 0) && (v < (math.MinInt16 - o)) {
		panic(UnderflowError{})
	}
	return v + o
}

func (v Int16Value) SaturatingPlus(other NumberValue) NumberValue {
	o := other.(Int16Value)
	// INT32-C
	if (o > 0) && (v > (math.MaxInt16 - o)) {
		return Int16Value(math.MaxInt16)
	} else if (o < 0) && (v < (math.MinInt16 - o)) {
		return Int16Value(math.MinInt16)
	}
	return v + o
}

func (v Int16Value) Minus(other NumberValue) NumberValue {
	o := other.(Int16Value)
	// INT32-C
	if (o > 0) && (v < (math.MinInt16 + o)) {
		panic(OverflowError{})
	} else if (o < 0) && (v > (math.MaxInt16 + o)) {
		panic(UnderflowError{})
	}
	return v - o
}

func (v Int16Value) SaturatingMinus(other NumberValue) NumberValue {
	o := other.(Int16Value)
	// INT32-C
	if (o > 0) && (v < (math.MinInt16 + o)) {
		return Int16Value(math.MinInt16)
	} else if (o < 0) && (v > (math.MaxInt16 + o)) {
		return Int16Value(math.MaxInt16)
	}
	return v - o
}

func (v Int16Value) Mod(other NumberValue) NumberValue {
	o := other.(Int16Value)
	// INT33-C
	if o == 0 {
		panic(DivisionByZeroError{})
	}
	return v % o
}

func (v Int16Value) Mul(other NumberValue) NumberValue {
	o := other.(Int16Value)
	// INT32-C
	if v > 0 {
		if o > 0 {
			// positive * positive = positive. overflow?
			if v > (math.MaxInt16 / o) {
				panic(OverflowError{})
			}
		} else {
			// positive * negative = negative. underflow?
			if o < (math.MinInt16 / v) {
				panic(UnderflowError{})
			}
		}
	} else {
		if o > 0 {
			// negative * positive = negative. underflow?
			if v < (math.MinInt16 / o) {
				panic(UnderflowError{})
			}
		} else {
			// negative * negative = positive. overflow?
			if (v != 0) && (o < (math.MaxInt16 / v)) {
				panic(OverflowError{})
			}
		}
	}
	return v * o
}

func (v Int16Value) SaturatingMul(other NumberValue) NumberValue {
	o := other.(Int16Value)
	// INT32-C
	if v > 0 {
		if o > 0 {
			// positive * positive = positive. overflow?
			if v > (math.MaxInt16 / o) {
				return Int16Value(math.MaxInt16)
			}
		} else {
			// positive * negative = negative. underflow?
			if o < (math.MinInt16 / v) {
				return Int16Value(math.MinInt16)
			}
		}
	} else {
		if o > 0 {
			// negative * positive = negative. underflow?
			if v < (math.MinInt16 / o) {
				return Int16Value(math.MinInt16)
			}
		} else {
			// negative * negative = positive. overflow?
			if (v != 0) && (o < (math.MaxInt16 / v)) {
				return Int16Value(math.MaxInt16)
			}
		}
	}
	return v * o
}

func (v Int16Value) Div(other NumberValue) NumberValue {
	o := other.(Int16Value)
	// INT33-C
	// https://golang.org/ref/spec#Integer_operators
	if o == 0 {
		panic(DivisionByZeroError{})
	} else if (v == math.MinInt16) && (o == -1) {
		panic(OverflowError{})
	}
	return v / o
}

func (v Int16Value) SaturatingDiv(other NumberValue) NumberValue {
	o := other.(Int16Value)
	// INT33-C
	// https://golang.org/ref/spec#Integer_operators
	if o == 0 {
		panic(DivisionByZeroError{})
	} else if (v == math.MinInt16) && (o == -1) {
		return Int16Value(math.MaxInt16)
	}
	return v / o
}

func (v Int16Value) Less(other NumberValue) BoolValue {
	return v < other.(Int16Value)
}

func (v Int16Value) LessEqual(other NumberValue) BoolValue {
	return v <= other.(Int16Value)
}

func (v Int16Value) Greater(other NumberValue) BoolValue {
	return v > other.(Int16Value)
}

func (v Int16Value) GreaterEqual(other NumberValue) BoolValue {
	return v >= other.(Int16Value)
}

func (v Int16Value) Equal(_ *Interpreter, _ func() LocationRange, other Value) bool {
	otherInt16, ok := other.(Int16Value)
	if !ok {
		return false
	}
	return v == otherInt16
}

func (v Int16Value) HashInput(_ *Interpreter, _ func() LocationRange, scratch []byte) []byte {
	scratch[0] = byte(HashInputTypeInt16)
	binary.BigEndian.PutUint16(scratch[1:], uint16(v))
	return scratch[:3]
}

func ConvertInt16(value Value) Int16Value {
	var res int16

	switch value := value.(type) {
	case BigNumberValue:
		v := value.ToBigInt()
		if v.Cmp(sema.Int16TypeMaxInt) > 0 {
			panic(OverflowError{})
		} else if v.Cmp(sema.Int16TypeMinInt) < 0 {
			panic(UnderflowError{})
		}
		res = int16(v.Int64())

	case NumberValue:
		v := value.ToInt()
		if v > math.MaxInt16 {
			panic(OverflowError{})
		} else if v < math.MinInt16 {
			panic(UnderflowError{})
		}
		res = int16(v)

	default:
		panic(errors.NewUnreachableError())
	}

	return Int16Value(res)
}

func (v Int16Value) BitwiseOr(other IntegerValue) IntegerValue {
	o := other.(Int16Value)
	return v | o
}

func (v Int16Value) BitwiseXor(other IntegerValue) IntegerValue {
	o := other.(Int16Value)
	return v ^ o
}

func (v Int16Value) BitwiseAnd(other IntegerValue) IntegerValue {
	o := other.(Int16Value)
	return v & o
}

func (v Int16Value) BitwiseLeftShift(other IntegerValue) IntegerValue {
	o := other.(Int16Value)
	return v << o
}

func (v Int16Value) BitwiseRightShift(other IntegerValue) IntegerValue {
	o := other.(Int16Value)
	return v >> o
}

func (v Int16Value) GetMember(_ *Interpreter, _ func() LocationRange, name string) Value {
	return getNumberValueMember(v, name, sema.Int16Type)
}

func (Int16Value) RemoveMember(_ *Interpreter, _ func() LocationRange, _ string) Value {
	// Numbers have no removable members (fields / functions)
	panic(errors.NewUnreachableError())
}

func (Int16Value) SetMember(_ *Interpreter, _ func() LocationRange, _ string, _ Value) {
	// Numbers have no settable members (fields / functions)
	panic(errors.NewUnreachableError())
}

func (v Int16Value) ToBigEndianBytes() []byte {
	b := make([]byte, 2)
	binary.BigEndian.PutUint16(b, uint16(v))
	return b
}

func (v Int16Value) ConformsToDynamicType(
	_ *Interpreter,
	_ func() LocationRange,
	dynamicType DynamicType,
	_ TypeConformanceResults,
) bool {
	numberType, ok := dynamicType.(NumberDynamicType)
	return ok && sema.Int16Type.Equal(numberType.StaticType)
}

func (v Int16Value) Storable(_ atree.SlabStorage, _ atree.Address, _ uint64) (atree.Storable, error) {
	return v, nil
}

func (Int16Value) NeedsStoreTo(_ atree.Address) bool {
	return false
}

func (Int16Value) IsResourceKinded(_ *Interpreter) bool {
	return false
}

func (v Int16Value) Transfer(
	interpreter *Interpreter,
	_ func() LocationRange,
	_ atree.Address,
	remove bool,
	storable atree.Storable,
) Value {
	if remove {
		interpreter.RemoveReferencedSlab(storable)
	}
	return v
}

func (Int16Value) DeepRemove(_ *Interpreter) {
	// NO-OP
}

func (v Int16Value) ByteSize() uint32 {
	return cborTagSize + getIntCBORSize(int64(v))
}

func (v Int16Value) StoredValue(_ atree.SlabStorage) (atree.Value, error) {
	return v, nil
}

func (Int16Value) ChildStorables() []atree.Storable {
	return nil
}

// Int32Value

type Int32Value int32

var _ Value = Int32Value(0)
var _ atree.Storable = Int32Value(0)
var _ NumberValue = Int32Value(0)
var _ IntegerValue = Int32Value(0)
var _ EquatableValue = Int32Value(0)
var _ HashableValue = Int32Value(0)
var _ MemberAccessibleValue = Int32Value(0)

func (Int32Value) IsValue() {}

func (v Int32Value) Accept(interpreter *Interpreter, visitor Visitor) {
	visitor.VisitInt32Value(interpreter, v)
}

func (Int32Value) Walk(_ func(Value)) {
	// NO-OP
}

var int32DynamicType DynamicType = NumberDynamicType{sema.Int32Type}

func (Int32Value) DynamicType(_ *Interpreter, _ SeenReferences) DynamicType {
	return int32DynamicType
}

func (Int32Value) StaticType() StaticType {
	return PrimitiveStaticTypeInt32
}

func (v Int32Value) String() string {
	return format.Int(int64(v))
}

func (v Int32Value) RecursiveString(_ SeenReferences) string {
	return v.String()
}

func (v Int32Value) ToInt() int {
	return int(v)
}

func (v Int32Value) Negate() NumberValue {
	// INT32-C
	if v == math.MinInt32 {
		panic(OverflowError{})
	}
	return -v
}

func (v Int32Value) Plus(other NumberValue) NumberValue {
	o := other.(Int32Value)
	// INT32-C
	if (o > 0) && (v > (math.MaxInt32 - o)) {
		panic(OverflowError{})
	} else if (o < 0) && (v < (math.MinInt32 - o)) {
		panic(UnderflowError{})
	}
	return v + o
}

func (v Int32Value) SaturatingPlus(other NumberValue) NumberValue {
	o := other.(Int32Value)
	// INT32-C
	if (o > 0) && (v > (math.MaxInt32 - o)) {
		return Int32Value(math.MaxInt32)
	} else if (o < 0) && (v < (math.MinInt32 - o)) {
		return Int32Value(math.MinInt32)
	}
	return v + o
}

func (v Int32Value) Minus(other NumberValue) NumberValue {
	o := other.(Int32Value)
	// INT32-C
	if (o > 0) && (v < (math.MinInt32 + o)) {
		panic(OverflowError{})
	} else if (o < 0) && (v > (math.MaxInt32 + o)) {
		panic(UnderflowError{})
	}
	return v - o
}

func (v Int32Value) SaturatingMinus(other NumberValue) NumberValue {
	o := other.(Int32Value)
	// INT32-C
	if (o > 0) && (v < (math.MinInt32 + o)) {
		return Int32Value(math.MinInt32)
	} else if (o < 0) && (v > (math.MaxInt32 + o)) {
		return Int32Value(math.MaxInt32)
	}
	return v - o
}

func (v Int32Value) Mod(other NumberValue) NumberValue {
	o := other.(Int32Value)
	// INT33-C
	if o == 0 {
		panic(DivisionByZeroError{})
	}
	return v % o
}

func (v Int32Value) Mul(other NumberValue) NumberValue {
	o := other.(Int32Value)
	// INT32-C
	if v > 0 {
		if o > 0 {
			// positive * positive = positive. overflow?
			if v > (math.MaxInt32 / o) {
				panic(OverflowError{})
			}
		} else {
			// positive * negative = negative. underflow?
			if o < (math.MinInt32 / v) {
				panic(UnderflowError{})
			}
		}
	} else {
		if o > 0 {
			// negative * positive = negative. underflow?
			if v < (math.MinInt32 / o) {
				panic(UnderflowError{})
			}
		} else {
			// negative * negative = positive. overflow?
			if (v != 0) && (o < (math.MaxInt32 / v)) {
				panic(OverflowError{})
			}
		}
	}
	return v * o
}

func (v Int32Value) SaturatingMul(other NumberValue) NumberValue {
	o := other.(Int32Value)
	// INT32-C
	if v > 0 {
		if o > 0 {
			// positive * positive = positive. overflow?
			if v > (math.MaxInt32 / o) {
				return Int32Value(math.MaxInt32)
			}
		} else {
			// positive * negative = negative. underflow?
			if o < (math.MinInt32 / v) {
				return Int32Value(math.MinInt32)
			}
		}
	} else {
		if o > 0 {
			// negative * positive = negative. underflow?
			if v < (math.MinInt32 / o) {
				return Int32Value(math.MinInt32)
			}
		} else {
			// negative * negative = positive. overflow?
			if (v != 0) && (o < (math.MaxInt32 / v)) {
				return Int32Value(math.MaxInt32)
			}
		}
	}
	return v * o
}

func (v Int32Value) Div(other NumberValue) NumberValue {
	o := other.(Int32Value)
	// INT33-C
	// https://golang.org/ref/spec#Integer_operators
	if o == 0 {
		panic(DivisionByZeroError{})
	} else if (v == math.MinInt32) && (o == -1) {
		panic(OverflowError{})
	}
	return v / o
}

func (v Int32Value) SaturatingDiv(other NumberValue) NumberValue {
	o := other.(Int32Value)
	// INT33-C
	// https://golang.org/ref/spec#Integer_operators
	if o == 0 {
		panic(DivisionByZeroError{})
	} else if (v == math.MinInt32) && (o == -1) {
		return Int32Value(math.MaxInt32)
	}
	return v / o
}

func (v Int32Value) Less(other NumberValue) BoolValue {
	return v < other.(Int32Value)
}

func (v Int32Value) LessEqual(other NumberValue) BoolValue {
	return v <= other.(Int32Value)
}

func (v Int32Value) Greater(other NumberValue) BoolValue {
	return v > other.(Int32Value)
}

func (v Int32Value) GreaterEqual(other NumberValue) BoolValue {
	return v >= other.(Int32Value)
}

func (v Int32Value) Equal(_ *Interpreter, _ func() LocationRange, other Value) bool {
	otherInt32, ok := other.(Int32Value)
	if !ok {
		return false
	}
	return v == otherInt32
}

func (v Int32Value) HashInput(_ *Interpreter, _ func() LocationRange, scratch []byte) []byte {
	scratch[0] = byte(HashInputTypeInt32)
	binary.BigEndian.PutUint32(scratch[1:], uint32(v))
	return scratch[:5]
}

func ConvertInt32(value Value) Int32Value {
	var res int32

	switch value := value.(type) {
	case BigNumberValue:
		v := value.ToBigInt()
		if v.Cmp(sema.Int32TypeMaxInt) > 0 {
			panic(OverflowError{})
		} else if v.Cmp(sema.Int32TypeMinInt) < 0 {
			panic(UnderflowError{})
		}
		res = int32(v.Int64())

	case NumberValue:
		v := value.ToInt()
		if v > math.MaxInt32 {
			panic(OverflowError{})
		} else if v < math.MinInt32 {
			panic(UnderflowError{})
		}
		res = int32(v)

	default:
		panic(errors.NewUnreachableError())
	}

	return Int32Value(res)
}

func (v Int32Value) BitwiseOr(other IntegerValue) IntegerValue {
	o := other.(Int32Value)
	return v | o
}

func (v Int32Value) BitwiseXor(other IntegerValue) IntegerValue {
	o := other.(Int32Value)
	return v ^ o
}

func (v Int32Value) BitwiseAnd(other IntegerValue) IntegerValue {
	o := other.(Int32Value)
	return v & o
}

func (v Int32Value) BitwiseLeftShift(other IntegerValue) IntegerValue {
	o := other.(Int32Value)
	return v << o
}

func (v Int32Value) BitwiseRightShift(other IntegerValue) IntegerValue {
	o := other.(Int32Value)
	return v >> o
}

func (v Int32Value) GetMember(_ *Interpreter, _ func() LocationRange, name string) Value {
	return getNumberValueMember(v, name, sema.Int32Type)
}

func (Int32Value) RemoveMember(_ *Interpreter, _ func() LocationRange, _ string) Value {
	// Numbers have no removable members (fields / functions)
	panic(errors.NewUnreachableError())
}

func (Int32Value) SetMember(_ *Interpreter, _ func() LocationRange, _ string, _ Value) {
	// Numbers have no settable members (fields / functions)
	panic(errors.NewUnreachableError())
}

func (v Int32Value) ToBigEndianBytes() []byte {
	b := make([]byte, 4)
	binary.BigEndian.PutUint32(b, uint32(v))
	return b
}

func (v Int32Value) ConformsToDynamicType(
	_ *Interpreter,
	_ func() LocationRange,
	dynamicType DynamicType,
	_ TypeConformanceResults,
) bool {
	numberType, ok := dynamicType.(NumberDynamicType)
	return ok && sema.Int32Type.Equal(numberType.StaticType)
}

func (v Int32Value) Storable(_ atree.SlabStorage, _ atree.Address, _ uint64) (atree.Storable, error) {
	return v, nil
}

func (Int32Value) NeedsStoreTo(_ atree.Address) bool {
	return false
}

func (Int32Value) IsResourceKinded(_ *Interpreter) bool {
	return false
}

func (v Int32Value) Transfer(
	interpreter *Interpreter,
	_ func() LocationRange,
	_ atree.Address,
	remove bool,
	storable atree.Storable,
) Value {
	if remove {
		interpreter.RemoveReferencedSlab(storable)
	}
	return v
}

func (Int32Value) DeepRemove(_ *Interpreter) {
	// NO-OP
}

func (v Int32Value) ByteSize() uint32 {
	return cborTagSize + getIntCBORSize(int64(v))
}

func (v Int32Value) StoredValue(_ atree.SlabStorage) (atree.Value, error) {
	return v, nil
}

func (Int32Value) ChildStorables() []atree.Storable {
	return nil
}

// Int64Value

type Int64Value int64

var _ Value = Int64Value(0)
var _ atree.Storable = Int64Value(0)
var _ NumberValue = Int64Value(0)
var _ IntegerValue = Int64Value(0)
var _ EquatableValue = Int64Value(0)
var _ HashableValue = Int64Value(0)
var _ MemberAccessibleValue = Int64Value(0)

func (Int64Value) IsValue() {}

func (v Int64Value) Accept(interpreter *Interpreter, visitor Visitor) {
	visitor.VisitInt64Value(interpreter, v)
}

func (Int64Value) Walk(_ func(Value)) {
	// NO-OP
}

var int64DynamicType DynamicType = NumberDynamicType{sema.Int64Type}

func (Int64Value) DynamicType(_ *Interpreter, _ SeenReferences) DynamicType {
	return int64DynamicType
}

func (Int64Value) StaticType() StaticType {
	return PrimitiveStaticTypeInt64
}

func (v Int64Value) String() string {
	return format.Int(int64(v))
}

func (v Int64Value) RecursiveString(_ SeenReferences) string {
	return v.String()
}

func (v Int64Value) ToInt() int {
	return int(v)
}

func (v Int64Value) Negate() NumberValue {
	// INT32-C
	if v == math.MinInt64 {
		panic(OverflowError{})
	}
	return -v
}

func safeAddInt64(a, b int64) int64 {
	// INT32-C
	if (b > 0) && (a > (math.MaxInt64 - b)) {
		panic(OverflowError{})
	} else if (b < 0) && (a < (math.MinInt64 - b)) {
		panic(UnderflowError{})
	}
	return a + b
}

func (v Int64Value) Plus(other NumberValue) NumberValue {
	o := other.(Int64Value)
	return Int64Value(safeAddInt64(int64(v), int64(o)))
}

func (v Int64Value) SaturatingPlus(other NumberValue) NumberValue {
	o := other.(Int64Value)
	// INT32-C
	if (o > 0) && (v > (math.MaxInt64 - o)) {
		return Int64Value(math.MaxInt64)
	} else if (o < 0) && (v < (math.MinInt64 - o)) {
		return Int64Value(math.MinInt64)
	}
	return v + o
}

func (v Int64Value) Minus(other NumberValue) NumberValue {
	o := other.(Int64Value)
	// INT32-C
	if (o > 0) && (v < (math.MinInt64 + o)) {
		panic(OverflowError{})
	} else if (o < 0) && (v > (math.MaxInt64 + o)) {
		panic(UnderflowError{})
	}
	return v - o
}

func (v Int64Value) SaturatingMinus(other NumberValue) NumberValue {
	o := other.(Int64Value)
	// INT32-C
	if (o > 0) && (v < (math.MinInt64 + o)) {
		return Int64Value(math.MinInt64)
	} else if (o < 0) && (v > (math.MaxInt64 + o)) {
		return Int64Value(math.MaxInt64)
	}
	return v - o
}

func (v Int64Value) Mod(other NumberValue) NumberValue {
	o := other.(Int64Value)
	// INT33-C
	if o == 0 {
		panic(DivisionByZeroError{})
	}
	return v % o
}

func (v Int64Value) Mul(other NumberValue) NumberValue {
	o := other.(Int64Value)
	// INT32-C
	if v > 0 {
		if o > 0 {
			// positive * positive = positive. overflow?
			if v > (math.MaxInt64 / o) {
				panic(OverflowError{})
			}
		} else {
			// positive * negative = negative. underflow?
			if o < (math.MinInt64 / v) {
				panic(UnderflowError{})
			}
		}
	} else {
		if o > 0 {
			// negative * positive = negative. underflow?
			if v < (math.MinInt64 / o) {
				panic(UnderflowError{})
			}
		} else {
			// negative * negative = positive. overflow?
			if (v != 0) && (o < (math.MaxInt64 / v)) {
				panic(OverflowError{})
			}
		}
	}
	return v * o
}

func (v Int64Value) SaturatingMul(other NumberValue) NumberValue {
	o := other.(Int64Value)
	// INT32-C
	if v > 0 {
		if o > 0 {
			// positive * positive = positive. overflow?
			if v > (math.MaxInt64 / o) {
				return Int64Value(math.MaxInt64)
			}
		} else {
			// positive * negative = negative. underflow?
			if o < (math.MinInt64 / v) {
				return Int64Value(math.MinInt64)
			}
		}
	} else {
		if o > 0 {
			// negative * positive = negative. underflow?
			if v < (math.MinInt64 / o) {
				return Int64Value(math.MinInt64)
			}
		} else {
			// negative * negative = positive. overflow?
			if (v != 0) && (o < (math.MaxInt64 / v)) {
				return Int64Value(math.MaxInt64)
			}
		}
	}
	return v * o
}

func (v Int64Value) Div(other NumberValue) NumberValue {
	o := other.(Int64Value)
	// INT33-C
	// https://golang.org/ref/spec#Integer_operators
	if o == 0 {
		panic(DivisionByZeroError{})
	} else if (v == math.MinInt64) && (o == -1) {
		panic(OverflowError{})
	}
	return v / o
}

func (v Int64Value) SaturatingDiv(other NumberValue) NumberValue {
	o := other.(Int64Value)
	// INT33-C
	// https://golang.org/ref/spec#Integer_operators
	if o == 0 {
		panic(DivisionByZeroError{})
	} else if (v == math.MinInt64) && (o == -1) {
		return Int64Value(math.MaxInt64)
	}
	return v / o
}

func (v Int64Value) Less(other NumberValue) BoolValue {
	return v < other.(Int64Value)
}

func (v Int64Value) LessEqual(other NumberValue) BoolValue {
	return v <= other.(Int64Value)
}

func (v Int64Value) Greater(other NumberValue) BoolValue {
	return v > other.(Int64Value)
}

func (v Int64Value) GreaterEqual(other NumberValue) BoolValue {
	return v >= other.(Int64Value)
}

func (v Int64Value) Equal(_ *Interpreter, _ func() LocationRange, other Value) bool {
	otherInt64, ok := other.(Int64Value)
	if !ok {
		return false
	}
	return v == otherInt64
}

func (v Int64Value) HashInput(_ *Interpreter, _ func() LocationRange, scratch []byte) []byte {
	scratch[0] = byte(HashInputTypeInt64)
	binary.BigEndian.PutUint64(scratch[1:], uint64(v))
	return scratch[:9]
}

func ConvertInt64(value Value) Int64Value {
	var res int64

	switch value := value.(type) {
	case BigNumberValue:
		v := value.ToBigInt()
		if v.Cmp(sema.Int64TypeMaxInt) > 0 {
			panic(OverflowError{})
		} else if v.Cmp(sema.Int64TypeMinInt) < 0 {
			panic(UnderflowError{})
		}
		res = v.Int64()

	case NumberValue:
		v := value.ToInt()
		res = int64(v)

	default:
		panic(errors.NewUnreachableError())
	}

	return Int64Value(res)
}

func (v Int64Value) BitwiseOr(other IntegerValue) IntegerValue {
	o := other.(Int64Value)
	return v | o
}

func (v Int64Value) BitwiseXor(other IntegerValue) IntegerValue {
	o := other.(Int64Value)
	return v ^ o
}

func (v Int64Value) BitwiseAnd(other IntegerValue) IntegerValue {
	o := other.(Int64Value)
	return v & o
}

func (v Int64Value) BitwiseLeftShift(other IntegerValue) IntegerValue {
	o := other.(Int64Value)
	return v << o
}

func (v Int64Value) BitwiseRightShift(other IntegerValue) IntegerValue {
	o := other.(Int64Value)
	return v >> o
}

func (v Int64Value) GetMember(_ *Interpreter, _ func() LocationRange, name string) Value {
	return getNumberValueMember(v, name, sema.Int64Type)
}

func (Int64Value) RemoveMember(_ *Interpreter, _ func() LocationRange, _ string) Value {
	// Numbers have no removable members (fields / functions)
	panic(errors.NewUnreachableError())
}

func (Int64Value) SetMember(_ *Interpreter, _ func() LocationRange, _ string, _ Value) {
	// Numbers have no settable members (fields / functions)
	panic(errors.NewUnreachableError())
}

func (v Int64Value) ToBigEndianBytes() []byte {
	b := make([]byte, 8)
	binary.BigEndian.PutUint64(b, uint64(v))
	return b
}

func (v Int64Value) ConformsToDynamicType(
	_ *Interpreter,
	_ func() LocationRange,
	dynamicType DynamicType,
	_ TypeConformanceResults,
) bool {
	numberType, ok := dynamicType.(NumberDynamicType)
	return ok && sema.Int64Type.Equal(numberType.StaticType)
}

func (v Int64Value) Storable(_ atree.SlabStorage, _ atree.Address, _ uint64) (atree.Storable, error) {
	return v, nil
}

func (Int64Value) NeedsStoreTo(_ atree.Address) bool {
	return false
}

func (Int64Value) IsResourceKinded(_ *Interpreter) bool {
	return false
}

func (v Int64Value) Transfer(
	interpreter *Interpreter,
	_ func() LocationRange,
	_ atree.Address,
	remove bool,
	storable atree.Storable,
) Value {
	if remove {
		interpreter.RemoveReferencedSlab(storable)
	}
	return v
}

func (Int64Value) DeepRemove(_ *Interpreter) {
	// NO-OP
}

func (v Int64Value) ByteSize() uint32 {
	return cborTagSize + getIntCBORSize(int64(v))
}

func (v Int64Value) StoredValue(_ atree.SlabStorage) (atree.Value, error) {
	return v, nil
}

func (Int64Value) ChildStorables() []atree.Storable {
	return nil
}

// Int128Value

type Int128Value struct {
	BigInt *big.Int
}

func NewInt128ValueFromInt64(value int64) Int128Value {
	return NewInt128ValueFromBigInt(big.NewInt(value))
}

func NewInt128ValueFromBigInt(value *big.Int) Int128Value {
	return Int128Value{BigInt: value}
}

var _ Value = Int128Value{}
var _ atree.Storable = Int128Value{}
var _ NumberValue = Int128Value{}
var _ IntegerValue = Int128Value{}
var _ EquatableValue = Int128Value{}
var _ HashableValue = Int128Value{}
var _ MemberAccessibleValue = Int128Value{}

func (Int128Value) IsValue() {}

func (v Int128Value) Accept(interpreter *Interpreter, visitor Visitor) {
	visitor.VisitInt128Value(interpreter, v)
}

func (Int128Value) Walk(_ func(Value)) {
	// NO-OP
}

var int128DynamicType DynamicType = NumberDynamicType{sema.Int128Type}

func (Int128Value) DynamicType(_ *Interpreter, _ SeenReferences) DynamicType {
	return int128DynamicType
}

func (Int128Value) StaticType() StaticType {
	return PrimitiveStaticTypeInt128
}

func (v Int128Value) ToInt() int {
	// TODO: handle overflow
	return int(v.BigInt.Int64())
}

func (v Int128Value) ToBigInt() *big.Int {
	return new(big.Int).Set(v.BigInt)
}

func (v Int128Value) String() string {
	return format.BigInt(v.BigInt)
}

func (v Int128Value) RecursiveString(_ SeenReferences) string {
	return v.String()
}

func (v Int128Value) Negate() NumberValue {
	// INT32-C
	//   if v == Int128TypeMinIntBig {
	//       ...
	//   }
	if v.BigInt.Cmp(sema.Int128TypeMinIntBig) == 0 {
		panic(OverflowError{})
	}
	return Int128Value{new(big.Int).Neg(v.BigInt)}
}

func (v Int128Value) Plus(other NumberValue) NumberValue {
	o := other.(Int128Value)
	// Given that this value is backed by an arbitrary size integer,
	// we can just add and check the range of the result.
	//
	// If Go gains a native int128 type and we switch this value
	// to be based on it, then we need to follow INT32-C:
	//
	//   if (o > 0) && (v > (Int128TypeMaxIntBig - o)) {
	//       ...
	//   } else if (o < 0) && (v < (Int128TypeMinIntBig - o)) {
	//       ...
	//   }
	//
	res := new(big.Int)
	res.Add(v.BigInt, o.BigInt)
	if res.Cmp(sema.Int128TypeMinIntBig) < 0 {
		panic(UnderflowError{})
	} else if res.Cmp(sema.Int128TypeMaxIntBig) > 0 {
		panic(OverflowError{})
	}
	return Int128Value{res}
}

func (v Int128Value) SaturatingPlus(other NumberValue) NumberValue {
	o := other.(Int128Value)
	// Given that this value is backed by an arbitrary size integer,
	// we can just add and check the range of the result.
	//
	// If Go gains a native int128 type and we switch this value
	// to be based on it, then we need to follow INT32-C:
	//
	//   if (o > 0) && (v > (Int128TypeMaxIntBig - o)) {
	//       ...
	//   } else if (o < 0) && (v < (Int128TypeMinIntBig - o)) {
	//       ...
	//   }
	//
	res := new(big.Int)
	res.Add(v.BigInt, o.BigInt)
	if res.Cmp(sema.Int128TypeMinIntBig) < 0 {
		return Int128Value{sema.Int128TypeMinIntBig}
	} else if res.Cmp(sema.Int128TypeMaxIntBig) > 0 {
		return Int128Value{sema.Int128TypeMaxIntBig}
	}
	return Int128Value{res}
}

func (v Int128Value) Minus(other NumberValue) NumberValue {
	o := other.(Int128Value)
	// Given that this value is backed by an arbitrary size integer,
	// we can just subtract and check the range of the result.
	//
	// If Go gains a native int128 type and we switch this value
	// to be based on it, then we need to follow INT32-C:
	//
	//   if (o > 0) && (v < (Int128TypeMinIntBig + o)) {
	// 	     ...
	//   } else if (o < 0) && (v > (Int128TypeMaxIntBig + o)) {
	//       ...
	//   }
	//
	res := new(big.Int)
	res.Sub(v.BigInt, o.BigInt)
	if res.Cmp(sema.Int128TypeMinIntBig) < 0 {
		panic(UnderflowError{})
	} else if res.Cmp(sema.Int128TypeMaxIntBig) > 0 {
		panic(OverflowError{})
	}
	return Int128Value{res}
}

func (v Int128Value) SaturatingMinus(other NumberValue) NumberValue {
	o := other.(Int128Value)
	// Given that this value is backed by an arbitrary size integer,
	// we can just subtract and check the range of the result.
	//
	// If Go gains a native int128 type and we switch this value
	// to be based on it, then we need to follow INT32-C:
	//
	//   if (o > 0) && (v < (Int128TypeMinIntBig + o)) {
	// 	     ...
	//   } else if (o < 0) && (v > (Int128TypeMaxIntBig + o)) {
	//       ...
	//   }
	//
	res := new(big.Int)
	res.Sub(v.BigInt, o.BigInt)
	if res.Cmp(sema.Int128TypeMinIntBig) < 0 {
		return Int128Value{sema.Int128TypeMinIntBig}
	} else if res.Cmp(sema.Int128TypeMaxIntBig) > 0 {
		return Int128Value{sema.Int128TypeMaxIntBig}
	}
	return Int128Value{res}
}

func (v Int128Value) Mod(other NumberValue) NumberValue {
	o := other.(Int128Value)
	res := new(big.Int)
	// INT33-C
	if o.BigInt.Cmp(res) == 0 {
		panic(DivisionByZeroError{})
	}
	res.Rem(v.BigInt, o.BigInt)
	return Int128Value{res}
}

func (v Int128Value) Mul(other NumberValue) NumberValue {
	o := other.(Int128Value)
	res := new(big.Int)
	res.Mul(v.BigInt, o.BigInt)
	if res.Cmp(sema.Int128TypeMinIntBig) < 0 {
		panic(UnderflowError{})
	} else if res.Cmp(sema.Int128TypeMaxIntBig) > 0 {
		panic(OverflowError{})
	}
	return Int128Value{res}
}

func (v Int128Value) SaturatingMul(other NumberValue) NumberValue {
	o := other.(Int128Value)
	res := new(big.Int)
	res.Mul(v.BigInt, o.BigInt)
	if res.Cmp(sema.Int128TypeMinIntBig) < 0 {
		return Int128Value{sema.Int128TypeMinIntBig}
	} else if res.Cmp(sema.Int128TypeMaxIntBig) > 0 {
		return Int128Value{sema.Int128TypeMaxIntBig}
	}
	return Int128Value{res}
}

func (v Int128Value) Div(other NumberValue) NumberValue {
	o := other.(Int128Value)
	res := new(big.Int)
	// INT33-C:
	//   if o == 0 {
	//       ...
	//   } else if (v == Int128TypeMinIntBig) && (o == -1) {
	//       ...
	//   }
	if o.BigInt.Cmp(res) == 0 {
		panic(DivisionByZeroError{})
	}
	res.SetInt64(-1)
	if (v.BigInt.Cmp(sema.Int128TypeMinIntBig) == 0) && (o.BigInt.Cmp(res) == 0) {
		panic(OverflowError{})
	}
	res.Div(v.BigInt, o.BigInt)
	return Int128Value{res}
}

func (v Int128Value) SaturatingDiv(other NumberValue) NumberValue {
	o := other.(Int128Value)
	res := new(big.Int)
	// INT33-C:
	//   if o == 0 {
	//       ...
	//   } else if (v == Int128TypeMinIntBig) && (o == -1) {
	//       ...
	//   }
	if o.BigInt.Cmp(res) == 0 {
		panic(DivisionByZeroError{})
	}
	res.SetInt64(-1)
	if (v.BigInt.Cmp(sema.Int128TypeMinIntBig) == 0) && (o.BigInt.Cmp(res) == 0) {
		return Int128Value{sema.Int128TypeMaxIntBig}
	}
	res.Div(v.BigInt, o.BigInt)
	return Int128Value{res}
}

func (v Int128Value) Less(other NumberValue) BoolValue {
	cmp := v.BigInt.Cmp(other.(Int128Value).BigInt)
	return cmp == -1
}

func (v Int128Value) LessEqual(other NumberValue) BoolValue {
	cmp := v.BigInt.Cmp(other.(Int128Value).BigInt)
	return cmp <= 0
}

func (v Int128Value) Greater(other NumberValue) BoolValue {
	cmp := v.BigInt.Cmp(other.(Int128Value).BigInt)
	return cmp == 1
}

func (v Int128Value) GreaterEqual(other NumberValue) BoolValue {
	cmp := v.BigInt.Cmp(other.(Int128Value).BigInt)
	return cmp >= 0
}

func (v Int128Value) Equal(_ *Interpreter, _ func() LocationRange, other Value) bool {
	otherInt, ok := other.(Int128Value)
	if !ok {
		return false
	}
	cmp := v.BigInt.Cmp(otherInt.BigInt)
	return cmp == 0
}

func (v Int128Value) HashInput(_ *Interpreter, _ func() LocationRange, _ []byte) []byte {
	// TODO: optimize?
	return append(
		[]byte{byte(HashInputTypeInt128)},
		SignedBigIntToBigEndianBytes(v.BigInt)...,
	)
}

func ConvertInt128(value Value) Int128Value {
	var v *big.Int

	switch value := value.(type) {
	case BigNumberValue:
		v = value.ToBigInt()

	case NumberValue:
		v = big.NewInt(int64(value.ToInt()))

	default:
		panic(errors.NewUnreachableError())
	}

	if v.Cmp(sema.Int128TypeMaxIntBig) > 0 {
		panic(OverflowError{})
	} else if v.Cmp(sema.Int128TypeMinIntBig) < 0 {
		panic(UnderflowError{})
	}

	return NewInt128ValueFromBigInt(v)
}

func (v Int128Value) BitwiseOr(other IntegerValue) IntegerValue {
	o := other.(Int128Value)
	res := new(big.Int)
	res.Or(v.BigInt, o.BigInt)
	return Int128Value{res}
}

func (v Int128Value) BitwiseXor(other IntegerValue) IntegerValue {
	o := other.(Int128Value)
	res := new(big.Int)
	res.Xor(v.BigInt, o.BigInt)
	return Int128Value{res}
}

func (v Int128Value) BitwiseAnd(other IntegerValue) IntegerValue {
	o := other.(Int128Value)
	res := new(big.Int)
	res.And(v.BigInt, o.BigInt)
	return Int128Value{res}
}

func (v Int128Value) BitwiseLeftShift(other IntegerValue) IntegerValue {
	o := other.(Int128Value)
	res := new(big.Int)
	if o.BigInt.Sign() < 0 {
		panic(UnderflowError{})
	}
	if !o.BigInt.IsUint64() {
		panic(OverflowError{})
	}
	res.Lsh(v.BigInt, uint(o.BigInt.Uint64()))
	return Int128Value{res}
}

func (v Int128Value) BitwiseRightShift(other IntegerValue) IntegerValue {
	o := other.(Int128Value)
	res := new(big.Int)
	if o.BigInt.Sign() < 0 {
		panic(UnderflowError{})
	}
	if !o.BigInt.IsUint64() {
		panic(OverflowError{})
	}
	res.Rsh(v.BigInt, uint(o.BigInt.Uint64()))
	return Int128Value{res}
}

func (v Int128Value) GetMember(_ *Interpreter, _ func() LocationRange, name string) Value {
	return getNumberValueMember(v, name, sema.Int128Type)
}

func (Int128Value) RemoveMember(_ *Interpreter, _ func() LocationRange, _ string) Value {
	// Numbers have no removable members (fields / functions)
	panic(errors.NewUnreachableError())
}

func (Int128Value) SetMember(_ *Interpreter, _ func() LocationRange, _ string, _ Value) {
	// Numbers have no settable members (fields / functions)
	panic(errors.NewUnreachableError())
}

func (v Int128Value) ToBigEndianBytes() []byte {
	return SignedBigIntToBigEndianBytes(v.BigInt)
}

func (v Int128Value) ConformsToDynamicType(
	_ *Interpreter,
	_ func() LocationRange,
	dynamicType DynamicType,
	_ TypeConformanceResults,
) bool {
	numberType, ok := dynamicType.(NumberDynamicType)
	return ok && sema.Int128Type.Equal(numberType.StaticType)
}

func (v Int128Value) Storable(_ atree.SlabStorage, _ atree.Address, _ uint64) (atree.Storable, error) {
	return v, nil
}

func (Int128Value) NeedsStoreTo(_ atree.Address) bool {
	return false
}

func (Int128Value) IsResourceKinded(_ *Interpreter) bool {
	return false
}

func (v Int128Value) Transfer(
	interpreter *Interpreter,
	_ func() LocationRange,
	_ atree.Address,
	remove bool,
	storable atree.Storable,
) Value {
	if remove {
		interpreter.RemoveReferencedSlab(storable)
	}
	return v
}

func (Int128Value) DeepRemove(_ *Interpreter) {
	// NO-OP
}

func (v Int128Value) ByteSize() uint32 {
	// TODO: optimize
	return mustStorableSize(v)
}

func (v Int128Value) StoredValue(_ atree.SlabStorage) (atree.Value, error) {
	return v, nil
}

func (Int128Value) ChildStorables() []atree.Storable {
	return nil
}

// Int256Value

type Int256Value struct {
	BigInt *big.Int
}

func NewInt256ValueFromInt64(value int64) Int256Value {
	return NewInt256ValueFromBigInt(big.NewInt(value))
}

func NewInt256ValueFromBigInt(value *big.Int) Int256Value {
	return Int256Value{BigInt: value}
}

var _ Value = Int256Value{}
var _ atree.Storable = Int256Value{}
var _ NumberValue = Int256Value{}
var _ IntegerValue = Int256Value{}
var _ EquatableValue = Int256Value{}
var _ HashableValue = Int256Value{}
var _ MemberAccessibleValue = Int256Value{}

func (Int256Value) IsValue() {}

func (v Int256Value) Accept(interpreter *Interpreter, visitor Visitor) {
	visitor.VisitInt256Value(interpreter, v)
}

func (Int256Value) Walk(_ func(Value)) {
	// NO-OP
}

var int256DynamicType DynamicType = NumberDynamicType{sema.Int256Type}

func (Int256Value) DynamicType(_ *Interpreter, _ SeenReferences) DynamicType {
	return int256DynamicType
}

func (Int256Value) StaticType() StaticType {
	return PrimitiveStaticTypeInt256
}

func (v Int256Value) ToInt() int {
	// TODO: handle overflow
	return int(v.BigInt.Int64())
}

func (v Int256Value) ToBigInt() *big.Int {
	return new(big.Int).Set(v.BigInt)
}

func (v Int256Value) String() string {
	return format.BigInt(v.BigInt)
}

func (v Int256Value) RecursiveString(_ SeenReferences) string {
	return v.String()
}

func (v Int256Value) Negate() NumberValue {
	// INT32-C
	//   if v == Int256TypeMinIntBig {
	//       ...
	//   }
	if v.BigInt.Cmp(sema.Int256TypeMinIntBig) == 0 {
		panic(OverflowError{})
	}
	return Int256Value{BigInt: new(big.Int).Neg(v.BigInt)}
}

func (v Int256Value) Plus(other NumberValue) NumberValue {
	o := other.(Int256Value)
	// Given that this value is backed by an arbitrary size integer,
	// we can just add and check the range of the result.
	//
	// If Go gains a native int256 type and we switch this value
	// to be based on it, then we need to follow INT32-C:
	//
	//   if (o > 0) && (v > (Int256TypeMaxIntBig - o)) {
	//       ...
	//   } else if (o < 0) && (v < (Int256TypeMinIntBig - o)) {
	//       ...
	//   }
	//
	res := new(big.Int)
	res.Add(v.BigInt, o.BigInt)
	if res.Cmp(sema.Int256TypeMinIntBig) < 0 {
		panic(UnderflowError{})
	} else if res.Cmp(sema.Int256TypeMaxIntBig) > 0 {
		panic(OverflowError{})
	}
	return Int256Value{res}
}

func (v Int256Value) SaturatingPlus(other NumberValue) NumberValue {
	o := other.(Int256Value)
	// Given that this value is backed by an arbitrary size integer,
	// we can just add and check the range of the result.
	//
	// If Go gains a native int256 type and we switch this value
	// to be based on it, then we need to follow INT32-C:
	//
	//   if (o > 0) && (v > (Int256TypeMaxIntBig - o)) {
	//       ...
	//   } else if (o < 0) && (v < (Int256TypeMinIntBig - o)) {
	//       ...
	//   }
	//
	res := new(big.Int)
	res.Add(v.BigInt, o.BigInt)
	if res.Cmp(sema.Int256TypeMinIntBig) < 0 {
		return Int256Value{sema.Int256TypeMinIntBig}
	} else if res.Cmp(sema.Int256TypeMaxIntBig) > 0 {
		return Int256Value{sema.Int256TypeMaxIntBig}
	}
	return Int256Value{res}
}

func (v Int256Value) Minus(other NumberValue) NumberValue {
	o := other.(Int256Value)
	// Given that this value is backed by an arbitrary size integer,
	// we can just subtract and check the range of the result.
	//
	// If Go gains a native int256 type and we switch this value
	// to be based on it, then we need to follow INT32-C:
	//
	//   if (o > 0) && (v < (Int256TypeMinIntBig + o)) {
	// 	     ...
	//   } else if (o < 0) && (v > (Int256TypeMaxIntBig + o)) {
	//       ...
	//   }
	//
	res := new(big.Int)
	res.Sub(v.BigInt, o.BigInt)
	if res.Cmp(sema.Int256TypeMinIntBig) < 0 {
		panic(UnderflowError{})
	} else if res.Cmp(sema.Int256TypeMaxIntBig) > 0 {
		panic(OverflowError{})
	}
	return Int256Value{res}
}

func (v Int256Value) SaturatingMinus(other NumberValue) NumberValue {
	o := other.(Int256Value)
	// Given that this value is backed by an arbitrary size integer,
	// we can just subtract and check the range of the result.
	//
	// If Go gains a native int256 type and we switch this value
	// to be based on it, then we need to follow INT32-C:
	//
	//   if (o > 0) && (v < (Int256TypeMinIntBig + o)) {
	// 	     ...
	//   } else if (o < 0) && (v > (Int256TypeMaxIntBig + o)) {
	//       ...
	//   }
	//
	res := new(big.Int)
	res.Sub(v.BigInt, o.BigInt)
	if res.Cmp(sema.Int256TypeMinIntBig) < 0 {
		return Int256Value{sema.Int256TypeMinIntBig}
	} else if res.Cmp(sema.Int256TypeMaxIntBig) > 0 {
		return Int256Value{sema.Int256TypeMaxIntBig}
	}
	return Int256Value{res}
}

func (v Int256Value) Mod(other NumberValue) NumberValue {
	o := other.(Int256Value)
	res := new(big.Int)
	// INT33-C
	if o.BigInt.Cmp(res) == 0 {
		panic(DivisionByZeroError{})
	}
	res.Rem(v.BigInt, o.BigInt)
	return Int256Value{res}
}

func (v Int256Value) Mul(other NumberValue) NumberValue {
	o := other.(Int256Value)
	res := new(big.Int)
	res.Mul(v.BigInt, o.BigInt)
	if res.Cmp(sema.Int256TypeMinIntBig) < 0 {
		panic(UnderflowError{})
	} else if res.Cmp(sema.Int256TypeMaxIntBig) > 0 {
		panic(OverflowError{})
	}
	return Int256Value{res}
}

func (v Int256Value) SaturatingMul(other NumberValue) NumberValue {
	o := other.(Int256Value)
	res := new(big.Int)
	res.Mul(v.BigInt, o.BigInt)
	if res.Cmp(sema.Int256TypeMinIntBig) < 0 {
		return Int256Value{sema.Int256TypeMinIntBig}
	} else if res.Cmp(sema.Int256TypeMaxIntBig) > 0 {
		return Int256Value{sema.Int256TypeMaxIntBig}
	}
	return Int256Value{res}
}

func (v Int256Value) Div(other NumberValue) NumberValue {
	o := other.(Int256Value)
	res := new(big.Int)
	// INT33-C:
	//   if o == 0 {
	//       ...
	//   } else if (v == Int256TypeMinIntBig) && (o == -1) {
	//       ...
	//   }
	if o.BigInt.Cmp(res) == 0 {
		panic(DivisionByZeroError{})
	}
	res.SetInt64(-1)
	if (v.BigInt.Cmp(sema.Int256TypeMinIntBig) == 0) && (o.BigInt.Cmp(res) == 0) {
		panic(OverflowError{})
	}
	res.Div(v.BigInt, o.BigInt)
	return Int256Value{res}
}

func (v Int256Value) SaturatingDiv(other NumberValue) NumberValue {
	o := other.(Int256Value)
	res := new(big.Int)
	// INT33-C:
	//   if o == 0 {
	//       ...
	//   } else if (v == Int256TypeMinIntBig) && (o == -1) {
	//       ...
	//   }
	if o.BigInt.Cmp(res) == 0 {
		panic(DivisionByZeroError{})
	}
	res.SetInt64(-1)
	if (v.BigInt.Cmp(sema.Int256TypeMinIntBig) == 0) && (o.BigInt.Cmp(res) == 0) {
		return Int256Value{sema.Int256TypeMaxIntBig}
	}
	res.Div(v.BigInt, o.BigInt)
	return Int256Value{res}
}

func (v Int256Value) Less(other NumberValue) BoolValue {
	cmp := v.BigInt.Cmp(other.(Int256Value).BigInt)
	return cmp == -1
}

func (v Int256Value) LessEqual(other NumberValue) BoolValue {
	cmp := v.BigInt.Cmp(other.(Int256Value).BigInt)
	return cmp <= 0
}

func (v Int256Value) Greater(other NumberValue) BoolValue {
	cmp := v.BigInt.Cmp(other.(Int256Value).BigInt)
	return cmp == 1
}

func (v Int256Value) GreaterEqual(other NumberValue) BoolValue {
	cmp := v.BigInt.Cmp(other.(Int256Value).BigInt)
	return cmp >= 0
}

func (v Int256Value) Equal(_ *Interpreter, _ func() LocationRange, other Value) bool {
	otherInt, ok := other.(Int256Value)
	if !ok {
		return false
	}
	cmp := v.BigInt.Cmp(otherInt.BigInt)
	return cmp == 0
}

func (v Int256Value) HashInput(_ *Interpreter, _ func() LocationRange, _ []byte) []byte {
	// TODO: optimize?
	return append(
		[]byte{byte(HashInputTypeInt256)},
		SignedBigIntToBigEndianBytes(v.BigInt)...,
	)
}

func ConvertInt256(value Value) Int256Value {
	var v *big.Int

	switch value := value.(type) {
	case BigNumberValue:
		v = value.ToBigInt()

	case NumberValue:
		v = big.NewInt(int64(value.ToInt()))

	default:
		panic(errors.NewUnreachableError())
	}

	if v.Cmp(sema.Int256TypeMaxIntBig) > 0 {
		panic(OverflowError{})
	} else if v.Cmp(sema.Int256TypeMinIntBig) < 0 {
		panic(UnderflowError{})
	}

	return NewInt256ValueFromBigInt(v)
}

func (v Int256Value) BitwiseOr(other IntegerValue) IntegerValue {
	o := other.(Int256Value)
	res := new(big.Int)
	res.Or(v.BigInt, o.BigInt)
	return Int256Value{res}
}

func (v Int256Value) BitwiseXor(other IntegerValue) IntegerValue {
	o := other.(Int256Value)
	res := new(big.Int)
	res.Xor(v.BigInt, o.BigInt)
	return Int256Value{res}
}

func (v Int256Value) BitwiseAnd(other IntegerValue) IntegerValue {
	o := other.(Int256Value)
	res := new(big.Int)
	res.And(v.BigInt, o.BigInt)
	return Int256Value{res}
}

func (v Int256Value) BitwiseLeftShift(other IntegerValue) IntegerValue {
	o := other.(Int256Value)
	res := new(big.Int)
	if o.BigInt.Sign() < 0 {
		panic(UnderflowError{})
	}
	if !o.BigInt.IsUint64() {
		panic(OverflowError{})
	}
	res.Lsh(v.BigInt, uint(o.BigInt.Uint64()))
	return Int256Value{res}
}

func (v Int256Value) BitwiseRightShift(other IntegerValue) IntegerValue {
	o := other.(Int256Value)
	res := new(big.Int)
	if o.BigInt.Sign() < 0 {
		panic(UnderflowError{})
	}
	if !o.BigInt.IsUint64() {
		panic(OverflowError{})
	}
	res.Rsh(v.BigInt, uint(o.BigInt.Uint64()))
	return Int256Value{res}
}

func (v Int256Value) GetMember(_ *Interpreter, _ func() LocationRange, name string) Value {
	return getNumberValueMember(v, name, sema.Int256Type)
}

func (Int256Value) RemoveMember(_ *Interpreter, _ func() LocationRange, _ string) Value {
	// Numbers have no removable members (fields / functions)
	panic(errors.NewUnreachableError())
}

func (Int256Value) SetMember(_ *Interpreter, _ func() LocationRange, _ string, _ Value) {
	// Numbers have no settable members (fields / functions)
	panic(errors.NewUnreachableError())
}

func (v Int256Value) ToBigEndianBytes() []byte {
	return SignedBigIntToBigEndianBytes(v.BigInt)
}

func (v Int256Value) ConformsToDynamicType(
	_ *Interpreter,
	_ func() LocationRange,
	dynamicType DynamicType,
	_ TypeConformanceResults,
) bool {
	numberType, ok := dynamicType.(NumberDynamicType)
	return ok && sema.Int256Type.Equal(numberType.StaticType)
}

func (v Int256Value) Storable(_ atree.SlabStorage, _ atree.Address, _ uint64) (atree.Storable, error) {
	return v, nil
}

func (Int256Value) NeedsStoreTo(_ atree.Address) bool {
	return false
}

func (Int256Value) IsResourceKinded(_ *Interpreter) bool {
	return false
}

func (v Int256Value) Transfer(
	interpreter *Interpreter,
	_ func() LocationRange,
	_ atree.Address,
	remove bool,
	storable atree.Storable,
) Value {
	if remove {
		interpreter.RemoveReferencedSlab(storable)
	}
	return v
}

func (Int256Value) DeepRemove(_ *Interpreter) {
	// NO-OP
}

func (v Int256Value) ByteSize() uint32 {
	// TODO: optimize
	return mustStorableSize(v)
}

func (v Int256Value) StoredValue(_ atree.SlabStorage) (atree.Value, error) {
	return v, nil
}

func (Int256Value) ChildStorables() []atree.Storable {
	return nil
}

// UIntValue

type UIntValue struct {
	BigInt *big.Int
}

func NewUIntValueFromUint64(value uint64) UIntValue {
	return NewUIntValueFromBigInt(new(big.Int).SetUint64(value))
}

func NewUIntValueFromBigInt(value *big.Int) UIntValue {
	return UIntValue{BigInt: value}
}

func ConvertUInt(value Value) UIntValue {
	switch value := value.(type) {
	case BigNumberValue:
		v := value.ToBigInt()
		if v.Sign() < 0 {
			panic(UnderflowError{})
		}
		return NewUIntValueFromBigInt(value.ToBigInt())

	case NumberValue:
		v := value.ToInt()
		if v < 0 {
			panic(UnderflowError{})
		}
		return NewUIntValueFromUint64(uint64(v))

	default:
		panic(errors.NewUnreachableError())
	}
}

var _ Value = UIntValue{}
var _ atree.Storable = UIntValue{}
var _ NumberValue = UIntValue{}
var _ IntegerValue = UIntValue{}
var _ EquatableValue = UIntValue{}
var _ HashableValue = UIntValue{}
var _ MemberAccessibleValue = UIntValue{}

func (UIntValue) IsValue() {}

func (v UIntValue) Accept(interpreter *Interpreter, visitor Visitor) {
	visitor.VisitUIntValue(interpreter, v)
}

func (UIntValue) Walk(_ func(Value)) {
	// NO-OP
}

var uintDynamicType DynamicType = NumberDynamicType{sema.UIntType}

func (UIntValue) DynamicType(_ *Interpreter, _ SeenReferences) DynamicType {
	return uintDynamicType
}

func (UIntValue) StaticType() StaticType {
	return PrimitiveStaticTypeUInt
}

func (v UIntValue) ToInt() int {
	// TODO: handle overflow
	return int(v.BigInt.Int64())
}

func (v UIntValue) ToBigInt() *big.Int {
	return new(big.Int).Set(v.BigInt)
}

func (v UIntValue) String() string {
	return format.BigInt(v.BigInt)
}

func (v UIntValue) RecursiveString(_ SeenReferences) string {
	return v.String()
}

func (v UIntValue) Negate() NumberValue {
	panic(errors.NewUnreachableError())
}

func (v UIntValue) Plus(other NumberValue) NumberValue {
	o := other.(UIntValue)
	res := new(big.Int)
	res.Add(v.BigInt, o.BigInt)
	return UIntValue{res}
}

func (v UIntValue) SaturatingPlus(other NumberValue) NumberValue {
	return v.Plus(other)
}

func (v UIntValue) Minus(other NumberValue) NumberValue {
	o := other.(UIntValue)
	res := new(big.Int)
	res.Sub(v.BigInt, o.BigInt)
	// INT30-C
	if res.Sign() < 0 {
		panic(UnderflowError{})
	}
	return UIntValue{res}
}

func (v UIntValue) SaturatingMinus(other NumberValue) NumberValue {
	o := other.(UIntValue)
	res := new(big.Int)
	res.Sub(v.BigInt, o.BigInt)
	// INT30-C
	if res.Sign() < 0 {
		return UIntValue{sema.UIntTypeMin}
	}
	return UIntValue{res}
}

func (v UIntValue) Mod(other NumberValue) NumberValue {
	o := other.(UIntValue)
	res := new(big.Int)
	// INT33-C
	if o.BigInt.Cmp(res) == 0 {
		panic(DivisionByZeroError{})
	}
	res.Rem(v.BigInt, o.BigInt)
	return UIntValue{res}
}

func (v UIntValue) Mul(other NumberValue) NumberValue {
	o := other.(UIntValue)
	res := new(big.Int)
	res.Mul(v.BigInt, o.BigInt)
	return UIntValue{res}
}

func (v UIntValue) SaturatingMul(other NumberValue) NumberValue {
	return v.Mul(other)
}

func (v UIntValue) Div(other NumberValue) NumberValue {
	o := other.(UIntValue)
	res := new(big.Int)
	// INT33-C
	if o.BigInt.Cmp(res) == 0 {
		panic(DivisionByZeroError{})
	}
	res.Div(v.BigInt, o.BigInt)
	return UIntValue{res}
}

func (v UIntValue) SaturatingDiv(other NumberValue) NumberValue {
	return v.Div(other)
}

func (v UIntValue) Less(other NumberValue) BoolValue {
	cmp := v.BigInt.Cmp(other.(UIntValue).BigInt)
	return cmp == -1
}

func (v UIntValue) LessEqual(other NumberValue) BoolValue {
	cmp := v.BigInt.Cmp(other.(UIntValue).BigInt)
	return cmp <= 0
}

func (v UIntValue) Greater(other NumberValue) BoolValue {
	cmp := v.BigInt.Cmp(other.(UIntValue).BigInt)
	return cmp == 1
}

func (v UIntValue) GreaterEqual(other NumberValue) BoolValue {
	cmp := v.BigInt.Cmp(other.(UIntValue).BigInt)
	return cmp >= 0
}

func (v UIntValue) Equal(_ *Interpreter, _ func() LocationRange, other Value) bool {
	otherUInt, ok := other.(UIntValue)
	if !ok {
		return false
	}
	cmp := v.BigInt.Cmp(otherUInt.BigInt)
	return cmp == 0
}

func (v UIntValue) HashInput(_ *Interpreter, _ func() LocationRange, _ []byte) []byte {
	// TODO: optimize?
	return append(
		[]byte{byte(HashInputTypeUInt)},
		UnsignedBigIntToBigEndianBytes(v.BigInt)...,
	)
}

func (v UIntValue) BitwiseOr(other IntegerValue) IntegerValue {
	o := other.(UIntValue)
	res := new(big.Int)
	res.Or(v.BigInt, o.BigInt)
	return UIntValue{res}
}

func (v UIntValue) BitwiseXor(other IntegerValue) IntegerValue {
	o := other.(UIntValue)
	res := new(big.Int)
	res.Xor(v.BigInt, o.BigInt)
	return UIntValue{res}
}

func (v UIntValue) BitwiseAnd(other IntegerValue) IntegerValue {
	o := other.(UIntValue)
	res := new(big.Int)
	res.And(v.BigInt, o.BigInt)
	return UIntValue{res}
}

func (v UIntValue) BitwiseLeftShift(other IntegerValue) IntegerValue {
	o := other.(UIntValue)
	res := new(big.Int)
	if o.BigInt.Sign() < 0 {
		panic(UnderflowError{})
	}
	if !o.BigInt.IsUint64() {
		panic(OverflowError{})
	}
	res.Lsh(v.BigInt, uint(o.BigInt.Uint64()))
	return UIntValue{res}
}

func (v UIntValue) BitwiseRightShift(other IntegerValue) IntegerValue {
	o := other.(UIntValue)
	res := new(big.Int)
	if o.BigInt.Sign() < 0 {
		panic(UnderflowError{})
	}
	if !o.BigInt.IsUint64() {
		panic(OverflowError{})
	}
	res.Rsh(v.BigInt, uint(o.BigInt.Uint64()))
	return UIntValue{res}
}

func (v UIntValue) GetMember(_ *Interpreter, _ func() LocationRange, name string) Value {
	return getNumberValueMember(v, name, sema.UIntType)
}

func (UIntValue) RemoveMember(_ *Interpreter, _ func() LocationRange, _ string) Value {
	// Numbers have no removable members (fields / functions)
	panic(errors.NewUnreachableError())
}

func (UIntValue) SetMember(_ *Interpreter, _ func() LocationRange, _ string, _ Value) {
	// Numbers have no settable members (fields / functions)
	panic(errors.NewUnreachableError())
}

func (v UIntValue) ToBigEndianBytes() []byte {
	return UnsignedBigIntToBigEndianBytes(v.BigInt)
}

func (v UIntValue) ConformsToDynamicType(
	_ *Interpreter,
	_ func() LocationRange,
	dynamicType DynamicType,
	_ TypeConformanceResults,
) bool {
	numberType, ok := dynamicType.(NumberDynamicType)
	return ok && sema.UIntType.Equal(numberType.StaticType)
}

func (v UIntValue) Storable(storage atree.SlabStorage, address atree.Address, maxInlineSize uint64) (atree.Storable, error) {
	return maybeLargeImmutableStorable(v, storage, address, maxInlineSize)
}

func (UIntValue) NeedsStoreTo(_ atree.Address) bool {
	return false
}

func (UIntValue) IsResourceKinded(_ *Interpreter) bool {
	return false
}

func (v UIntValue) Transfer(
	interpreter *Interpreter,
	_ func() LocationRange,
	_ atree.Address,
	remove bool,
	storable atree.Storable,
) Value {
	if remove {
		interpreter.RemoveReferencedSlab(storable)
	}
	return v
}

func (UIntValue) DeepRemove(_ *Interpreter) {
	// NO-OP
}

func (v UIntValue) ByteSize() uint32 {
	// TODO: optimize
	return mustStorableSize(v)
}

func (v UIntValue) StoredValue(_ atree.SlabStorage) (atree.Value, error) {
	return v, nil
}

func (UIntValue) ChildStorables() []atree.Storable {
	return nil
}

// UInt8Value

type UInt8Value uint8

var _ Value = UInt8Value(0)
var _ atree.Storable = UInt8Value(0)
var _ NumberValue = UInt8Value(0)
var _ IntegerValue = UInt8Value(0)
var _ EquatableValue = UInt8Value(0)
var _ HashableValue = UInt8Value(0)
var _ MemberAccessibleValue = UInt8Value(0)

func (UInt8Value) IsValue() {}

func (v UInt8Value) Accept(interpreter *Interpreter, visitor Visitor) {
	visitor.VisitUInt8Value(interpreter, v)
}

func (UInt8Value) Walk(_ func(Value)) {
	// NO-OP
}

var uint8DynamicType DynamicType = NumberDynamicType{sema.UInt8Type}

func (UInt8Value) DynamicType(_ *Interpreter, _ SeenReferences) DynamicType {
	return uint8DynamicType
}

func (UInt8Value) StaticType() StaticType {
	return PrimitiveStaticTypeUInt8
}

func (v UInt8Value) String() string {
	return format.Uint(uint64(v))
}

func (v UInt8Value) RecursiveString(_ SeenReferences) string {
	return v.String()
}

func (v UInt8Value) ToInt() int {
	return int(v)
}

func (v UInt8Value) Negate() NumberValue {
	panic(errors.NewUnreachableError())
}

func (v UInt8Value) Plus(other NumberValue) NumberValue {
	sum := v + other.(UInt8Value)
	// INT30-C
	if sum < v {
		panic(OverflowError{})
	}
	return sum
}

func (v UInt8Value) SaturatingPlus(other NumberValue) NumberValue {
	sum := v + other.(UInt8Value)
	// INT30-C
	if sum < v {
		return UInt8Value(math.MaxUint8)
	}
	return sum
}

func (v UInt8Value) Minus(other NumberValue) NumberValue {
	diff := v - other.(UInt8Value)
	// INT30-C
	if diff > v {
		panic(UnderflowError{})
	}
	return diff
}

func (v UInt8Value) SaturatingMinus(other NumberValue) NumberValue {
	diff := v - other.(UInt8Value)
	// INT30-C
	if diff > v {
		return UInt8Value(0)
	}
	return diff
}

func (v UInt8Value) Mod(other NumberValue) NumberValue {
	o := other.(UInt8Value)
	if o == 0 {
		panic(DivisionByZeroError{})
	}
	return v % o
}

func (v UInt8Value) Mul(other NumberValue) NumberValue {
	o := other.(UInt8Value)
	// INT30-C
	if (v > 0) && (o > 0) && (v > (math.MaxUint8 / o)) {
		panic(OverflowError{})
	}
	return v * o
}

func (v UInt8Value) SaturatingMul(other NumberValue) NumberValue {
	o := other.(UInt8Value)
	// INT30-C
	if (v > 0) && (o > 0) && (v > (math.MaxUint8 / o)) {
		return UInt8Value(math.MaxUint8)
	}
	return v * o
}

func (v UInt8Value) Div(other NumberValue) NumberValue {
	o := other.(UInt8Value)
	if o == 0 {
		panic(DivisionByZeroError{})
	}
	return v / o
}

func (v UInt8Value) SaturatingDiv(other NumberValue) NumberValue {
	return v.Div(other)
}

func (v UInt8Value) Less(other NumberValue) BoolValue {
	return v < other.(UInt8Value)
}

func (v UInt8Value) LessEqual(other NumberValue) BoolValue {
	return v <= other.(UInt8Value)
}

func (v UInt8Value) Greater(other NumberValue) BoolValue {
	return v > other.(UInt8Value)
}

func (v UInt8Value) GreaterEqual(other NumberValue) BoolValue {
	return v >= other.(UInt8Value)
}

func (v UInt8Value) Equal(_ *Interpreter, _ func() LocationRange, other Value) bool {
	otherUInt8, ok := other.(UInt8Value)
	if !ok {
		return false
	}
	return v == otherUInt8
}

func (v UInt8Value) HashInput(_ *Interpreter, _ func() LocationRange, scratch []byte) []byte {
	scratch[0] = byte(HashInputTypeUInt8)
	scratch[1] = byte(v)
	return scratch[:2]
}

func ConvertUInt8(value Value) UInt8Value {
	var res uint8

	switch value := value.(type) {
	case BigNumberValue:
		v := value.ToBigInt()
		if v.Cmp(sema.UInt8TypeMaxInt) > 0 {
			panic(OverflowError{})
		} else if v.Sign() < 0 {
			panic(UnderflowError{})
		}
		res = uint8(v.Int64())

	case NumberValue:
		v := value.ToInt()
		if v > math.MaxUint8 {
			panic(OverflowError{})
		} else if v < 0 {
			panic(UnderflowError{})
		}
		res = uint8(v)

	default:
		panic(errors.NewUnreachableError())
	}

	return UInt8Value(res)
}

func (v UInt8Value) BitwiseOr(other IntegerValue) IntegerValue {
	o := other.(UInt8Value)
	return v | o
}

func (v UInt8Value) BitwiseXor(other IntegerValue) IntegerValue {
	o := other.(UInt8Value)
	return v ^ o
}

func (v UInt8Value) BitwiseAnd(other IntegerValue) IntegerValue {
	o := other.(UInt8Value)
	return v & o
}

func (v UInt8Value) BitwiseLeftShift(other IntegerValue) IntegerValue {
	o := other.(UInt8Value)
	return v << o
}

func (v UInt8Value) BitwiseRightShift(other IntegerValue) IntegerValue {
	o := other.(UInt8Value)
	return v >> o
}

func (v UInt8Value) GetMember(_ *Interpreter, _ func() LocationRange, name string) Value {
	return getNumberValueMember(v, name, sema.UInt8Type)
}

func (UInt8Value) RemoveMember(_ *Interpreter, _ func() LocationRange, _ string) Value {
	// Numbers have no removable members (fields / functions)
	panic(errors.NewUnreachableError())
}

func (UInt8Value) SetMember(_ *Interpreter, _ func() LocationRange, _ string, _ Value) {
	// Numbers have no settable members (fields / functions)
	panic(errors.NewUnreachableError())
}

func (v UInt8Value) ToBigEndianBytes() []byte {
	return []byte{byte(v)}
}

func (v UInt8Value) ConformsToDynamicType(
	_ *Interpreter,
	_ func() LocationRange,
	dynamicType DynamicType,
	_ TypeConformanceResults,
) bool {
	numberType, ok := dynamicType.(NumberDynamicType)
	return ok && sema.UInt8Type.Equal(numberType.StaticType)
}

func (v UInt8Value) Storable(_ atree.SlabStorage, _ atree.Address, _ uint64) (atree.Storable, error) {
	return v, nil
}

func (UInt8Value) NeedsStoreTo(_ atree.Address) bool {
	return false
}

func (UInt8Value) IsResourceKinded(_ *Interpreter) bool {
	return false
}

func (v UInt8Value) Transfer(
	interpreter *Interpreter,
	_ func() LocationRange,
	_ atree.Address,
	remove bool,
	storable atree.Storable,
) Value {
	if remove {
		interpreter.RemoveReferencedSlab(storable)
	}
	return v
}

func (UInt8Value) DeepRemove(_ *Interpreter) {
	// NO-OP
}

func (v UInt8Value) ByteSize() uint32 {
	return cborTagSize + getUintCBORSize(uint64(v))
}

func (v UInt8Value) StoredValue(_ atree.SlabStorage) (atree.Value, error) {
	return v, nil
}

func (UInt8Value) ChildStorables() []atree.Storable {
	return nil
}

// UInt16Value

type UInt16Value uint16

var _ Value = UInt16Value(0)
var _ atree.Storable = UInt16Value(0)
var _ NumberValue = UInt16Value(0)
var _ IntegerValue = UInt16Value(0)
var _ EquatableValue = UInt16Value(0)
var _ HashableValue = UInt16Value(0)
var _ MemberAccessibleValue = UInt16Value(0)

func (UInt16Value) IsValue() {}

func (v UInt16Value) Accept(interpreter *Interpreter, visitor Visitor) {
	visitor.VisitUInt16Value(interpreter, v)
}

func (UInt16Value) Walk(_ func(Value)) {
	// NO-OP
}

var uint16DynamicType DynamicType = NumberDynamicType{sema.UInt16Type}

func (UInt16Value) DynamicType(_ *Interpreter, _ SeenReferences) DynamicType {
	return uint16DynamicType
}

func (UInt16Value) StaticType() StaticType {
	return PrimitiveStaticTypeUInt16
}

func (v UInt16Value) String() string {
	return format.Uint(uint64(v))
}

func (v UInt16Value) RecursiveString(_ SeenReferences) string {
	return v.String()
}

func (v UInt16Value) ToInt() int {
	return int(v)
}
func (v UInt16Value) Negate() NumberValue {
	panic(errors.NewUnreachableError())
}

func (v UInt16Value) Plus(other NumberValue) NumberValue {
	sum := v + other.(UInt16Value)
	// INT30-C
	if sum < v {
		panic(OverflowError{})
	}
	return sum
}

func (v UInt16Value) SaturatingPlus(other NumberValue) NumberValue {
	sum := v + other.(UInt16Value)
	// INT30-C
	if sum < v {
		return UInt16Value(math.MaxUint16)
	}
	return sum
}

func (v UInt16Value) Minus(other NumberValue) NumberValue {
	diff := v - other.(UInt16Value)
	// INT30-C
	if diff > v {
		panic(UnderflowError{})
	}
	return diff
}

func (v UInt16Value) SaturatingMinus(other NumberValue) NumberValue {
	diff := v - other.(UInt16Value)
	// INT30-C
	if diff > v {
		return UInt16Value(0)
	}
	return diff
}

func (v UInt16Value) Mod(other NumberValue) NumberValue {
	o := other.(UInt16Value)
	if o == 0 {
		panic(DivisionByZeroError{})
	}
	return v % o
}

func (v UInt16Value) Mul(other NumberValue) NumberValue {
	o := other.(UInt16Value)
	// INT30-C
	if (v > 0) && (o > 0) && (v > (math.MaxUint16 / o)) {
		panic(OverflowError{})
	}
	return v * o
}

func (v UInt16Value) SaturatingMul(other NumberValue) NumberValue {
	o := other.(UInt16Value)
	// INT30-C
	if (v > 0) && (o > 0) && (v > (math.MaxUint16 / o)) {
		return UInt16Value(math.MaxUint16)
	}
	return v * o
}

func (v UInt16Value) Div(other NumberValue) NumberValue {
	o := other.(UInt16Value)
	if o == 0 {
		panic(DivisionByZeroError{})
	}
	return v / o
}

func (v UInt16Value) SaturatingDiv(other NumberValue) NumberValue {
	return v.Div(other)
}

func (v UInt16Value) Less(other NumberValue) BoolValue {
	return v < other.(UInt16Value)
}

func (v UInt16Value) LessEqual(other NumberValue) BoolValue {
	return v <= other.(UInt16Value)
}

func (v UInt16Value) Greater(other NumberValue) BoolValue {
	return v > other.(UInt16Value)
}

func (v UInt16Value) GreaterEqual(other NumberValue) BoolValue {
	return v >= other.(UInt16Value)
}

func (v UInt16Value) Equal(_ *Interpreter, _ func() LocationRange, other Value) bool {
	otherUInt16, ok := other.(UInt16Value)
	if !ok {
		return false
	}
	return v == otherUInt16
}

func (v UInt16Value) HashInput(_ *Interpreter, _ func() LocationRange, scratch []byte) []byte {
	scratch[0] = byte(HashInputTypeUInt16)
	binary.BigEndian.PutUint16(scratch[1:], uint16(v))
	return scratch[:3]
}

func ConvertUInt16(value Value) UInt16Value {
	var res uint16

	switch value := value.(type) {
	case BigNumberValue:
		v := value.ToBigInt()
		if v.Cmp(sema.UInt16TypeMaxInt) > 0 {
			panic(OverflowError{})
		} else if v.Sign() < 0 {
			panic(UnderflowError{})
		}
		res = uint16(v.Int64())

	case NumberValue:
		v := value.ToInt()
		if v > math.MaxUint16 {
			panic(OverflowError{})
		} else if v < 0 {
			panic(UnderflowError{})
		}
		res = uint16(v)

	default:
		panic(errors.NewUnreachableError())
	}

	return UInt16Value(res)
}

func (v UInt16Value) BitwiseOr(other IntegerValue) IntegerValue {
	o := other.(UInt16Value)
	return v | o
}

func (v UInt16Value) BitwiseXor(other IntegerValue) IntegerValue {
	o := other.(UInt16Value)
	return v ^ o
}

func (v UInt16Value) BitwiseAnd(other IntegerValue) IntegerValue {
	o := other.(UInt16Value)
	return v & o
}

func (v UInt16Value) BitwiseLeftShift(other IntegerValue) IntegerValue {
	o := other.(UInt16Value)
	return v << o
}

func (v UInt16Value) BitwiseRightShift(other IntegerValue) IntegerValue {
	o := other.(UInt16Value)
	return v >> o
}

func (v UInt16Value) GetMember(_ *Interpreter, _ func() LocationRange, name string) Value {
	return getNumberValueMember(v, name, sema.UInt16Type)
}

func (UInt16Value) RemoveMember(_ *Interpreter, _ func() LocationRange, _ string) Value {
	// Numbers have no removable members (fields / functions)
	panic(errors.NewUnreachableError())
}

func (UInt16Value) SetMember(_ *Interpreter, _ func() LocationRange, _ string, _ Value) {
	// Numbers have no settable members (fields / functions)
	panic(errors.NewUnreachableError())
}

func (v UInt16Value) ToBigEndianBytes() []byte {
	b := make([]byte, 2)
	binary.BigEndian.PutUint16(b, uint16(v))
	return b
}

func (v UInt16Value) ConformsToDynamicType(
	_ *Interpreter,
	_ func() LocationRange,
	dynamicType DynamicType,
	_ TypeConformanceResults,
) bool {
	numberType, ok := dynamicType.(NumberDynamicType)
	return ok && sema.UInt16Type.Equal(numberType.StaticType)
}

func (UInt16Value) IsStorable() bool {
	return true
}

func (v UInt16Value) Storable(_ atree.SlabStorage, _ atree.Address, _ uint64) (atree.Storable, error) {
	return v, nil
}

func (UInt16Value) NeedsStoreTo(_ atree.Address) bool {
	return false
}

func (UInt16Value) IsResourceKinded(_ *Interpreter) bool {
	return false
}

func (v UInt16Value) Transfer(
	interpreter *Interpreter,
	_ func() LocationRange,
	_ atree.Address,
	remove bool,
	storable atree.Storable,
) Value {
	if remove {
		interpreter.RemoveReferencedSlab(storable)
	}
	return v
}

func (UInt16Value) DeepRemove(_ *Interpreter) {
	// NO-OP
}

func (v UInt16Value) ByteSize() uint32 {
	return cborTagSize + getUintCBORSize(uint64(v))
}

func (v UInt16Value) StoredValue(_ atree.SlabStorage) (atree.Value, error) {
	return v, nil
}

func (UInt16Value) ChildStorables() []atree.Storable {
	return nil
}

// UInt32Value

type UInt32Value uint32

var _ Value = UInt32Value(0)
var _ atree.Storable = UInt32Value(0)
var _ NumberValue = UInt32Value(0)
var _ IntegerValue = UInt32Value(0)
var _ EquatableValue = UInt32Value(0)
var _ HashableValue = UInt32Value(0)
var _ MemberAccessibleValue = UInt32Value(0)

func (UInt32Value) IsValue() {}

func (v UInt32Value) Accept(interpreter *Interpreter, visitor Visitor) {
	visitor.VisitUInt32Value(interpreter, v)
}

func (UInt32Value) Walk(_ func(Value)) {
	// NO-OP
}

var uint32DynamicType DynamicType = NumberDynamicType{sema.UInt32Type}

func (UInt32Value) DynamicType(_ *Interpreter, _ SeenReferences) DynamicType {
	return uint32DynamicType
}

func (UInt32Value) StaticType() StaticType {
	return PrimitiveStaticTypeUInt32
}

func (v UInt32Value) String() string {
	return format.Uint(uint64(v))
}

func (v UInt32Value) RecursiveString(_ SeenReferences) string {
	return v.String()
}

func (v UInt32Value) ToInt() int {
	return int(v)
}

func (v UInt32Value) Negate() NumberValue {
	panic(errors.NewUnreachableError())
}

func (v UInt32Value) Plus(other NumberValue) NumberValue {
	sum := v + other.(UInt32Value)
	// INT30-C
	if sum < v {
		panic(OverflowError{})
	}
	return sum
}

func (v UInt32Value) SaturatingPlus(other NumberValue) NumberValue {
	sum := v + other.(UInt32Value)
	// INT30-C
	if sum < v {
		return UInt32Value(math.MaxUint32)
	}
	return sum
}

func (v UInt32Value) Minus(other NumberValue) NumberValue {
	diff := v - other.(UInt32Value)
	// INT30-C
	if diff > v {
		panic(UnderflowError{})
	}
	return diff
}

func (v UInt32Value) SaturatingMinus(other NumberValue) NumberValue {
	diff := v - other.(UInt32Value)
	// INT30-C
	if diff > v {
		return UInt32Value(0)
	}
	return diff
}

func (v UInt32Value) Mod(other NumberValue) NumberValue {
	o := other.(UInt32Value)
	if o == 0 {
		panic(DivisionByZeroError{})
	}
	return v % o
}

func (v UInt32Value) Mul(other NumberValue) NumberValue {
	o := other.(UInt32Value)
	if (v > 0) && (o > 0) && (v > (math.MaxUint32 / o)) {
		panic(OverflowError{})
	}
	return v * o
}

func (v UInt32Value) SaturatingMul(other NumberValue) NumberValue {
	o := other.(UInt32Value)
	// INT30-C
	if (v > 0) && (o > 0) && (v > (math.MaxUint32 / o)) {
		return UInt32Value(math.MaxUint32)
	}
	return v * o
}

func (v UInt32Value) Div(other NumberValue) NumberValue {
	o := other.(UInt32Value)
	if o == 0 {
		panic(DivisionByZeroError{})
	}
	return v / o
}

func (v UInt32Value) SaturatingDiv(other NumberValue) NumberValue {
	return v.Div(other)
}

func (v UInt32Value) Less(other NumberValue) BoolValue {
	return v < other.(UInt32Value)
}

func (v UInt32Value) LessEqual(other NumberValue) BoolValue {
	return v <= other.(UInt32Value)
}

func (v UInt32Value) Greater(other NumberValue) BoolValue {
	return v > other.(UInt32Value)
}

func (v UInt32Value) GreaterEqual(other NumberValue) BoolValue {
	return v >= other.(UInt32Value)
}

func (v UInt32Value) Equal(_ *Interpreter, _ func() LocationRange, other Value) bool {
	otherUInt32, ok := other.(UInt32Value)
	if !ok {
		return false
	}
	return v == otherUInt32
}

func (v UInt32Value) HashInput(_ *Interpreter, _ func() LocationRange, scratch []byte) []byte {
	scratch[0] = byte(HashInputTypeUInt32)
	binary.BigEndian.PutUint32(scratch[1:], uint32(v))
	return scratch[:5]
}

func ConvertUInt32(value Value) UInt32Value {
	var res uint32

	switch value := value.(type) {
	case BigNumberValue:
		v := value.ToBigInt()
		if v.Cmp(sema.UInt32TypeMaxInt) > 0 {
			panic(OverflowError{})
		} else if v.Sign() < 0 {
			panic(UnderflowError{})
		}
		res = uint32(v.Int64())

	case NumberValue:
		v := value.ToInt()
		if v > math.MaxUint32 {
			panic(OverflowError{})
		} else if v < 0 {
			panic(UnderflowError{})
		}
		res = uint32(v)

	default:
		panic(errors.NewUnreachableError())
	}

	return UInt32Value(res)
}

func (v UInt32Value) BitwiseOr(other IntegerValue) IntegerValue {
	o := other.(UInt32Value)
	return v | o
}

func (v UInt32Value) BitwiseXor(other IntegerValue) IntegerValue {
	o := other.(UInt32Value)
	return v ^ o
}

func (v UInt32Value) BitwiseAnd(other IntegerValue) IntegerValue {
	o := other.(UInt32Value)
	return v & o
}

func (v UInt32Value) BitwiseLeftShift(other IntegerValue) IntegerValue {
	o := other.(UInt32Value)
	return v << o
}

func (v UInt32Value) BitwiseRightShift(other IntegerValue) IntegerValue {
	o := other.(UInt32Value)
	return v >> o
}

func (v UInt32Value) GetMember(_ *Interpreter, _ func() LocationRange, name string) Value {
	return getNumberValueMember(v, name, sema.UInt32Type)
}

func (UInt32Value) RemoveMember(_ *Interpreter, _ func() LocationRange, _ string) Value {
	// Numbers have no removable members (fields / functions)
	panic(errors.NewUnreachableError())
}

func (UInt32Value) SetMember(_ *Interpreter, _ func() LocationRange, _ string, _ Value) {
	// Numbers have no settable members (fields / functions)
	panic(errors.NewUnreachableError())
}

func (v UInt32Value) ToBigEndianBytes() []byte {
	b := make([]byte, 4)
	binary.BigEndian.PutUint32(b, uint32(v))
	return b
}

func (v UInt32Value) ConformsToDynamicType(
	_ *Interpreter,
	_ func() LocationRange,
	dynamicType DynamicType,
	_ TypeConformanceResults,
) bool {
	numberType, ok := dynamicType.(NumberDynamicType)
	return ok && sema.UInt32Type.Equal(numberType.StaticType)
}

func (UInt32Value) IsStorable() bool {
	return true
}

func (v UInt32Value) Storable(_ atree.SlabStorage, _ atree.Address, _ uint64) (atree.Storable, error) {
	return v, nil
}

func (UInt32Value) NeedsStoreTo(_ atree.Address) bool {
	return false
}

func (UInt32Value) IsResourceKinded(_ *Interpreter) bool {
	return false
}

func (v UInt32Value) Transfer(
	interpreter *Interpreter,
	_ func() LocationRange,
	_ atree.Address,
	remove bool,
	storable atree.Storable,
) Value {
	if remove {
		interpreter.RemoveReferencedSlab(storable)
	}
	return v
}

func (UInt32Value) DeepRemove(_ *Interpreter) {
	// NO-OP
}

func (v UInt32Value) ByteSize() uint32 {
	return cborTagSize + getUintCBORSize(uint64(v))
}

func (v UInt32Value) StoredValue(_ atree.SlabStorage) (atree.Value, error) {
	return v, nil
}

func (UInt32Value) ChildStorables() []atree.Storable {
	return nil
}

// UInt64Value

type UInt64Value uint64

var _ Value = UInt64Value(0)
var _ atree.Storable = UInt64Value(0)
var _ NumberValue = UInt64Value(0)
var _ IntegerValue = UInt64Value(0)
var _ EquatableValue = UInt64Value(0)
var _ HashableValue = UInt64Value(0)
var _ MemberAccessibleValue = UInt64Value(0)

func (UInt64Value) IsValue() {}

func (v UInt64Value) Accept(interpreter *Interpreter, visitor Visitor) {
	visitor.VisitUInt64Value(interpreter, v)
}

func (UInt64Value) Walk(_ func(Value)) {
	// NO-OP
}

var uint64DynamicType DynamicType = NumberDynamicType{sema.UInt64Type}

func (UInt64Value) DynamicType(_ *Interpreter, _ SeenReferences) DynamicType {
	return uint64DynamicType
}

func (UInt64Value) StaticType() StaticType {
	return PrimitiveStaticTypeUInt64
}

func (v UInt64Value) String() string {
	return format.Uint(uint64(v))
}

func (v UInt64Value) RecursiveString(_ SeenReferences) string {
	return v.String()
}

func (v UInt64Value) ToInt() int {
	return int(v)
}

func (v UInt64Value) Negate() NumberValue {
	panic(errors.NewUnreachableError())
}

func safeAddUint64(a, b uint64) uint64 {
	sum := a + b
	// INT30-C
	if sum < a {
		panic(OverflowError{})
	}
	return sum
}

func (v UInt64Value) Plus(other NumberValue) NumberValue {
	o := other.(UInt64Value)
	return UInt64Value(safeAddUint64(uint64(v), uint64(o)))
}

func (v UInt64Value) SaturatingPlus(other NumberValue) NumberValue {
	sum := v + other.(UInt64Value)
	// INT30-C
	if sum < v {
		return UInt64Value(math.MaxUint64)
	}
	return sum
}

func (v UInt64Value) Minus(other NumberValue) NumberValue {
	diff := v - other.(UInt64Value)
	// INT30-C
	if diff > v {
		panic(UnderflowError{})
	}
	return diff
}

func (v UInt64Value) SaturatingMinus(other NumberValue) NumberValue {
	diff := v - other.(UInt64Value)
	// INT30-C
	if diff > v {
		return UInt64Value(0)
	}
	return diff
}

func (v UInt64Value) Mod(other NumberValue) NumberValue {
	o := other.(UInt64Value)
	if o == 0 {
		panic(DivisionByZeroError{})
	}
	return v % o
}

func (v UInt64Value) Mul(other NumberValue) NumberValue {
	o := other.(UInt64Value)
	if (v > 0) && (o > 0) && (v > (math.MaxUint64 / o)) {
		panic(OverflowError{})
	}
	return v * o
}

func (v UInt64Value) SaturatingMul(other NumberValue) NumberValue {
	o := other.(UInt64Value)
	// INT30-C
	if (v > 0) && (o > 0) && (v > (math.MaxUint64 / o)) {
		return UInt64Value(math.MaxUint64)
	}
	return v * o
}

func (v UInt64Value) Div(other NumberValue) NumberValue {
	o := other.(UInt64Value)
	if o == 0 {
		panic(DivisionByZeroError{})
	}
	return v / o
}

func (v UInt64Value) SaturatingDiv(other NumberValue) NumberValue {
	return v.Div(other)
}

func (v UInt64Value) Less(other NumberValue) BoolValue {
	return v < other.(UInt64Value)
}

func (v UInt64Value) LessEqual(other NumberValue) BoolValue {
	return v <= other.(UInt64Value)
}

func (v UInt64Value) Greater(other NumberValue) BoolValue {
	return v > other.(UInt64Value)
}

func (v UInt64Value) GreaterEqual(other NumberValue) BoolValue {
	return v >= other.(UInt64Value)
}

func (v UInt64Value) Equal(_ *Interpreter, _ func() LocationRange, other Value) bool {
	otherUInt64, ok := other.(UInt64Value)
	if !ok {
		return false
	}
	return v == otherUInt64
}

func (v UInt64Value) HashInput(_ *Interpreter, _ func() LocationRange, scratch []byte) []byte {
	scratch[0] = byte(HashInputTypeUInt64)
	binary.BigEndian.PutUint64(scratch[1:], uint64(v))
	return scratch[:9]
}

func ConvertUInt64(value Value) UInt64Value {
	var res uint64

	switch value := value.(type) {
	case BigNumberValue:
		v := value.ToBigInt()
		if v.Cmp(sema.UInt64TypeMaxInt) > 0 {
			panic(OverflowError{})
		} else if v.Sign() < 0 {
			panic(UnderflowError{})
		}
		res = uint64(v.Int64())

	case NumberValue:
		v := value.ToInt()
		if v < 0 {
			panic(UnderflowError{})
		}
		res = uint64(v)

	default:
		panic(errors.NewUnreachableError())
	}

	return UInt64Value(res)
}

func (v UInt64Value) BitwiseOr(other IntegerValue) IntegerValue {
	o := other.(UInt64Value)
	return v | o
}

func (v UInt64Value) BitwiseXor(other IntegerValue) IntegerValue {
	o := other.(UInt64Value)
	return v ^ o
}

func (v UInt64Value) BitwiseAnd(other IntegerValue) IntegerValue {
	o := other.(UInt64Value)
	return v & o
}

func (v UInt64Value) BitwiseLeftShift(other IntegerValue) IntegerValue {
	o := other.(UInt64Value)
	return v << o
}

func (v UInt64Value) BitwiseRightShift(other IntegerValue) IntegerValue {
	o := other.(UInt64Value)
	return v >> o
}

func (v UInt64Value) GetMember(_ *Interpreter, _ func() LocationRange, name string) Value {
	return getNumberValueMember(v, name, sema.UInt64Type)
}

func (UInt64Value) RemoveMember(_ *Interpreter, _ func() LocationRange, _ string) Value {
	// Numbers have no removable members (fields / functions)
	panic(errors.NewUnreachableError())
}

func (UInt64Value) SetMember(_ *Interpreter, _ func() LocationRange, _ string, _ Value) {
	// Numbers have no settable members (fields / functions)
	panic(errors.NewUnreachableError())
}

func (v UInt64Value) ToBigEndianBytes() []byte {
	b := make([]byte, 8)
	binary.BigEndian.PutUint64(b, uint64(v))
	return b
}

func (v UInt64Value) ConformsToDynamicType(
	_ *Interpreter,
	_ func() LocationRange,
	dynamicType DynamicType,
	_ TypeConformanceResults,
) bool {
	numberType, ok := dynamicType.(NumberDynamicType)
	return ok && sema.UInt64Type.Equal(numberType.StaticType)
}

func (UInt64Value) IsStorable() bool {
	return true
}

func (v UInt64Value) Storable(_ atree.SlabStorage, _ atree.Address, _ uint64) (atree.Storable, error) {
	return v, nil
}

func (UInt64Value) NeedsStoreTo(_ atree.Address) bool {
	return false
}

func (UInt64Value) IsResourceKinded(_ *Interpreter) bool {
	return false
}

func (v UInt64Value) Transfer(
	interpreter *Interpreter,
	_ func() LocationRange,
	_ atree.Address,
	remove bool,
	storable atree.Storable,
) Value {
	if remove {
		interpreter.RemoveReferencedSlab(storable)
	}
	return v
}

func (UInt64Value) DeepRemove(_ *Interpreter) {
	// NO-OP
}

func (v UInt64Value) ByteSize() uint32 {
	return cborTagSize + getUintCBORSize(uint64(v))
}

func (v UInt64Value) StoredValue(_ atree.SlabStorage) (atree.Value, error) {
	return v, nil
}

func (UInt64Value) ChildStorables() []atree.Storable {
	return nil
}

// UInt128Value

type UInt128Value struct {
	BigInt *big.Int
}

func NewUInt128ValueFromUint64(value uint64) UInt128Value {
	return NewUInt128ValueFromBigInt(new(big.Int).SetUint64(value))
}

func NewUInt128ValueFromBigInt(value *big.Int) UInt128Value {
	return UInt128Value{BigInt: value}
}

var _ Value = UInt128Value{}
var _ atree.Storable = UInt128Value{}
var _ NumberValue = UInt128Value{}
var _ IntegerValue = UInt128Value{}
var _ EquatableValue = UInt128Value{}
var _ HashableValue = UInt128Value{}
var _ MemberAccessibleValue = UInt128Value{}

func (UInt128Value) IsValue() {}

func (v UInt128Value) Accept(interpreter *Interpreter, visitor Visitor) {
	visitor.VisitUInt128Value(interpreter, v)
}

func (UInt128Value) Walk(_ func(Value)) {
	// NO-OP
}

var uint128DynamicType DynamicType = NumberDynamicType{sema.UInt128Type}

func (UInt128Value) DynamicType(_ *Interpreter, _ SeenReferences) DynamicType {
	return uint128DynamicType
}

func (UInt128Value) StaticType() StaticType {
	return PrimitiveStaticTypeUInt128
}

func (v UInt128Value) ToInt() int {
	// TODO: handle overflow
	return int(v.BigInt.Int64())
}

func (v UInt128Value) ToBigInt() *big.Int {
	return new(big.Int).Set(v.BigInt)
}

func (v UInt128Value) String() string {
	return format.BigInt(v.BigInt)
}

func (v UInt128Value) RecursiveString(_ SeenReferences) string {
	return v.String()
}

func (v UInt128Value) Negate() NumberValue {
	panic(errors.NewUnreachableError())
}

func (v UInt128Value) Plus(other NumberValue) NumberValue {
	sum := new(big.Int)
	sum.Add(v.BigInt, other.(UInt128Value).BigInt)
	// Given that this value is backed by an arbitrary size integer,
	// we can just add and check the range of the result.
	//
	// If Go gains a native uint128 type and we switch this value
	// to be based on it, then we need to follow INT30-C:
	//
	//  if sum < v {
	//      ...
	//  }
	//
	if sum.Cmp(sema.UInt128TypeMaxIntBig) > 0 {
		panic(OverflowError{})
	}
	return UInt128Value{sum}
}

func (v UInt128Value) SaturatingPlus(other NumberValue) NumberValue {
	sum := new(big.Int)
	sum.Add(v.BigInt, other.(UInt128Value).BigInt)
	// Given that this value is backed by an arbitrary size integer,
	// we can just add and check the range of the result.
	//
	// If Go gains a native uint128 type and we switch this value
	// to be based on it, then we need to follow INT30-C:
	//
	//  if sum < v {
	//      ...
	//  }
	//
	if sum.Cmp(sema.UInt128TypeMaxIntBig) > 0 {
		return UInt128Value{sema.UInt128TypeMaxIntBig}
	}
	return UInt128Value{sum}
}

func (v UInt128Value) Minus(other NumberValue) NumberValue {
	diff := new(big.Int)
	diff.Sub(v.BigInt, other.(UInt128Value).BigInt)
	// Given that this value is backed by an arbitrary size integer,
	// we can just subtract and check the range of the result.
	//
	// If Go gains a native uint128 type and we switch this value
	// to be based on it, then we need to follow INT30-C:
	//
	//   if diff > v {
	// 	     ...
	//   }
	//
	if diff.Cmp(sema.UInt128TypeMinIntBig) < 0 {
		panic(UnderflowError{})
	}
	return UInt128Value{diff}
}

func (v UInt128Value) SaturatingMinus(other NumberValue) NumberValue {
	diff := new(big.Int)
	diff.Sub(v.BigInt, other.(UInt128Value).BigInt)
	// Given that this value is backed by an arbitrary size integer,
	// we can just subtract and check the range of the result.
	//
	// If Go gains a native uint128 type and we switch this value
	// to be based on it, then we need to follow INT30-C:
	//
	//   if diff > v {
	// 	     ...
	//   }
	//
	if diff.Cmp(sema.UInt128TypeMinIntBig) < 0 {
		return UInt128Value{sema.UInt128TypeMinIntBig}
	}
	return UInt128Value{diff}
}

func (v UInt128Value) Mod(other NumberValue) NumberValue {
	o := other.(UInt128Value)
	res := new(big.Int)
	if o.BigInt.Cmp(res) == 0 {
		panic(DivisionByZeroError{})
	}
	res.Rem(v.BigInt, o.BigInt)
	return UInt128Value{res}
}

func (v UInt128Value) Mul(other NumberValue) NumberValue {
	o := other.(UInt128Value)
	res := new(big.Int)
	res.Mul(v.BigInt, o.BigInt)
	if res.Cmp(sema.UInt128TypeMaxIntBig) > 0 {
		panic(OverflowError{})
	}
	return UInt128Value{res}
}

func (v UInt128Value) SaturatingMul(other NumberValue) NumberValue {
	o := other.(UInt128Value)
	res := new(big.Int)
	res.Mul(v.BigInt, o.BigInt)
	if res.Cmp(sema.UInt128TypeMaxIntBig) > 0 {
		return UInt128Value{sema.UInt128TypeMaxIntBig}
	}
	return UInt128Value{res}
}

func (v UInt128Value) Div(other NumberValue) NumberValue {
	o := other.(UInt128Value)
	res := new(big.Int)
	if o.BigInt.Cmp(res) == 0 {
		panic(DivisionByZeroError{})
	}
	res.Div(v.BigInt, o.BigInt)
	return UInt128Value{res}
}

func (v UInt128Value) SaturatingDiv(other NumberValue) NumberValue {
	return v.Div(other)
}

func (v UInt128Value) Less(other NumberValue) BoolValue {
	cmp := v.BigInt.Cmp(other.(UInt128Value).BigInt)
	return cmp == -1
}

func (v UInt128Value) LessEqual(other NumberValue) BoolValue {
	cmp := v.BigInt.Cmp(other.(UInt128Value).BigInt)
	return cmp <= 0
}

func (v UInt128Value) Greater(other NumberValue) BoolValue {
	cmp := v.BigInt.Cmp(other.(UInt128Value).BigInt)
	return cmp == 1
}

func (v UInt128Value) GreaterEqual(other NumberValue) BoolValue {
	cmp := v.BigInt.Cmp(other.(UInt128Value).BigInt)
	return cmp >= 0
}

func (v UInt128Value) Equal(_ *Interpreter, _ func() LocationRange, other Value) bool {
	otherInt, ok := other.(UInt128Value)
	if !ok {
		return false
	}
	cmp := v.BigInt.Cmp(otherInt.BigInt)
	return cmp == 0
}

func (v UInt128Value) HashInput(_ *Interpreter, _ func() LocationRange, _ []byte) []byte {
	// TODO: optimize?
	return append(
		[]byte{byte(HashInputTypeUInt128)},
		UnsignedBigIntToBigEndianBytes(v.BigInt)...,
	)
}

func ConvertUInt128(value Value) UInt128Value {
	var v *big.Int

	switch value := value.(type) {
	case BigNumberValue:
		v = value.ToBigInt()

	case NumberValue:
		v = big.NewInt(int64(value.ToInt()))

	default:
		panic(errors.NewUnreachableError())
	}

	if v.Cmp(sema.UInt128TypeMaxIntBig) > 0 {
		panic(OverflowError{})
	} else if v.Sign() < 0 {
		panic(UnderflowError{})
	}

	return NewUInt128ValueFromBigInt(v)
}

func (v UInt128Value) BitwiseOr(other IntegerValue) IntegerValue {
	o := other.(UInt128Value)
	res := new(big.Int)
	res.Or(v.BigInt, o.BigInt)
	return UInt128Value{res}
}

func (v UInt128Value) BitwiseXor(other IntegerValue) IntegerValue {
	o := other.(UInt128Value)
	res := new(big.Int)
	res.Xor(v.BigInt, o.BigInt)
	return UInt128Value{res}
}

func (v UInt128Value) BitwiseAnd(other IntegerValue) IntegerValue {
	o := other.(UInt128Value)
	res := new(big.Int)
	res.And(v.BigInt, o.BigInt)
	return UInt128Value{res}
}

func (v UInt128Value) BitwiseLeftShift(other IntegerValue) IntegerValue {
	o := other.(UInt128Value)
	res := new(big.Int)
	if o.BigInt.Sign() < 0 {
		panic(UnderflowError{})
	}
	if !o.BigInt.IsUint64() {
		panic(OverflowError{})
	}
	res.Lsh(v.BigInt, uint(o.BigInt.Uint64()))
	return UInt128Value{res}
}

func (v UInt128Value) BitwiseRightShift(other IntegerValue) IntegerValue {
	o := other.(UInt128Value)
	res := new(big.Int)
	if o.BigInt.Sign() < 0 {
		panic(UnderflowError{})
	}
	if !o.BigInt.IsUint64() {
		panic(OverflowError{})
	}
	res.Rsh(v.BigInt, uint(o.BigInt.Uint64()))
	return UInt128Value{res}
}

func (v UInt128Value) GetMember(_ *Interpreter, _ func() LocationRange, name string) Value {
	return getNumberValueMember(v, name, sema.UInt128Type)
}

func (UInt128Value) RemoveMember(_ *Interpreter, _ func() LocationRange, _ string) Value {
	// Numbers have no removable members (fields / functions)
	panic(errors.NewUnreachableError())
}

func (UInt128Value) SetMember(_ *Interpreter, _ func() LocationRange, _ string, _ Value) {
	// Numbers have no settable members (fields / functions)
	panic(errors.NewUnreachableError())
}

func (v UInt128Value) ToBigEndianBytes() []byte {
	return UnsignedBigIntToBigEndianBytes(v.BigInt)
}

func (v UInt128Value) ConformsToDynamicType(
	_ *Interpreter,
	_ func() LocationRange,
	dynamicType DynamicType,
	_ TypeConformanceResults,
) bool {
	numberType, ok := dynamicType.(NumberDynamicType)
	return ok && sema.UInt128Type.Equal(numberType.StaticType)
}

func (UInt128Value) IsStorable() bool {
	return true
}

func (v UInt128Value) Storable(_ atree.SlabStorage, _ atree.Address, _ uint64) (atree.Storable, error) {
	return v, nil
}

func (UInt128Value) NeedsStoreTo(_ atree.Address) bool {
	return false
}

func (UInt128Value) IsResourceKinded(_ *Interpreter) bool {
	return false
}

func (v UInt128Value) Transfer(
	interpreter *Interpreter,
	_ func() LocationRange,
	_ atree.Address,
	remove bool,
	storable atree.Storable,
) Value {
	if remove {
		interpreter.RemoveReferencedSlab(storable)
	}
	return v
}

func (UInt128Value) DeepRemove(_ *Interpreter) {
	// NO-OP
}

func (v UInt128Value) ByteSize() uint32 {
	// TODO: optimize
	return mustStorableSize(v)
}

func (v UInt128Value) StoredValue(_ atree.SlabStorage) (atree.Value, error) {
	return v, nil
}

func (UInt128Value) ChildStorables() []atree.Storable {
	return nil
}

// UInt256Value

type UInt256Value struct {
	BigInt *big.Int
}

func NewUInt256ValueFromUint64(value uint64) UInt256Value {
	return NewUInt256ValueFromBigInt(new(big.Int).SetUint64(value))
}

func NewUInt256ValueFromBigInt(value *big.Int) UInt256Value {
	return UInt256Value{BigInt: value}
}

var _ Value = UInt256Value{}
var _ atree.Storable = UInt256Value{}
var _ NumberValue = UInt256Value{}
var _ IntegerValue = UInt256Value{}
var _ EquatableValue = UInt256Value{}
var _ HashableValue = UInt256Value{}
var _ MemberAccessibleValue = UInt256Value{}

func (UInt256Value) IsValue() {}

func (v UInt256Value) Accept(interpreter *Interpreter, visitor Visitor) {
	visitor.VisitUInt256Value(interpreter, v)
}

func (UInt256Value) Walk(_ func(Value)) {
	// NO-OP
}

var uint256DynamicType DynamicType = NumberDynamicType{sema.UInt256Type}

func (UInt256Value) DynamicType(_ *Interpreter, _ SeenReferences) DynamicType {
	return uint256DynamicType
}

func (UInt256Value) StaticType() StaticType {
	return PrimitiveStaticTypeUInt256
}

func (v UInt256Value) ToInt() int {
	// TODO: handle overflow
	return int(v.BigInt.Int64())
}

func (v UInt256Value) ToBigInt() *big.Int {
	return new(big.Int).Set(v.BigInt)
}

func (v UInt256Value) String() string {
	return format.BigInt(v.BigInt)
}

func (v UInt256Value) RecursiveString(_ SeenReferences) string {
	return v.String()
}

func (v UInt256Value) Negate() NumberValue {
	panic(errors.NewUnreachableError())
}

func (v UInt256Value) Plus(other NumberValue) NumberValue {
	sum := new(big.Int)
	sum.Add(v.BigInt, other.(UInt256Value).BigInt)
	// Given that this value is backed by an arbitrary size integer,
	// we can just add and check the range of the result.
	//
	// If Go gains a native uint256 type and we switch this value
	// to be based on it, then we need to follow INT30-C:
	//
	//  if sum < v {
	//      ...
	//  }
	//
	if sum.Cmp(sema.UInt256TypeMaxIntBig) > 0 {
		panic(OverflowError{})
	}
	return UInt256Value{sum}
}

func (v UInt256Value) SaturatingPlus(other NumberValue) NumberValue {
	sum := new(big.Int)
	sum.Add(v.BigInt, other.(UInt256Value).BigInt)
	// Given that this value is backed by an arbitrary size integer,
	// we can just add and check the range of the result.
	//
	// If Go gains a native uint256 type and we switch this value
	// to be based on it, then we need to follow INT30-C:
	//
	//  if sum < v {
	//      ...
	//  }
	//
	if sum.Cmp(sema.UInt256TypeMaxIntBig) > 0 {
		return UInt256Value{sema.UInt256TypeMaxIntBig}
	}
	return UInt256Value{sum}
}

func (v UInt256Value) Minus(other NumberValue) NumberValue {
	diff := new(big.Int)
	diff.Sub(v.BigInt, other.(UInt256Value).BigInt)
	// Given that this value is backed by an arbitrary size integer,
	// we can just subtract and check the range of the result.
	//
	// If Go gains a native uint256 type and we switch this value
	// to be based on it, then we need to follow INT30-C:
	//
	//   if diff > v {
	// 	     ...
	//   }
	//
	if diff.Cmp(sema.UInt256TypeMinIntBig) < 0 {
		panic(UnderflowError{})
	}
	return UInt256Value{diff}
}

func (v UInt256Value) SaturatingMinus(other NumberValue) NumberValue {
	diff := new(big.Int)
	diff.Sub(v.BigInt, other.(UInt256Value).BigInt)
	// Given that this value is backed by an arbitrary size integer,
	// we can just subtract and check the range of the result.
	//
	// If Go gains a native uint256 type and we switch this value
	// to be based on it, then we need to follow INT30-C:
	//
	//   if diff > v {
	// 	     ...
	//   }
	//
	if diff.Cmp(sema.UInt256TypeMinIntBig) < 0 {
		return UInt256Value{sema.UInt256TypeMinIntBig}
	}
	return UInt256Value{diff}
}

func (v UInt256Value) Mod(other NumberValue) NumberValue {
	o := other.(UInt256Value)
	res := new(big.Int)
	if o.BigInt.Cmp(res) == 0 {
		panic(DivisionByZeroError{})
	}
	res.Rem(v.BigInt, o.BigInt)
	return UInt256Value{res}
}

func (v UInt256Value) Mul(other NumberValue) NumberValue {
	o := other.(UInt256Value)
	res := new(big.Int)
	res.Mul(v.BigInt, o.BigInt)
	if res.Cmp(sema.UInt256TypeMaxIntBig) > 0 {
		panic(OverflowError{})
	}
	return UInt256Value{res}
}

func (v UInt256Value) SaturatingMul(other NumberValue) NumberValue {
	o := other.(UInt256Value)
	res := new(big.Int)
	res.Mul(v.BigInt, o.BigInt)
	if res.Cmp(sema.UInt256TypeMaxIntBig) > 0 {
		return UInt256Value{sema.UInt256TypeMaxIntBig}
	}
	return UInt256Value{res}
}

func (v UInt256Value) Div(other NumberValue) NumberValue {
	o := other.(UInt256Value)
	res := new(big.Int)
	if o.BigInt.Cmp(res) == 0 {
		panic(DivisionByZeroError{})
	}
	res.Div(v.BigInt, o.BigInt)
	return UInt256Value{res}
}

func (v UInt256Value) SaturatingDiv(other NumberValue) NumberValue {
	return v.Div(other)
}

func (v UInt256Value) Less(other NumberValue) BoolValue {
	cmp := v.BigInt.Cmp(other.(UInt256Value).BigInt)
	return cmp == -1
}

func (v UInt256Value) LessEqual(other NumberValue) BoolValue {
	cmp := v.BigInt.Cmp(other.(UInt256Value).BigInt)
	return cmp <= 0
}

func (v UInt256Value) Greater(other NumberValue) BoolValue {
	cmp := v.BigInt.Cmp(other.(UInt256Value).BigInt)
	return cmp == 1
}

func (v UInt256Value) GreaterEqual(other NumberValue) BoolValue {
	cmp := v.BigInt.Cmp(other.(UInt256Value).BigInt)
	return cmp >= 0
}

func (v UInt256Value) Equal(_ *Interpreter, _ func() LocationRange, other Value) bool {
	otherInt, ok := other.(UInt256Value)
	if !ok {
		return false
	}
	cmp := v.BigInt.Cmp(otherInt.BigInt)
	return cmp == 0
}

func (v UInt256Value) HashInput(_ *Interpreter, _ func() LocationRange, _ []byte) []byte {
	// TODO: optimize?
	return append(
		[]byte{byte(HashInputTypeUInt256)},
		UnsignedBigIntToBigEndianBytes(v.BigInt)...,
	)
}

func ConvertUInt256(value Value) UInt256Value {
	var v *big.Int

	switch value := value.(type) {
	case BigNumberValue:
		v = value.ToBigInt()

	case NumberValue:
		v = big.NewInt(int64(value.ToInt()))

	default:
		panic(errors.NewUnreachableError())
	}

	if v.Cmp(sema.UInt256TypeMaxIntBig) > 0 {
		panic(OverflowError{})
	} else if v.Sign() < 0 {
		panic(UnderflowError{})
	}

	return NewUInt256ValueFromBigInt(v)
}

func (v UInt256Value) BitwiseOr(other IntegerValue) IntegerValue {
	o := other.(UInt256Value)
	res := new(big.Int)
	res.Or(v.BigInt, o.BigInt)
	return UInt256Value{res}
}

func (v UInt256Value) BitwiseXor(other IntegerValue) IntegerValue {
	o := other.(UInt256Value)
	res := new(big.Int)
	res.Xor(v.BigInt, o.BigInt)
	return UInt256Value{res}
}

func (v UInt256Value) BitwiseAnd(other IntegerValue) IntegerValue {
	o := other.(UInt256Value)
	res := new(big.Int)
	res.And(v.BigInt, o.BigInt)
	return UInt256Value{res}
}

func (v UInt256Value) BitwiseLeftShift(other IntegerValue) IntegerValue {
	o := other.(UInt256Value)
	res := new(big.Int)
	if o.BigInt.Sign() < 0 {
		panic(UnderflowError{})
	}
	if !o.BigInt.IsUint64() {
		panic(OverflowError{})
	}
	res.Lsh(v.BigInt, uint(o.BigInt.Uint64()))
	return UInt256Value{res}
}

func (v UInt256Value) BitwiseRightShift(other IntegerValue) IntegerValue {
	o := other.(UInt256Value)
	res := new(big.Int)
	if o.BigInt.Sign() < 0 {
		panic(UnderflowError{})
	}
	if !o.BigInt.IsUint64() {
		panic(OverflowError{})
	}
	res.Rsh(v.BigInt, uint(o.BigInt.Uint64()))
	return UInt256Value{res}
}

func (v UInt256Value) GetMember(_ *Interpreter, _ func() LocationRange, name string) Value {
	return getNumberValueMember(v, name, sema.UInt256Type)
}

func (UInt256Value) RemoveMember(_ *Interpreter, _ func() LocationRange, _ string) Value {
	// Numbers have no removable members (fields / functions)
	panic(errors.NewUnreachableError())
}

func (UInt256Value) SetMember(_ *Interpreter, _ func() LocationRange, _ string, _ Value) {
	// Numbers have no settable members (fields / functions)
	panic(errors.NewUnreachableError())
}

func (v UInt256Value) ToBigEndianBytes() []byte {
	return UnsignedBigIntToBigEndianBytes(v.BigInt)
}

func (v UInt256Value) ConformsToDynamicType(
	_ *Interpreter,
	_ func() LocationRange,
	dynamicType DynamicType,
	_ TypeConformanceResults,
) bool {
	numberType, ok := dynamicType.(NumberDynamicType)
	return ok && sema.UInt256Type.Equal(numberType.StaticType)
}

func (UInt256Value) IsStorable() bool {
	return true
}

func (v UInt256Value) Storable(_ atree.SlabStorage, _ atree.Address, _ uint64) (atree.Storable, error) {
	return v, nil
}

func (UInt256Value) NeedsStoreTo(_ atree.Address) bool {
	return false
}

func (UInt256Value) IsResourceKinded(_ *Interpreter) bool {
	return false
}
func (v UInt256Value) Transfer(
	interpreter *Interpreter,
	_ func() LocationRange,
	_ atree.Address,
	remove bool,
	storable atree.Storable,
) Value {
	if remove {
		interpreter.RemoveReferencedSlab(storable)
	}
	return v
}

func (UInt256Value) DeepRemove(_ *Interpreter) {
	// NO-OP
}

func (v UInt256Value) ByteSize() uint32 {
	// TODO: optimize
	return mustStorableSize(v)
}

func (v UInt256Value) StoredValue(_ atree.SlabStorage) (atree.Value, error) {
	return v, nil
}

func (UInt256Value) ChildStorables() []atree.Storable {
	return nil
}

// Word8Value

type Word8Value uint8

var _ Value = Word8Value(0)
var _ atree.Storable = Word8Value(0)
var _ NumberValue = Word8Value(0)
var _ IntegerValue = Word8Value(0)
var _ EquatableValue = Word8Value(0)
var _ HashableValue = Word8Value(0)
var _ MemberAccessibleValue = Word8Value(0)

func (Word8Value) IsValue() {}

func (v Word8Value) Accept(interpreter *Interpreter, visitor Visitor) {
	visitor.VisitWord8Value(interpreter, v)
}

func (Word8Value) Walk(_ func(Value)) {
	// NO-OP
}

var word8DynamicType DynamicType = NumberDynamicType{sema.Word8Type}

func (Word8Value) DynamicType(_ *Interpreter, _ SeenReferences) DynamicType {
	return word8DynamicType
}

func (Word8Value) StaticType() StaticType {
	return PrimitiveStaticTypeWord8
}

func (v Word8Value) String() string {
	return format.Uint(uint64(v))
}

func (v Word8Value) RecursiveString(_ SeenReferences) string {
	return v.String()
}

func (v Word8Value) ToInt() int {
	return int(v)
}

func (v Word8Value) Negate() NumberValue {
	panic(errors.NewUnreachableError())
}

func (v Word8Value) Plus(other NumberValue) NumberValue {
	return v + other.(Word8Value)
}

func (v Word8Value) SaturatingPlus(_ NumberValue) NumberValue {
	panic(errors.UnreachableError{})
}

func (v Word8Value) Minus(other NumberValue) NumberValue {
	return v - other.(Word8Value)
}

func (v Word8Value) SaturatingMinus(_ NumberValue) NumberValue {
	panic(errors.UnreachableError{})
}

func (v Word8Value) Mod(other NumberValue) NumberValue {
	o := other.(Word8Value)
	if o == 0 {
		panic(DivisionByZeroError{})
	}
	return v % o
}

func (v Word8Value) Mul(other NumberValue) NumberValue {
	return v * other.(Word8Value)
}

func (v Word8Value) SaturatingMul(_ NumberValue) NumberValue {
	panic(errors.UnreachableError{})
}

func (v Word8Value) Div(other NumberValue) NumberValue {
	o := other.(Word8Value)
	if o == 0 {
		panic(DivisionByZeroError{})
	}
	return v / o
}

func (v Word8Value) SaturatingDiv(_ NumberValue) NumberValue {
	panic(errors.UnreachableError{})
}

func (v Word8Value) Less(other NumberValue) BoolValue {
	return v < other.(Word8Value)
}

func (v Word8Value) LessEqual(other NumberValue) BoolValue {
	return v <= other.(Word8Value)
}

func (v Word8Value) Greater(other NumberValue) BoolValue {
	return v > other.(Word8Value)
}

func (v Word8Value) GreaterEqual(other NumberValue) BoolValue {
	return v >= other.(Word8Value)
}

func (v Word8Value) Equal(_ *Interpreter, _ func() LocationRange, other Value) bool {
	otherWord8, ok := other.(Word8Value)
	if !ok {
		return false
	}
	return v == otherWord8
}

func (v Word8Value) HashInput(_ *Interpreter, _ func() LocationRange, scratch []byte) []byte {
	scratch[0] = byte(HashInputTypeWord8)
	scratch[1] = byte(v)
	return scratch[:2]
}

func ConvertWord8(value Value) Word8Value {
	return Word8Value(ConvertUInt8(value))
}

func (v Word8Value) BitwiseOr(other IntegerValue) IntegerValue {
	o := other.(Word8Value)
	return v | o
}

func (v Word8Value) BitwiseXor(other IntegerValue) IntegerValue {
	o := other.(Word8Value)
	return v ^ o
}

func (v Word8Value) BitwiseAnd(other IntegerValue) IntegerValue {
	o := other.(Word8Value)
	return v & o
}

func (v Word8Value) BitwiseLeftShift(other IntegerValue) IntegerValue {
	o := other.(Word8Value)
	return v << o
}

func (v Word8Value) BitwiseRightShift(other IntegerValue) IntegerValue {
	o := other.(Word8Value)
	return v >> o
}

func (v Word8Value) GetMember(_ *Interpreter, _ func() LocationRange, name string) Value {
	return getNumberValueMember(v, name, sema.Word8Type)
}

func (Word8Value) RemoveMember(_ *Interpreter, _ func() LocationRange, _ string) Value {
	// Numbers have no removable members (fields / functions)
	panic(errors.NewUnreachableError())
}

func (Word8Value) SetMember(_ *Interpreter, _ func() LocationRange, _ string, _ Value) {
	// Numbers have no settable members (fields / functions)
	panic(errors.NewUnreachableError())
}

func (v Word8Value) ToBigEndianBytes() []byte {
	return []byte{byte(v)}
}

func (v Word8Value) ConformsToDynamicType(
	_ *Interpreter,
	_ func() LocationRange,
	dynamicType DynamicType,
	_ TypeConformanceResults,
) bool {
	numberType, ok := dynamicType.(NumberDynamicType)
	return ok && sema.Word8Type.Equal(numberType.StaticType)
}

func (Word8Value) IsStorable() bool {
	return true
}

func (v Word8Value) Storable(_ atree.SlabStorage, _ atree.Address, _ uint64) (atree.Storable, error) {
	return v, nil
}

func (Word8Value) NeedsStoreTo(_ atree.Address) bool {
	return false
}

func (Word8Value) IsResourceKinded(_ *Interpreter) bool {
	return false
}

func (v Word8Value) Transfer(
	interpreter *Interpreter,
	_ func() LocationRange,
	_ atree.Address,
	remove bool,
	storable atree.Storable,
) Value {
	if remove {
		interpreter.RemoveReferencedSlab(storable)
	}
	return v
}

func (Word8Value) DeepRemove(_ *Interpreter) {
	// NO-OP
}

func (v Word8Value) ByteSize() uint32 {
	return cborTagSize + getUintCBORSize(uint64(v))
}

func (v Word8Value) StoredValue(_ atree.SlabStorage) (atree.Value, error) {
	return v, nil
}

func (Word8Value) ChildStorables() []atree.Storable {
	return nil
}

// Word16Value

type Word16Value uint16

var _ Value = Word16Value(0)
var _ atree.Storable = Word16Value(0)
var _ NumberValue = Word16Value(0)
var _ IntegerValue = Word16Value(0)
var _ EquatableValue = Word16Value(0)
var _ HashableValue = Word16Value(0)
var _ MemberAccessibleValue = Word16Value(0)

func (Word16Value) IsValue() {}

func (v Word16Value) Accept(interpreter *Interpreter, visitor Visitor) {
	visitor.VisitWord16Value(interpreter, v)
}

func (Word16Value) Walk(_ func(Value)) {
	// NO-OP
}

var word16DynamicType DynamicType = NumberDynamicType{sema.Word16Type}

func (Word16Value) DynamicType(_ *Interpreter, _ SeenReferences) DynamicType {
	return word16DynamicType
}

func (Word16Value) StaticType() StaticType {
	return PrimitiveStaticTypeWord16
}

func (v Word16Value) String() string {
	return format.Uint(uint64(v))
}

func (v Word16Value) RecursiveString(_ SeenReferences) string {
	return v.String()
}

func (v Word16Value) ToInt() int {
	return int(v)
}
func (v Word16Value) Negate() NumberValue {
	panic(errors.NewUnreachableError())
}

func (v Word16Value) Plus(other NumberValue) NumberValue {
	return v + other.(Word16Value)
}

func (v Word16Value) SaturatingPlus(_ NumberValue) NumberValue {
	panic(errors.UnreachableError{})
}

func (v Word16Value) Minus(other NumberValue) NumberValue {
	return v - other.(Word16Value)
}

func (v Word16Value) SaturatingMinus(_ NumberValue) NumberValue {
	panic(errors.UnreachableError{})
}

func (v Word16Value) Mod(other NumberValue) NumberValue {
	o := other.(Word16Value)
	if o == 0 {
		panic(DivisionByZeroError{})
	}
	return v % o
}

func (v Word16Value) Mul(other NumberValue) NumberValue {
	return v * other.(Word16Value)
}

func (v Word16Value) SaturatingMul(_ NumberValue) NumberValue {
	panic(errors.UnreachableError{})
}

func (v Word16Value) Div(other NumberValue) NumberValue {
	o := other.(Word16Value)
	if o == 0 {
		panic(DivisionByZeroError{})
	}
	return v / o
}

func (v Word16Value) SaturatingDiv(_ NumberValue) NumberValue {
	panic(errors.UnreachableError{})
}

func (v Word16Value) Less(other NumberValue) BoolValue {
	return v < other.(Word16Value)
}

func (v Word16Value) LessEqual(other NumberValue) BoolValue {
	return v <= other.(Word16Value)
}

func (v Word16Value) Greater(other NumberValue) BoolValue {
	return v > other.(Word16Value)
}

func (v Word16Value) GreaterEqual(other NumberValue) BoolValue {
	return v >= other.(Word16Value)
}

func (v Word16Value) Equal(_ *Interpreter, _ func() LocationRange, other Value) bool {
	otherWord16, ok := other.(Word16Value)
	if !ok {
		return false
	}
	return v == otherWord16
}

func (v Word16Value) HashInput(_ *Interpreter, _ func() LocationRange, scratch []byte) []byte {
	scratch[0] = byte(HashInputTypeWord16)
	binary.BigEndian.PutUint16(scratch[1:], uint16(v))
	return scratch[:3]
}

func ConvertWord16(value Value) Word16Value {
	return Word16Value(ConvertUInt16(value))
}

func (v Word16Value) BitwiseOr(other IntegerValue) IntegerValue {
	o := other.(Word16Value)
	return v | o
}

func (v Word16Value) BitwiseXor(other IntegerValue) IntegerValue {
	o := other.(Word16Value)
	return v ^ o
}

func (v Word16Value) BitwiseAnd(other IntegerValue) IntegerValue {
	o := other.(Word16Value)
	return v & o
}

func (v Word16Value) BitwiseLeftShift(other IntegerValue) IntegerValue {
	o := other.(Word16Value)
	return v << o
}

func (v Word16Value) BitwiseRightShift(other IntegerValue) IntegerValue {
	o := other.(Word16Value)
	return v >> o
}

func (v Word16Value) GetMember(_ *Interpreter, _ func() LocationRange, name string) Value {
	return getNumberValueMember(v, name, sema.Word16Type)
}

func (Word16Value) RemoveMember(_ *Interpreter, _ func() LocationRange, _ string) Value {
	// Numbers have no removable members (fields / functions)
	panic(errors.NewUnreachableError())
}

func (Word16Value) SetMember(_ *Interpreter, _ func() LocationRange, _ string, _ Value) {
	// Numbers have no settable members (fields / functions)
	panic(errors.NewUnreachableError())
}

func (v Word16Value) ToBigEndianBytes() []byte {
	b := make([]byte, 2)
	binary.BigEndian.PutUint16(b, uint16(v))
	return b
}

func (v Word16Value) ConformsToDynamicType(
	_ *Interpreter,
	_ func() LocationRange,
	dynamicType DynamicType,
	_ TypeConformanceResults,
) bool {
	numberType, ok := dynamicType.(NumberDynamicType)
	return ok && sema.Word16Type.Equal(numberType.StaticType)
}

func (Word16Value) IsStorable() bool {
	return true
}

func (v Word16Value) Storable(_ atree.SlabStorage, _ atree.Address, _ uint64) (atree.Storable, error) {
	return v, nil
}

func (Word16Value) NeedsStoreTo(_ atree.Address) bool {
	return false
}

func (Word16Value) IsResourceKinded(_ *Interpreter) bool {
	return false
}

func (v Word16Value) Transfer(
	interpreter *Interpreter,
	_ func() LocationRange,
	_ atree.Address,
	remove bool,
	storable atree.Storable,
) Value {
	if remove {
		interpreter.RemoveReferencedSlab(storable)
	}
	return v
}

func (Word16Value) DeepRemove(_ *Interpreter) {
	// NO-OP
}

func (v Word16Value) ByteSize() uint32 {
	return cborTagSize + getUintCBORSize(uint64(v))
}

func (v Word16Value) StoredValue(_ atree.SlabStorage) (atree.Value, error) {
	return v, nil
}

func (Word16Value) ChildStorables() []atree.Storable {
	return nil
}

// Word32Value

type Word32Value uint32

var _ Value = Word32Value(0)
var _ atree.Storable = Word32Value(0)
var _ NumberValue = Word32Value(0)
var _ IntegerValue = Word32Value(0)
var _ EquatableValue = Word32Value(0)
var _ HashableValue = Word32Value(0)
var _ MemberAccessibleValue = Word32Value(0)

func (Word32Value) IsValue() {}

func (v Word32Value) Accept(interpreter *Interpreter, visitor Visitor) {
	visitor.VisitWord32Value(interpreter, v)
}

func (Word32Value) Walk(_ func(Value)) {
	// NO-OP
}

var word32DynamicType DynamicType = NumberDynamicType{sema.Word32Type}

func (Word32Value) DynamicType(_ *Interpreter, _ SeenReferences) DynamicType {
	return word32DynamicType
}

func (Word32Value) StaticType() StaticType {
	return PrimitiveStaticTypeWord32
}

func (v Word32Value) String() string {
	return format.Uint(uint64(v))
}

func (v Word32Value) RecursiveString(_ SeenReferences) string {
	return v.String()
}

func (v Word32Value) ToInt() int {
	return int(v)
}

func (v Word32Value) Negate() NumberValue {
	panic(errors.NewUnreachableError())
}

func (v Word32Value) Plus(other NumberValue) NumberValue {
	return v + other.(Word32Value)
}

func (v Word32Value) SaturatingPlus(_ NumberValue) NumberValue {
	panic(errors.UnreachableError{})
}

func (v Word32Value) Minus(other NumberValue) NumberValue {
	return v - other.(Word32Value)
}

func (v Word32Value) SaturatingMinus(_ NumberValue) NumberValue {
	panic(errors.UnreachableError{})
}

func (v Word32Value) Mod(other NumberValue) NumberValue {
	o := other.(Word32Value)
	if o == 0 {
		panic(DivisionByZeroError{})
	}
	return v % o
}

func (v Word32Value) Mul(other NumberValue) NumberValue {
	return v * other.(Word32Value)
}

func (v Word32Value) SaturatingMul(_ NumberValue) NumberValue {
	panic(errors.UnreachableError{})
}

func (v Word32Value) Div(other NumberValue) NumberValue {
	o := other.(Word32Value)
	if o == 0 {
		panic(DivisionByZeroError{})
	}
	return v / o
}

func (v Word32Value) SaturatingDiv(_ NumberValue) NumberValue {
	panic(errors.UnreachableError{})
}

func (v Word32Value) Less(other NumberValue) BoolValue {
	return v < other.(Word32Value)
}

func (v Word32Value) LessEqual(other NumberValue) BoolValue {
	return v <= other.(Word32Value)
}

func (v Word32Value) Greater(other NumberValue) BoolValue {
	return v > other.(Word32Value)
}

func (v Word32Value) GreaterEqual(other NumberValue) BoolValue {
	return v >= other.(Word32Value)
}

func (v Word32Value) Equal(_ *Interpreter, _ func() LocationRange, other Value) bool {
	otherWord32, ok := other.(Word32Value)
	if !ok {
		return false
	}
	return v == otherWord32
}

func (v Word32Value) HashInput(_ *Interpreter, _ func() LocationRange, scratch []byte) []byte {
	scratch[0] = byte(HashInputTypeWord32)
	binary.BigEndian.PutUint32(scratch[1:], uint32(v))
	return scratch[:5]
}

func ConvertWord32(value Value) Word32Value {
	return Word32Value(ConvertUInt32(value))
}

func (v Word32Value) BitwiseOr(other IntegerValue) IntegerValue {
	o := other.(Word32Value)
	return v | o
}

func (v Word32Value) BitwiseXor(other IntegerValue) IntegerValue {
	o := other.(Word32Value)
	return v ^ o
}

func (v Word32Value) BitwiseAnd(other IntegerValue) IntegerValue {
	o := other.(Word32Value)
	return v & o
}

func (v Word32Value) BitwiseLeftShift(other IntegerValue) IntegerValue {
	o := other.(Word32Value)
	return v << o
}

func (v Word32Value) BitwiseRightShift(other IntegerValue) IntegerValue {
	o := other.(Word32Value)
	return v >> o
}

func (v Word32Value) GetMember(_ *Interpreter, _ func() LocationRange, name string) Value {
	return getNumberValueMember(v, name, sema.Word32Type)
}

func (Word32Value) RemoveMember(_ *Interpreter, _ func() LocationRange, _ string) Value {
	// Numbers have no removable members (fields / functions)
	panic(errors.NewUnreachableError())
}

func (Word32Value) SetMember(_ *Interpreter, _ func() LocationRange, _ string, _ Value) {
	// Numbers have no settable members (fields / functions)
	panic(errors.NewUnreachableError())
}

func (v Word32Value) ToBigEndianBytes() []byte {
	b := make([]byte, 4)
	binary.BigEndian.PutUint32(b, uint32(v))
	return b
}

func (v Word32Value) ConformsToDynamicType(
	_ *Interpreter,
	_ func() LocationRange,
	dynamicType DynamicType,
	_ TypeConformanceResults,
) bool {
	numberType, ok := dynamicType.(NumberDynamicType)
	return ok && sema.Word32Type.Equal(numberType.StaticType)
}

func (Word32Value) IsStorable() bool {
	return true
}

func (v Word32Value) Storable(_ atree.SlabStorage, _ atree.Address, _ uint64) (atree.Storable, error) {
	return v, nil
}

func (Word32Value) NeedsStoreTo(_ atree.Address) bool {
	return false
}

func (Word32Value) IsResourceKinded(_ *Interpreter) bool {
	return false
}

func (v Word32Value) Transfer(
	interpreter *Interpreter,
	_ func() LocationRange,
	_ atree.Address,
	remove bool,
	storable atree.Storable,
) Value {
	if remove {
		interpreter.RemoveReferencedSlab(storable)
	}
	return v
}

func (Word32Value) DeepRemove(_ *Interpreter) {
	// NO-OP
}

func (v Word32Value) ByteSize() uint32 {
	return cborTagSize + getUintCBORSize(uint64(v))
}

func (v Word32Value) StoredValue(_ atree.SlabStorage) (atree.Value, error) {
	return v, nil
}

func (Word32Value) ChildStorables() []atree.Storable {
	return nil
}

// Word64Value

type Word64Value uint64

var _ Value = Word64Value(0)
var _ atree.Storable = Word64Value(0)
var _ NumberValue = Word64Value(0)
var _ IntegerValue = Word64Value(0)
var _ EquatableValue = Word64Value(0)
var _ HashableValue = Word64Value(0)
var _ MemberAccessibleValue = Word64Value(0)

func (Word64Value) IsValue() {}

func (v Word64Value) Accept(interpreter *Interpreter, visitor Visitor) {
	visitor.VisitWord64Value(interpreter, v)
}

func (Word64Value) Walk(_ func(Value)) {
	// NO-OP
}

var word64DynamicType DynamicType = NumberDynamicType{sema.Word64Type}

func (Word64Value) DynamicType(_ *Interpreter, _ SeenReferences) DynamicType {
	return word64DynamicType
}

func (Word64Value) StaticType() StaticType {
	return PrimitiveStaticTypeWord64
}

func (v Word64Value) String() string {
	return format.Uint(uint64(v))
}

func (v Word64Value) RecursiveString(_ SeenReferences) string {
	return v.String()
}

func (v Word64Value) ToInt() int {
	return int(v)
}

func (v Word64Value) Negate() NumberValue {
	panic(errors.NewUnreachableError())
}

func (v Word64Value) Plus(other NumberValue) NumberValue {
	return v + other.(Word64Value)
}

func (v Word64Value) SaturatingPlus(_ NumberValue) NumberValue {
	panic(errors.UnreachableError{})
}

func (v Word64Value) Minus(other NumberValue) NumberValue {
	return v - other.(Word64Value)
}

func (v Word64Value) SaturatingMinus(_ NumberValue) NumberValue {
	panic(errors.UnreachableError{})
}

func (v Word64Value) Mod(other NumberValue) NumberValue {
	o := other.(Word64Value)
	if o == 0 {
		panic(DivisionByZeroError{})
	}
	return v % o
}

func (v Word64Value) Mul(other NumberValue) NumberValue {
	return v * other.(Word64Value)
}

func (v Word64Value) SaturatingMul(_ NumberValue) NumberValue {
	panic(errors.UnreachableError{})
}

func (v Word64Value) Div(other NumberValue) NumberValue {
	o := other.(Word64Value)
	if o == 0 {
		panic(DivisionByZeroError{})
	}
	return v / o
}

func (v Word64Value) SaturatingDiv(_ NumberValue) NumberValue {
	panic(errors.UnreachableError{})
}

func (v Word64Value) Less(other NumberValue) BoolValue {
	return v < other.(Word64Value)
}

func (v Word64Value) LessEqual(other NumberValue) BoolValue {
	return v <= other.(Word64Value)
}

func (v Word64Value) Greater(other NumberValue) BoolValue {
	return v > other.(Word64Value)
}

func (v Word64Value) GreaterEqual(other NumberValue) BoolValue {
	return v >= other.(Word64Value)
}

func (v Word64Value) Equal(_ *Interpreter, _ func() LocationRange, other Value) bool {
	otherWord64, ok := other.(Word64Value)
	if !ok {
		return false
	}
	return v == otherWord64
}

func (v Word64Value) HashInput(_ *Interpreter, _ func() LocationRange, scratch []byte) []byte {
	scratch[0] = byte(HashInputTypeWord64)
	binary.BigEndian.PutUint64(scratch[1:], uint64(v))
	return scratch[:9]
}

func ConvertWord64(value Value) Word64Value {
	return Word64Value(ConvertUInt64(value))
}

func (v Word64Value) BitwiseOr(other IntegerValue) IntegerValue {
	o := other.(Word64Value)
	return v | o
}

func (v Word64Value) BitwiseXor(other IntegerValue) IntegerValue {
	o := other.(Word64Value)
	return v ^ o
}

func (v Word64Value) BitwiseAnd(other IntegerValue) IntegerValue {
	o := other.(Word64Value)
	return v & o
}

func (v Word64Value) BitwiseLeftShift(other IntegerValue) IntegerValue {
	o := other.(Word64Value)
	return v << o
}

func (v Word64Value) BitwiseRightShift(other IntegerValue) IntegerValue {
	o := other.(Word64Value)
	return v >> o
}

func (v Word64Value) GetMember(_ *Interpreter, _ func() LocationRange, name string) Value {
	return getNumberValueMember(v, name, sema.Word64Type)
}

func (Word64Value) RemoveMember(_ *Interpreter, _ func() LocationRange, _ string) Value {
	// Numbers have no removable members (fields / functions)
	panic(errors.NewUnreachableError())
}

func (Word64Value) SetMember(_ *Interpreter, _ func() LocationRange, _ string, _ Value) {
	// Numbers have no settable members (fields / functions)
	panic(errors.NewUnreachableError())
}

func (v Word64Value) ToBigEndianBytes() []byte {
	b := make([]byte, 8)
	binary.BigEndian.PutUint64(b, uint64(v))
	return b
}

func (v Word64Value) ConformsToDynamicType(
	_ *Interpreter,
	_ func() LocationRange,
	dynamicType DynamicType,
	_ TypeConformanceResults,
) bool {
	numberType, ok := dynamicType.(NumberDynamicType)
	return ok && sema.Word64Type.Equal(numberType.StaticType)
}

func (Word64Value) IsStorable() bool {
	return true
}

func (v Word64Value) Storable(_ atree.SlabStorage, _ atree.Address, _ uint64) (atree.Storable, error) {
	return v, nil
}

func (Word64Value) NeedsStoreTo(_ atree.Address) bool {
	return false
}

func (Word64Value) IsResourceKinded(_ *Interpreter) bool {
	return false
}

func (v Word64Value) Transfer(
	interpreter *Interpreter,
	_ func() LocationRange,
	_ atree.Address,
	remove bool,
	storable atree.Storable,
) Value {
	if remove {
		interpreter.RemoveReferencedSlab(storable)
	}
	return v
}

func (v Word64Value) ByteSize() uint32 {
	return cborTagSize + getUintCBORSize(uint64(v))
}

func (Word64Value) DeepRemove(_ *Interpreter) {
	// NO-OP
}

func (v Word64Value) StoredValue(_ atree.SlabStorage) (atree.Value, error) {
	return v, nil
}

func (Word64Value) ChildStorables() []atree.Storable {
	return nil
}

// Fix64Value
//
type Fix64Value int64

const Fix64MaxValue = math.MaxInt64

func NewFix64ValueWithInteger(integer int64) Fix64Value {

	if integer < sema.Fix64TypeMinInt {
		panic(UnderflowError{})
	}

	if integer > sema.Fix64TypeMaxInt {
		panic(OverflowError{})
	}

	return Fix64Value(integer * sema.Fix64Factor)
}

var _ Value = Fix64Value(0)
var _ atree.Storable = Fix64Value(0)
var _ NumberValue = Fix64Value(0)
var _ EquatableValue = Fix64Value(0)
var _ HashableValue = Fix64Value(0)
var _ MemberAccessibleValue = Fix64Value(0)

func (Fix64Value) IsValue() {}

func (v Fix64Value) Accept(interpreter *Interpreter, visitor Visitor) {
	visitor.VisitFix64Value(interpreter, v)
}

func (Fix64Value) Walk(_ func(Value)) {
	// NO-OP
}

var fix64DynamicType DynamicType = NumberDynamicType{sema.Fix64Type}

func (Fix64Value) DynamicType(_ *Interpreter, _ SeenReferences) DynamicType {
	return fix64DynamicType
}

func (Fix64Value) StaticType() StaticType {
	return PrimitiveStaticTypeFix64
}

func (v Fix64Value) String() string {
	return format.Fix64(int64(v))
}

func (v Fix64Value) RecursiveString(_ SeenReferences) string {
	return v.String()
}

func (v Fix64Value) ToInt() int {
	return int(v / sema.Fix64Factor)
}

func (v Fix64Value) Negate() NumberValue {
	// INT32-C
	if v == math.MinInt64 {
		panic(OverflowError{})
	}
	return -v
}

func (v Fix64Value) Plus(other NumberValue) NumberValue {
	o := other.(Fix64Value)
	return Fix64Value(safeAddInt64(int64(v), int64(o)))
}

func (v Fix64Value) SaturatingPlus(other NumberValue) NumberValue {
	o := other.(Fix64Value)
	// INT32-C
	if (o > 0) && (v > (math.MaxInt64 - o)) {
		return Fix64Value(math.MaxInt64)
	} else if (o < 0) && (v < (math.MinInt64 - o)) {
		return Fix64Value(math.MinInt64)
	}
	return v + o
}

func (v Fix64Value) Minus(other NumberValue) NumberValue {
	o := other.(Fix64Value)
	// INT32-C
	if (o > 0) && (v < (math.MinInt64 + o)) {
		panic(OverflowError{})
	} else if (o < 0) && (v > (math.MaxInt64 + o)) {
		panic(UnderflowError{})
	}
	return v - o
}

func (v Fix64Value) SaturatingMinus(other NumberValue) NumberValue {
	o := other.(Fix64Value)
	// INT32-C
	if (o > 0) && (v < (math.MinInt64 + o)) {
		return Fix64Value(math.MinInt64)
	} else if (o < 0) && (v > (math.MaxInt64 + o)) {
		return Fix64Value(math.MaxInt64)
	}
	return v - o
}

var minInt64Big = big.NewInt(math.MinInt64)
var maxInt64Big = big.NewInt(math.MaxInt64)

func (v Fix64Value) Mul(other NumberValue) NumberValue {
	o := other.(Fix64Value)

	a := new(big.Int).SetInt64(int64(v))
	b := new(big.Int).SetInt64(int64(o))

	result := new(big.Int).Mul(a, b)
	result.Div(result, sema.Fix64FactorBig)

	if result.Cmp(minInt64Big) < 0 {
		panic(UnderflowError{})
	} else if result.Cmp(maxInt64Big) > 0 {
		panic(OverflowError{})
	}

	return Fix64Value(result.Int64())
}

func (v Fix64Value) SaturatingMul(other NumberValue) NumberValue {
	o := other.(Fix64Value)

	a := new(big.Int).SetInt64(int64(v))
	b := new(big.Int).SetInt64(int64(o))

	result := new(big.Int).Mul(a, b)
	result.Div(result, sema.Fix64FactorBig)

	if result.Cmp(minInt64Big) < 0 {
		return Fix64Value(math.MinInt64)
	} else if result.Cmp(maxInt64Big) > 0 {
		return Fix64Value(math.MaxInt64)
	}

	return Fix64Value(result.Int64())
}

func (v Fix64Value) Div(other NumberValue) NumberValue {
	o := other.(Fix64Value)

	a := new(big.Int).SetInt64(int64(v))
	b := new(big.Int).SetInt64(int64(o))

	result := new(big.Int).Mul(a, sema.Fix64FactorBig)
	result.Div(result, b)

	if result.Cmp(minInt64Big) < 0 {
		panic(UnderflowError{})
	} else if result.Cmp(maxInt64Big) > 0 {
		panic(OverflowError{})
	}

	return Fix64Value(result.Int64())
}

func (v Fix64Value) SaturatingDiv(other NumberValue) NumberValue {
	o := other.(Fix64Value)

	a := new(big.Int).SetInt64(int64(v))
	b := new(big.Int).SetInt64(int64(o))

	result := new(big.Int).Mul(a, sema.Fix64FactorBig)
	result.Div(result, b)

	if result.Cmp(minInt64Big) < 0 {
		return Fix64Value(math.MinInt64)
	} else if result.Cmp(maxInt64Big) > 0 {
		return Fix64Value(math.MaxInt64)
	}

	return Fix64Value(result.Int64())
}

func (v Fix64Value) Mod(other NumberValue) NumberValue {
	o := other.(Fix64Value)
	// v - int(v/o) * o
	quotient := v.Div(o).(Fix64Value)
	truncatedQuotient := (int64(quotient) / sema.Fix64Factor) * sema.Fix64Factor
	return v.Minus(Fix64Value(truncatedQuotient).Mul(o))
}

func (v Fix64Value) Less(other NumberValue) BoolValue {
	return v < other.(Fix64Value)
}

func (v Fix64Value) LessEqual(other NumberValue) BoolValue {
	return v <= other.(Fix64Value)
}

func (v Fix64Value) Greater(other NumberValue) BoolValue {
	return v > other.(Fix64Value)
}

func (v Fix64Value) GreaterEqual(other NumberValue) BoolValue {
	return v >= other.(Fix64Value)
}

func (v Fix64Value) Equal(_ *Interpreter, _ func() LocationRange, other Value) bool {
	otherFix64, ok := other.(Fix64Value)
	if !ok {
		return false
	}
	return v == otherFix64
}

func (v Fix64Value) HashInput(_ *Interpreter, _ func() LocationRange, scratch []byte) []byte {
	scratch[0] = byte(HashInputTypeFix64)
	binary.BigEndian.PutUint64(scratch[1:], uint64(v))
	return scratch[:9]
}

func ConvertFix64(value Value) Fix64Value {
	switch value := value.(type) {
	case Fix64Value:
		return value

	case UFix64Value:
		if value > Fix64MaxValue {
			panic(OverflowError{})
		}
		return Fix64Value(value)

	case BigNumberValue:
		v := value.ToBigInt()

		// First, check if the value is at least in the int64 range.
		// The integer range for Fix64 is smaller, but this test at least
		// allows us to call `v.Int64()` safely.

		if !v.IsInt64() {
			panic(OverflowError{})
		}

		// Now check that the integer value fits the range of Fix64
		return NewFix64ValueWithInteger(v.Int64())

	case NumberValue:
		v := value.ToInt()
		// Check that the integer value fits the range of Fix64
		return NewFix64ValueWithInteger(int64(v))

	default:
		panic(fmt.Sprintf("can't convert Fix64: %s", value))
	}
}

func (v Fix64Value) GetMember(_ *Interpreter, _ func() LocationRange, name string) Value {
	return getNumberValueMember(v, name, sema.Fix64Type)
}

func (Fix64Value) RemoveMember(_ *Interpreter, _ func() LocationRange, _ string) Value {
	// Numbers have no removable members (fields / functions)
	panic(errors.NewUnreachableError())
}

func (Fix64Value) SetMember(_ *Interpreter, _ func() LocationRange, _ string, _ Value) {
	// Numbers have no settable members (fields / functions)
	panic(errors.NewUnreachableError())
}

func (v Fix64Value) ToBigEndianBytes() []byte {
	b := make([]byte, 8)
	binary.BigEndian.PutUint64(b, uint64(v))
	return b
}

func (v Fix64Value) ConformsToDynamicType(
	_ *Interpreter,
	_ func() LocationRange,
	dynamicType DynamicType,
	_ TypeConformanceResults,
) bool {
	numberType, ok := dynamicType.(NumberDynamicType)
	return ok && sema.Fix64Type.Equal(numberType.StaticType)
}

func (Fix64Value) IsStorable() bool {
	return true
}

func (v Fix64Value) Storable(_ atree.SlabStorage, _ atree.Address, _ uint64) (atree.Storable, error) {
	return v, nil
}

func (Fix64Value) NeedsStoreTo(_ atree.Address) bool {
	return false
}

func (Fix64Value) IsResourceKinded(_ *Interpreter) bool {
	return false
}

func (v Fix64Value) Transfer(
	interpreter *Interpreter,
	_ func() LocationRange,
	_ atree.Address,
	remove bool,
	storable atree.Storable,
) Value {
	if remove {
		interpreter.RemoveReferencedSlab(storable)
	}
	return v
}

func (Fix64Value) DeepRemove(_ *Interpreter) {
	// NO-OP
}

func (v Fix64Value) ByteSize() uint32 {
	return cborTagSize + getIntCBORSize(int64(v))
}

func (v Fix64Value) StoredValue(_ atree.SlabStorage) (atree.Value, error) {
	return v, nil
}

func (Fix64Value) ChildStorables() []atree.Storable {
	return nil
}

// UFix64Value
//
type UFix64Value uint64

const UFix64MaxValue = math.MaxUint64

func NewUFix64ValueWithInteger(integer uint64) UFix64Value {
	if integer > sema.UFix64TypeMaxInt {
		panic(OverflowError{})
	}

	return UFix64Value(integer * sema.Fix64Factor)
}

var _ Value = UFix64Value(0)
var _ atree.Storable = UFix64Value(0)
var _ NumberValue = UFix64Value(0)
var _ EquatableValue = UFix64Value(0)
var _ HashableValue = UFix64Value(0)
var _ MemberAccessibleValue = UFix64Value(0)

func (UFix64Value) IsValue() {}

func (v UFix64Value) Accept(interpreter *Interpreter, visitor Visitor) {
	visitor.VisitUFix64Value(interpreter, v)
}

func (UFix64Value) Walk(_ func(Value)) {
	// NO-OP
}

var ufix64DynamicType DynamicType = NumberDynamicType{sema.UFix64Type}

func (UFix64Value) DynamicType(_ *Interpreter, _ SeenReferences) DynamicType {
	return ufix64DynamicType
}

func (UFix64Value) StaticType() StaticType {
	return PrimitiveStaticTypeUFix64
}

func (v UFix64Value) String() string {
	return format.UFix64(uint64(v))
}

func (v UFix64Value) RecursiveString(_ SeenReferences) string {
	return v.String()
}

func (v UFix64Value) ToInt() int {
	return int(v / sema.Fix64Factor)
}

func (v UFix64Value) Negate() NumberValue {
	panic(errors.NewUnreachableError())
}

func (v UFix64Value) Plus(other NumberValue) NumberValue {
	o := other.(UFix64Value)
	return UFix64Value(safeAddUint64(uint64(v), uint64(o)))
}

func (v UFix64Value) SaturatingPlus(other NumberValue) NumberValue {
	o := other.(UFix64Value)
	sum := v + o
	// INT30-C
	if sum < v {
		return UFix64Value(math.MaxUint64)
	}
	return sum
}

func (v UFix64Value) Minus(other NumberValue) NumberValue {
	diff := v - other.(UFix64Value)
	// INT30-C
	if diff > v {
		panic(UnderflowError{})
	}
	return diff
}

func (v UFix64Value) SaturatingMinus(other NumberValue) NumberValue {
	diff := v - other.(UFix64Value)
	// INT30-C
	if diff > v {
		return UFix64Value(0)
	}
	return diff
}

func (v UFix64Value) Mul(other NumberValue) NumberValue {
	o := other.(UFix64Value)

	a := new(big.Int).SetUint64(uint64(v))
	b := new(big.Int).SetUint64(uint64(o))

	result := new(big.Int).Mul(a, b)
	result.Div(result, sema.Fix64FactorBig)

	if !result.IsUint64() {
		panic(OverflowError{})
	}

	return UFix64Value(result.Uint64())
}

func (v UFix64Value) SaturatingMul(other NumberValue) NumberValue {
	o := other.(UFix64Value)

	a := new(big.Int).SetUint64(uint64(v))
	b := new(big.Int).SetUint64(uint64(o))

	result := new(big.Int).Mul(a, b)
	result.Div(result, sema.Fix64FactorBig)

	if !result.IsUint64() {
		return UFix64Value(math.MaxUint64)
	}

	return UFix64Value(result.Uint64())
}

func (v UFix64Value) Div(other NumberValue) NumberValue {
	o := other.(UFix64Value)

	a := new(big.Int).SetUint64(uint64(v))
	b := new(big.Int).SetUint64(uint64(o))

	result := new(big.Int).Mul(a, sema.Fix64FactorBig)
	result.Div(result, b)

	return UFix64Value(result.Uint64())
}

func (v UFix64Value) SaturatingDiv(other NumberValue) NumberValue {
	return v.Div(other)
}

func (v UFix64Value) Mod(other NumberValue) NumberValue {
	o := other.(UFix64Value)
	// v - int(v/o) * o
	quotient := v.Div(o).(UFix64Value)
	truncatedQuotient := (uint64(quotient) / sema.Fix64Factor) * sema.Fix64Factor
	return v.Minus(UFix64Value(truncatedQuotient).Mul(o))
}

func (v UFix64Value) Less(other NumberValue) BoolValue {
	return v < other.(UFix64Value)
}

func (v UFix64Value) LessEqual(other NumberValue) BoolValue {
	return v <= other.(UFix64Value)
}

func (v UFix64Value) Greater(other NumberValue) BoolValue {
	return v > other.(UFix64Value)
}

func (v UFix64Value) GreaterEqual(other NumberValue) BoolValue {
	return v >= other.(UFix64Value)
}

func (v UFix64Value) Equal(_ *Interpreter, _ func() LocationRange, other Value) bool {
	otherUFix64, ok := other.(UFix64Value)
	if !ok {
		return false
	}
	return v == otherUFix64
}

func (v UFix64Value) HashInput(_ *Interpreter, _ func() LocationRange, scratch []byte) []byte {
	scratch[0] = byte(HashInputTypeUFix64)
	binary.BigEndian.PutUint64(scratch[1:], uint64(v))
	return scratch[:9]
}

func ConvertUFix64(value Value) UFix64Value {
	switch value := value.(type) {
	case UFix64Value:
		return value

	case Fix64Value:
		if value < 0 {
			panic(UnderflowError{})
		}
		return UFix64Value(value)

	case BigNumberValue:
		v := value.ToBigInt()

		if v.Sign() < 0 {
			panic(UnderflowError{})
		}

		// First, check if the value is at least in the uint64 range.
		// The integer range for UFix64 is smaller, but this test at least
		// allows us to call `v.UInt64()` safely.

		if !v.IsUint64() {
			panic(OverflowError{})
		}

		// Now check that the integer value fits the range of UFix64
		return NewUFix64ValueWithInteger(v.Uint64())

	case NumberValue:
		v := value.ToInt()
		if v < 0 {
			panic(UnderflowError{})
		}
		// Check that the integer value fits the range of UFix64
		return NewUFix64ValueWithInteger(uint64(v))

	default:
		panic(fmt.Sprintf("can't convert to UFix64: %s", value))
	}
}

func (v UFix64Value) GetMember(_ *Interpreter, _ func() LocationRange, name string) Value {
	return getNumberValueMember(v, name, sema.UFix64Type)
}

func (UFix64Value) RemoveMember(_ *Interpreter, _ func() LocationRange, _ string) Value {
	// Numbers have no removable members (fields / functions)
	panic(errors.NewUnreachableError())
}

func (UFix64Value) SetMember(_ *Interpreter, _ func() LocationRange, _ string, _ Value) {
	// Numbers have no settable members (fields / functions)
	panic(errors.NewUnreachableError())
}

func (v UFix64Value) ToBigEndianBytes() []byte {
	b := make([]byte, 8)
	binary.BigEndian.PutUint64(b, uint64(v))
	return b
}

func (v UFix64Value) ConformsToDynamicType(
	_ *Interpreter,
	_ func() LocationRange,
	dynamicType DynamicType,
	_ TypeConformanceResults,
) bool {
	numberType, ok := dynamicType.(NumberDynamicType)
	return ok && sema.UFix64Type.Equal(numberType.StaticType)
}

func (UFix64Value) IsStorable() bool {
	return true
}

func (v UFix64Value) Storable(_ atree.SlabStorage, _ atree.Address, _ uint64) (atree.Storable, error) {
	return v, nil
}

func (UFix64Value) NeedsStoreTo(_ atree.Address) bool {
	return false
}

func (UFix64Value) IsResourceKinded(_ *Interpreter) bool {
	return false
}

func (v UFix64Value) Transfer(
	interpreter *Interpreter,
	_ func() LocationRange,
	_ atree.Address,
	remove bool,
	storable atree.Storable,
) Value {
	if remove {
		interpreter.RemoveReferencedSlab(storable)
	}
	return v
}

func (UFix64Value) DeepRemove(_ *Interpreter) {
	// NO-OP
}

func (v UFix64Value) ByteSize() uint32 {
	return cborTagSize + getUintCBORSize(uint64(v))
}

func (v UFix64Value) StoredValue(_ atree.SlabStorage) (atree.Value, error) {
	return v, nil
}

func (UFix64Value) ChildStorables() []atree.Storable {
	return nil
}

// CompositeValue

type CompositeValue struct {
	dictionary          *atree.OrderedMap
	Location            common.Location
	QualifiedIdentifier string
	Kind                common.CompositeKind
	InjectedFields      map[string]Value
	ComputedFields      map[string]ComputedField
	NestedVariables     map[string]*Variable
	Functions           map[string]FunctionValue
	Destructor          FunctionValue
	Stringer            func(value *CompositeValue, seenReferences SeenReferences) string
	isDestroyed         bool
	typeID              common.TypeID
	staticType          StaticType
	dynamicType         DynamicType
}

type ComputedField func(*Interpreter, func() LocationRange) Value

type CompositeField struct {
	Name  string
	Value Value
}

func NewCompositeValue(
	interpreter *Interpreter,
	location common.Location,
	qualifiedIdentifier string,
	kind common.CompositeKind,
	fields []CompositeField,
	address common.Address,
) *CompositeValue {

	dictionary, err := atree.NewMap(
		interpreter.Storage,
		atree.Address(address),
		atree.NewDefaultDigesterBuilder(),
		compositeTypeInfo{
			location:            location,
			qualifiedIdentifier: qualifiedIdentifier,
			kind:                kind,
		},
	)
	if err != nil {
		panic(ExternalError{err})
	}

	v := &CompositeValue{
		dictionary:          dictionary,
		Location:            location,
		QualifiedIdentifier: qualifiedIdentifier,
		Kind:                kind,
	}

	for _, field := range fields {
		v.SetMember(
			interpreter,
			// TODO: provide proper location range
			ReturnEmptyLocationRange,
			field.Name,
			field.Value,
		)
	}

	return v
}

var _ Value = &CompositeValue{}
var _ EquatableValue = &CompositeValue{}
var _ HashableValue = &CompositeValue{}
var _ MemberAccessibleValue = &CompositeValue{}

func (*CompositeValue) IsValue() {}

func (v *CompositeValue) Accept(interpreter *Interpreter, visitor Visitor) {
	descend := visitor.VisitCompositeValue(interpreter, v)
	if !descend {
		return
	}

	v.ForEachField(func(_ string, value Value) {
		value.Accept(interpreter, visitor)
	})
}

// Walk iterates over all field values of the composite value.
// It does NOT walk the computed fields and functions!
//
func (v *CompositeValue) Walk(walkChild func(Value)) {
	v.ForEachField(func(_ string, value Value) {
		walkChild(value)
	})
}

func (v *CompositeValue) DynamicType(interpreter *Interpreter, _ SeenReferences) DynamicType {
<<<<<<< HEAD
	staticType, err := interpreter.getCompositeType(v.Location(), v.QualifiedIdentifier())
	if err != nil {
		panic(err)
	}
	return CompositeDynamicType{
		StaticType: staticType,
=======
	if v.dynamicType == nil {
		var staticType sema.Type
		if v.Location == nil {
			staticType = interpreter.getNativeCompositeType(v.QualifiedIdentifier)
		} else {
			staticType = interpreter.getUserCompositeType(v.Location, v.TypeID())
		}
		v.dynamicType = CompositeDynamicType{
			StaticType: staticType,
		}
>>>>>>> 2b9ff0dd
	}
	return v.dynamicType
}

func (v *CompositeValue) StaticType() StaticType {
	if v.staticType == nil {
		// NOTE: Instead of using NewCompositeStaticType, which always generates the type ID,
		// use the TypeID accessor, which may return an already computed type ID
		v.staticType = CompositeStaticType{
			Location:            v.Location,
			QualifiedIdentifier: v.QualifiedIdentifier,
			TypeID:              v.TypeID(),
		}
	}
	return v.staticType
}

func (v *CompositeValue) IsDestroyed() bool {
	return v.isDestroyed
}

func (v *CompositeValue) Destroy(interpreter *Interpreter, getLocationRange func() LocationRange) {
	interpreter = v.getInterpreter(interpreter)

	// if composite was deserialized, dynamically link in the destructor
	if v.Destructor == nil {
		v.Destructor = interpreter.typeCodes.CompositeCodes[v.TypeID()].DestructorFunction
	}

	destructor := v.Destructor

	if destructor != nil {
		invocation := Invocation{
			Self:             v,
			Arguments:        nil,
			ArgumentTypes:    nil,
			GetLocationRange: getLocationRange,
			Interpreter:      interpreter,
		}

		destructor.invoke(invocation)
	}

	v.isDestroyed = true
}

func (v *CompositeValue) GetMember(interpreter *Interpreter, getLocationRange func() LocationRange, name string) Value {

	if v.Kind == common.CompositeKindResource &&
		name == sema.ResourceOwnerFieldName {

		return v.OwnerValue(interpreter, getLocationRange)
	}

	storable, err := v.dictionary.Get(
		stringAtreeComparator,
		stringAtreeHashInput,
		stringAtreeValue(name),
	)
	if err != nil {
		if _, ok := err.(*atree.KeyNotFoundError); !ok {
			panic(ExternalError{err})
		}
	}
	if storable != nil {
		return StoredValue(storable, interpreter.Storage)
	}

	if v.NestedVariables != nil {
		variable, ok := v.NestedVariables[name]
		if ok {
			return variable.GetValue()
		}
	}

	interpreter = v.getInterpreter(interpreter)

	if v.ComputedFields != nil {
		if computedField, ok := v.ComputedFields[name]; ok {
			return computedField(interpreter, getLocationRange)
		}
	}

	// If the composite value was deserialized, dynamically link in the functions
	// and get injected fields

	v.InitializeFunctions(interpreter)

	if v.InjectedFields == nil && interpreter.injectedCompositeFieldsHandler != nil {
		v.InjectedFields = interpreter.injectedCompositeFieldsHandler(
			interpreter,
			v.Location,
			v.QualifiedIdentifier,
			v.Kind,
		)
	}

	if v.InjectedFields != nil {
		value, ok := v.InjectedFields[name]
		if ok {
			return value
		}
	}

	function, ok := v.Functions[name]
	if ok {
		return BoundFunctionValue{
			Self:     v,
			Function: function,
		}
	}

	return nil
}

func (v *CompositeValue) getInterpreter(interpreter *Interpreter) *Interpreter {

	// Get the correct interpreter. The program code might need to be loaded.
	// NOTE: standard library values have no location

	location := v.Location

	if location == nil || common.LocationsMatch(interpreter.Location, location) {
		return interpreter
	}

	return interpreter.EnsureLoaded(v.Location)
}

func (v *CompositeValue) InitializeFunctions(interpreter *Interpreter) {
	if v.Functions != nil {
		return
	}

	v.Functions = interpreter.typeCodes.CompositeCodes[v.TypeID()].CompositeFunctions
}

func (v *CompositeValue) OwnerValue(interpreter *Interpreter, getLocationRange func() LocationRange) OptionalValue {
	address := v.StorageID().Address

	if address == (atree.Address{}) {
		return NilValue{}
	}

	ownerAccount := interpreter.publicAccountHandler(interpreter, AddressValue(address))

	// Owner must be of `PublicAccount` type.
	interpreter.ExpectType(ownerAccount, sema.PublicAccountType, getLocationRange)

	return NewSomeValueNonCopying(ownerAccount)
}

func (v *CompositeValue) RemoveMember(
	interpreter *Interpreter,
	getLocationRange func() LocationRange,
	name string,
) Value {

	// No need to clean up storable for passed-in key value,
	// as atree never calls Storable()
	existingKeyStorable, existingValueStorable, err := v.dictionary.Remove(
		stringAtreeComparator,
		stringAtreeHashInput,
		stringAtreeValue(name),
	)
	if err != nil {
		if _, ok := err.(*atree.KeyNotFoundError); ok {
			return nil
		}
		panic(ExternalError{err})
	}
	interpreter.maybeValidateAtreeValue(v.dictionary)

	storage := interpreter.Storage

	// Key
	interpreter.RemoveReferencedSlab(existingKeyStorable)

	// Value

	storedValue := StoredValue(existingValueStorable, storage)
	return storedValue.
		Transfer(
			interpreter,
			getLocationRange,
			atree.Address{},
			true,
			existingValueStorable,
		)
}

func (v *CompositeValue) SetMember(
	interpreter *Interpreter,
	getLocationRange func() LocationRange,
	name string,
	value Value,
) {
	address := v.StorageID().Address

	value = value.Transfer(
		interpreter,
		getLocationRange,
		address,
		true,
		nil,
	)

	existingStorable, err := v.dictionary.Set(
		stringAtreeComparator,
		stringAtreeHashInput,
		stringAtreeValue(name),
		value,
	)
	if err != nil {
		panic(ExternalError{err})
	}
	interpreter.maybeValidateAtreeValue(v.dictionary)

	if existingStorable != nil {
		existingValue := StoredValue(existingStorable, interpreter.Storage)

		existingValue.DeepRemove(interpreter)

		interpreter.RemoveReferencedSlab(existingStorable)
	}
}

func (v *CompositeValue) String() string {
	return v.RecursiveString(SeenReferences{})
}

func (v *CompositeValue) RecursiveString(seenReferences SeenReferences) string {
	if v.Stringer != nil {
		return v.Stringer(v, seenReferences)
	}

	var fields []CompositeField

	v.ForEachField(func(name string, value Value) {
		fields = append(
			fields,
			CompositeField{
				Name:  name,
				Value: value,
			},
		)
	})

	return formatComposite(string(v.TypeID()), fields, seenReferences)
}

func formatComposite(typeId string, fields []CompositeField, seenReferences SeenReferences) string {
	preparedFields := make(
		[]struct {
			Name  string
			Value string
		},
		0,
		len(fields),
	)

	for _, field := range fields {
		preparedFields = append(
			preparedFields,
			struct {
				Name  string
				Value string
			}{
				Name:  field.Name,
				Value: field.Value.RecursiveString(seenReferences),
			},
		)
	}

	return format.Composite(typeId, preparedFields)
}

func (v *CompositeValue) GetField(_ *Interpreter, _ func() LocationRange, name string) Value {

	storable, err := v.dictionary.Get(
		stringAtreeComparator,
		stringAtreeHashInput,
		stringAtreeValue(name),
	)
	if err != nil {
		if _, ok := err.(*atree.KeyNotFoundError); ok {
			return nil
		}
		panic(ExternalError{err})
	}

	return StoredValue(storable, v.dictionary.Storage)
}

func (v *CompositeValue) Equal(interpreter *Interpreter, getLocationRange func() LocationRange, other Value) bool {
	otherComposite, ok := other.(*CompositeValue)
	if !ok {
		return false
	}

	if !v.StaticType().Equal(otherComposite.StaticType()) ||
		v.Kind != otherComposite.Kind ||
		v.dictionary.Count() != otherComposite.dictionary.Count() {

		return false
	}

	iterator, err := v.dictionary.Iterator()
	if err != nil {
		panic(ExternalError{err})
	}

	for {
		key, value, err := iterator.Next()
		if err != nil {
			panic(ExternalError{err})
		}
		if key == nil {
			return true
		}

		fieldName := string(key.(stringAtreeValue))

		// NOTE: Do NOT use an iterator, iteration order of fields may be different
		// (if stored in different account, as storage ID is used as hash seed)
		otherValue := otherComposite.GetField(interpreter, getLocationRange, fieldName)

		equatableValue, ok := MustConvertStoredValue(value).(EquatableValue)
		if !ok || !equatableValue.Equal(interpreter, getLocationRange, otherValue) {
			return false
		}
	}
}

func (v *CompositeValue) HashInput(interpreter *Interpreter, getLocationRange func() LocationRange, scratch []byte) []byte {
	if v.Kind == common.CompositeKindEnum {
		enumHashInput := append(
			[]byte{byte(HashInputTypeEnum)},
			v.TypeID()...,
		)

		rawValue := v.GetField(interpreter, getLocationRange, sema.EnumRawValueFieldName)
		rawValueHashInput := rawValue.(HashableValue).
			HashInput(interpreter, getLocationRange, scratch)

		return append(
			enumHashInput,
			rawValueHashInput...,
		)
	}

	panic(errors.NewUnreachableError())
}

func (v *CompositeValue) TypeID() common.TypeID {
	if v.typeID == "" {
		location := v.Location
		qualifiedIdentifier := v.QualifiedIdentifier
		if location == nil {
			return common.TypeID(qualifiedIdentifier)
		}
		v.typeID = location.TypeID(qualifiedIdentifier)
	}
	return v.typeID
}

func (v *CompositeValue) ConformsToDynamicType(
	interpreter *Interpreter,
	getLocationRange func() LocationRange,
	dynamicType DynamicType,
	results TypeConformanceResults,
) bool {
	compositeDynamicType, ok := dynamicType.(CompositeDynamicType)
	if !ok {
		return false
	}

	compositeType, ok := compositeDynamicType.StaticType.(*sema.CompositeType)
	if !ok ||
		v.Kind != compositeType.Kind ||
		v.TypeID() != compositeType.ID() {

		return false
	}

	fieldsLen := int(v.dictionary.Count())
	if v.ComputedFields != nil {
		fieldsLen += len(v.ComputedFields)
	}

	if fieldsLen != len(compositeType.Fields) {
		return false
	}

	for _, fieldName := range compositeType.Fields {
		value := v.GetField(interpreter, getLocationRange, fieldName)
		if value == nil {
			if v.ComputedFields == nil {
				return false
			}

			fieldGetter, ok := v.ComputedFields[fieldName]
			if !ok {
				return false
			}

			value = fieldGetter(interpreter, getLocationRange)
		}

		member, ok := compositeType.Members.Get(fieldName)
		if !ok {
			return false
		}

		fieldDynamicType := value.DynamicType(interpreter, SeenReferences{})

		if !interpreter.IsSubType(fieldDynamicType, member.TypeAnnotation.Type) {
			return false
		}

		if !value.ConformsToDynamicType(
			interpreter,
			getLocationRange,
			fieldDynamicType,
			results,
		) {
			return false
		}
	}

	return true
}

func (v *CompositeValue) IsStorable() bool {

	// Only structures, resources, enums, and contracts can be stored.
	// Contracts are not directly storable by programs,
	// but they are still stored in storage by the interpreter

	switch v.Kind {
	case common.CompositeKindStructure,
		common.CompositeKindResource,
		common.CompositeKindEnum,
		common.CompositeKindContract:
		break
	default:
		return false
	}

	// Composite value's of native/built-in types are not storable for now
	return v.Location != nil
}

func (v *CompositeValue) Storable(_ atree.SlabStorage, _ atree.Address, _ uint64) (atree.Storable, error) {
	if !v.IsStorable() {
		return NonStorable{Value: v}, nil
	}

	return atree.StorageIDStorable(v.StorageID()), nil
}

func (v *CompositeValue) NeedsStoreTo(address atree.Address) bool {
	return address != v.StorageID().Address
}

func (v *CompositeValue) IsResourceKinded(_ *Interpreter) bool {
	return v.Kind == common.CompositeKindResource
}

func (v *CompositeValue) Transfer(
	interpreter *Interpreter,
	getLocationRange func() LocationRange,
	address atree.Address,
	remove bool,
	storable atree.Storable,
) Value {

	dictionary := v.dictionary

	needsStoreTo := v.NeedsStoreTo(address)
	isResourceKinded := v.IsResourceKinded(interpreter)

	if needsStoreTo || !isResourceKinded {
		iterator, err := v.dictionary.Iterator()
		if err != nil {
			panic(ExternalError{err})
		}

		dictionary, err = atree.NewMapFromBatchData(
			interpreter.Storage,
			address,
			atree.NewDefaultDigesterBuilder(),
			v.dictionary.Type(),
			stringAtreeComparator,
			stringAtreeHashInput,
			v.dictionary.Seed(),
			func() (atree.Value, atree.Value, error) {

				atreeKey, atreeValue, err := iterator.Next()
				if err != nil {
					return nil, nil, err
				}
				if atreeKey == nil || atreeValue == nil {
					return nil, nil, nil
				}

				// NOTE: key is stringAtreeValue
				// and does not need to be converted or copied

				value := MustConvertStoredValue(atreeValue).
					Transfer(interpreter, getLocationRange, address, remove, nil)

				return atreeKey, value, nil
			},
		)
		if err != nil {
			panic(ExternalError{err})
		}

		if remove {
			err = v.dictionary.PopIterate(func(nameStorable atree.Storable, valueStorable atree.Storable) {
				interpreter.RemoveReferencedSlab(nameStorable)
				interpreter.RemoveReferencedSlab(valueStorable)
			})
			if err != nil {
				panic(ExternalError{err})
			}
			interpreter.maybeValidateAtreeValue(v.dictionary)

			interpreter.RemoveReferencedSlab(storable)
		}
	}

	if isResourceKinded {
		v.dictionary = dictionary
		return v
	} else {
		return &CompositeValue{
			dictionary:          dictionary,
			Location:            v.Location,
			QualifiedIdentifier: v.QualifiedIdentifier,
			Kind:                v.Kind,
			InjectedFields:      v.InjectedFields,
			ComputedFields:      v.ComputedFields,
			NestedVariables:     v.NestedVariables,
			Functions:           v.Functions,
			Destructor:          v.Destructor,
			Stringer:            v.Stringer,
			isDestroyed:         v.isDestroyed,
			typeID:              v.typeID,
			staticType:          v.staticType,
			dynamicType:         v.dynamicType,
		}
	}
}

func (v *CompositeValue) DeepRemove(interpreter *Interpreter) {

	// Remove nested values and storables

	storage := v.dictionary.Storage

	err := v.dictionary.PopIterate(func(nameStorable atree.Storable, valueStorable atree.Storable) {
		// NOTE: key / field name is stringAtreeValue,
		// and not a Value, so no need to deep remove
		interpreter.RemoveReferencedSlab(nameStorable)

		value := StoredValue(valueStorable, storage)
		value.DeepRemove(interpreter)
		interpreter.RemoveReferencedSlab(valueStorable)
	})
	if err != nil {
		panic(ExternalError{err})
	}
	interpreter.maybeValidateAtreeValue(v.dictionary)
}

func (v *CompositeValue) GetOwner() common.Address {
	return common.Address(v.StorageID().Address)
}

// ForEachField iterates over all field-name field-value pairs of the composite value.
// It does NOT iterate over computed fields and functions!
//
func (v *CompositeValue) ForEachField(f func(fieldName string, fieldValue Value)) {
	err := v.dictionary.Iterate(func(key atree.Value, value atree.Value) (resume bool, err error) {
		f(
			string(key.(stringAtreeValue)),
			MustConvertStoredValue(value),
		)
		return true, nil
	})
	if err != nil {
		panic(ExternalError{err})
	}
}

func (v *CompositeValue) StorageID() atree.StorageID {
	return v.dictionary.StorageID()
}

func (v *CompositeValue) RemoveField(
	interpreter *Interpreter,
	_ func() LocationRange,
	name string,
) {

	existingKeyStorable, existingValueStorable, err := v.dictionary.Remove(
		stringAtreeComparator,
		stringAtreeHashInput,
		stringAtreeValue(name),
	)
	if err != nil {
		if _, ok := err.(*atree.KeyNotFoundError); ok {
			return
		}
		panic(ExternalError{err})
	}
	interpreter.maybeValidateAtreeValue(v.dictionary)

	storage := interpreter.Storage

	// Key

	// NOTE: key / field name is stringAtreeValue,
	// and not a Value, so no need to deep remove
	interpreter.RemoveReferencedSlab(existingKeyStorable)

	// Value

	existingValue := StoredValue(existingValueStorable, storage)
	existingValue.DeepRemove(interpreter)
	interpreter.RemoveReferencedSlab(existingValueStorable)
}

func NewEnumCaseValue(
	interpreter *Interpreter,
	enumType *sema.CompositeType,
	rawValue NumberValue,
	functions map[string]FunctionValue,
) *CompositeValue {

	fields := []CompositeField{
		{
			Name:  sema.EnumRawValueFieldName,
			Value: rawValue,
		},
	}

	v := NewCompositeValue(
		interpreter,
		enumType.Location,
		enumType.QualifiedIdentifier(),
		enumType.Kind,
		fields,
		common.Address{},
	)

	v.Functions = functions

	return v
}

// DictionaryValue

type DictionaryValue struct {
	Type             DictionaryStaticType
	semaType         *sema.DictionaryType
	isResourceKinded *bool
	dictionary       *atree.OrderedMap
	isDestroyed      bool
}

func NewDictionaryValue(
	interpreter *Interpreter,
	dictionaryType DictionaryStaticType,
	keysAndValues ...Value,
) *DictionaryValue {
	return NewDictionaryValueWithAddress(
		interpreter,
		dictionaryType,
		common.Address{},
		keysAndValues...,
	)
}

func NewDictionaryValueWithAddress(
	interpreter *Interpreter,
	dictionaryType DictionaryStaticType,
	address common.Address,
	keysAndValues ...Value,
) *DictionaryValue {

	keysAndValuesCount := len(keysAndValues)
	if keysAndValuesCount%2 != 0 {
		panic("uneven number of keys and values")
	}

	dictionary, err := atree.NewMap(
		interpreter.Storage,
		atree.Address(address),
		atree.NewDefaultDigesterBuilder(),
		dictionaryType,
	)
	if err != nil {
		panic(ExternalError{err})
	}

	v := &DictionaryValue{
		Type:       dictionaryType,
		dictionary: dictionary,
	}

	for i := 0; i < keysAndValuesCount; i += 2 {
		key := keysAndValues[i]
		value := keysAndValues[i+1]
		// TODO: handle existing value
		// TODO: provide proper location range
		_ = v.Insert(interpreter, ReturnEmptyLocationRange, key, value)
	}

	return v
}

var _ Value = &DictionaryValue{}
var _ atree.Value = &DictionaryValue{}
var _ EquatableValue = &DictionaryValue{}
var _ ValueIndexableValue = &DictionaryValue{}
var _ MemberAccessibleValue = &DictionaryValue{}

func (*DictionaryValue) IsValue() {}

func (v *DictionaryValue) Accept(interpreter *Interpreter, visitor Visitor) {
	descend := visitor.VisitDictionaryValue(interpreter, v)
	if !descend {
		return
	}

	v.Walk(func(value Value) {
		value.Accept(interpreter, visitor)
	})
}

func (v *DictionaryValue) Iterate(f func(key, value Value) (resume bool)) {
	err := v.dictionary.Iterate(func(key, value atree.Value) (resume bool, err error) {
		// atree.OrderedMap iteration provides low-level atree.Value,
		// convert to high-level interpreter.Value

		resume = f(
			MustConvertStoredValue(key),
			MustConvertStoredValue(value),
		)

		return resume, nil
	})
	if err != nil {
		panic(ExternalError{err})
	}
}

func (v *DictionaryValue) Walk(walkChild func(Value)) {
	v.Iterate(func(key, value Value) (resume bool) {
		walkChild(key)
		walkChild(value)
		return true
	})
}

func (v *DictionaryValue) DynamicType(interpreter *Interpreter, seenReferences SeenReferences) DynamicType {
	entryTypes := make([]DictionaryStaticTypeEntry, v.Count())

	index := 0
	v.Iterate(func(key, value Value) (resume bool) {
		entryTypes[index] =
			DictionaryStaticTypeEntry{
				KeyType:   key.DynamicType(interpreter, seenReferences),
				ValueType: value.DynamicType(interpreter, seenReferences),
			}
		index++
		return true
	})

	return &DictionaryDynamicType{
		EntryTypes: entryTypes,
		StaticType: v.Type,
	}
}

func (v *DictionaryValue) StaticType() StaticType {
	return v.Type
}

func (v *DictionaryValue) IsDestroyed() bool {
	return v.isDestroyed
}

func (v *DictionaryValue) Destroy(interpreter *Interpreter, getLocationRange func() LocationRange) {
	v.Iterate(func(key, value Value) (resume bool) {
		// Resources cannot be keys at the moment, so should theoretically not be needed
		maybeDestroy(interpreter, getLocationRange, key)
		maybeDestroy(interpreter, getLocationRange, value)
		return true
	})

	v.isDestroyed = true
}

func (v *DictionaryValue) ContainsKey(
	interpreter *Interpreter,
	getLocationRange func() LocationRange,
	keyValue Value,
) BoolValue {

	valueComparator := newValueComparator(interpreter, getLocationRange)
	hashInputProvider := newHashInputProvider(interpreter, getLocationRange)

	_, err := v.dictionary.Get(
		valueComparator,
		hashInputProvider,
		keyValue,
	)
	if err != nil {
		if _, ok := err.(*atree.KeyNotFoundError); ok {
			return false
		}
		panic(ExternalError{err})
	}
	return true
}

func (v *DictionaryValue) Get(
	interpreter *Interpreter,
	getLocationRange func() LocationRange,
	keyValue Value,
) (Value, bool) {

	valueComparator := newValueComparator(interpreter, getLocationRange)
	hashInputProvider := newHashInputProvider(interpreter, getLocationRange)

	storable, err := v.dictionary.Get(
		valueComparator,
		hashInputProvider,
		keyValue,
	)
	if err != nil {
		if _, ok := err.(*atree.KeyNotFoundError); ok {
			return nil, false
		}
		panic(ExternalError{err})
	}

	storage := v.dictionary.Storage
	value := StoredValue(storable, storage)
	return value, true
}

func (v *DictionaryValue) GetKey(interpreter *Interpreter, getLocationRange func() LocationRange, keyValue Value) Value {
	value, ok := v.Get(interpreter, getLocationRange, keyValue)
	if ok {
		return NewSomeValueNonCopying(value)
	}

	return NilValue{}
}

func (v *DictionaryValue) SetKey(
	interpreter *Interpreter,
	getLocationRange func() LocationRange,
	keyValue Value,
	value Value,
) {
	interpreter.checkContainerMutation(v.Type.KeyType, keyValue, getLocationRange)
	interpreter.checkContainerMutation(
		OptionalStaticType{
			Type: v.Type.ValueType,
		},
		value,
		getLocationRange,
	)

	switch value := value.(type) {
	case *SomeValue:
		_ = v.Insert(interpreter, getLocationRange, keyValue, value.Value)

	case NilValue:
		_ = v.Remove(interpreter, getLocationRange, keyValue)

	default:
		panic(errors.NewUnreachableError())
	}
}

func (v *DictionaryValue) String() string {
	return v.RecursiveString(SeenReferences{})
}

func (v *DictionaryValue) RecursiveString(seenReferences SeenReferences) string {

	pairs := make([]struct {
		Key   string
		Value string
	}, v.Count())

	index := 0
	v.Iterate(func(key, value Value) (resume bool) {
		pairs[index] = struct {
			Key   string
			Value string
		}{
			Key:   key.RecursiveString(seenReferences),
			Value: value.RecursiveString(seenReferences),
		}

		index++

		return true
	})

	return format.Dictionary(pairs)
}

func (v *DictionaryValue) GetMember(
	interpreter *Interpreter,
	getLocationRange func() LocationRange,
	name string,
) Value {

	switch name {
	case "length":
		return NewIntValueFromInt64(int64(v.Count()))

	case "keys":

		iterator, err := v.dictionary.Iterator()
		if err != nil {
			panic(ExternalError{err})
		}

		return NewArrayValueWithIterator(
			interpreter,
			VariableSizedStaticType{
				Type: v.Type.KeyType,
			},
			common.Address{},
			func() Value {

				key, err := iterator.NextKey()
				if err != nil {
					panic(ExternalError{err})
				}
				if key == nil {
					return nil
				}

				return MustConvertStoredValue(key).
					Transfer(interpreter, getLocationRange, atree.Address{}, false, nil)
			},
		)

	case "values":

		iterator, err := v.dictionary.Iterator()
		if err != nil {
			panic(ExternalError{err})
		}

		return NewArrayValueWithIterator(
			interpreter,
			VariableSizedStaticType{
				Type: v.Type.ValueType,
			},
			common.Address{},
			func() Value {

				value, err := iterator.NextValue()
				if err != nil {
					panic(ExternalError{err})
				}
				if value == nil {
					return nil
				}

				return MustConvertStoredValue(value).
					Transfer(interpreter, getLocationRange, atree.Address{}, false, nil)
			})

	case "remove":
		return NewHostFunctionValue(
			func(invocation Invocation) Value {
				keyValue := invocation.Arguments[0]

				return v.Remove(
					invocation.Interpreter,
					invocation.GetLocationRange,
					keyValue,
				)
			},
			sema.DictionaryRemoveFunctionType(
				v.SemaType(interpreter),
			),
		)

	case "insert":
		return NewHostFunctionValue(
			func(invocation Invocation) Value {
				keyValue := invocation.Arguments[0]
				newValue := invocation.Arguments[1]

				return v.Insert(
					invocation.Interpreter,
					invocation.GetLocationRange,
					keyValue,
					newValue,
				)
			},
			sema.DictionaryInsertFunctionType(
				v.SemaType(interpreter),
			),
		)

	case "containsKey":
		return NewHostFunctionValue(
			func(invocation Invocation) Value {
				return v.ContainsKey(
					invocation.Interpreter,
					invocation.GetLocationRange,
					invocation.Arguments[0],
				)
			},
			sema.DictionaryContainsKeyFunctionType(
				v.SemaType(interpreter),
			),
		)

	}

	return nil
}

func (*DictionaryValue) RemoveMember(_ *Interpreter, _ func() LocationRange, _ string) Value {
	// Dictionaries have no removable members (fields / functions)
	panic(errors.NewUnreachableError())
}

func (*DictionaryValue) SetMember(_ *Interpreter, _ func() LocationRange, _ string, _ Value) {
	// Dictionaries have no settable members (fields / functions)
	panic(errors.NewUnreachableError())
}

func (v *DictionaryValue) Count() int {
	return int(v.dictionary.Count())
}

func (v *DictionaryValue) RemoveKey(
	interpreter *Interpreter,
	getLocationRange func() LocationRange,
	key Value,
) Value {
	return v.Remove(interpreter, getLocationRange, key)
}

func (v *DictionaryValue) Remove(
	interpreter *Interpreter,
	getLocationRange func() LocationRange,
	keyValue Value,
) OptionalValue {

	valueComparator := newValueComparator(interpreter, getLocationRange)
	hashInputProvider := newHashInputProvider(interpreter, getLocationRange)

	// No need to clean up storable for passed-in key value,
	// as atree never calls Storable()
	existingKeyStorable, existingValueStorable, err := v.dictionary.Remove(
		valueComparator,
		hashInputProvider,
		keyValue,
	)
	if err != nil {
		if _, ok := err.(*atree.KeyNotFoundError); ok {
			return NilValue{}
		}
		panic(ExternalError{err})
	}
	interpreter.maybeValidateAtreeValue(v.dictionary)

	storage := interpreter.Storage

	// Key

	existingKeyValue := StoredValue(existingKeyStorable, storage)
	existingKeyValue.DeepRemove(interpreter)
	interpreter.RemoveReferencedSlab(existingKeyStorable)

	// Value

	existingValue := StoredValue(existingValueStorable, storage).
		Transfer(
			interpreter,
			getLocationRange,
			atree.Address{},
			true,
			existingValueStorable,
		)

	return NewSomeValueNonCopying(existingValue)
}

func (v *DictionaryValue) InsertKey(
	interpreter *Interpreter,
	getLocationRange func() LocationRange,
	key, value Value,
) {
	v.SetKey(interpreter, getLocationRange, key, value)
}

func (v *DictionaryValue) Insert(
	interpreter *Interpreter,
	getLocationRange func() LocationRange,
	keyValue, value Value,
) OptionalValue {

	interpreter.checkContainerMutation(v.Type.KeyType, keyValue, getLocationRange)
	interpreter.checkContainerMutation(v.Type.ValueType, value, getLocationRange)

	address := v.dictionary.Address()

	keyValue = keyValue.Transfer(
		interpreter,
		getLocationRange,
		address,
		true,
		nil,
	)

	value = value.Transfer(
		interpreter,
		getLocationRange,
		address,
		true,
		nil,
	)

	valueComparator := newValueComparator(interpreter, getLocationRange)
	hashInputProvider := newHashInputProvider(interpreter, getLocationRange)

	// atree only calls Storable() on keyValue if needed,
	// i.e., if the key is a new key
	existingValueStorable, err := v.dictionary.Set(
		valueComparator,
		hashInputProvider,
		keyValue,
		value,
	)
	if err != nil {
		panic(ExternalError{err})
	}
	interpreter.maybeValidateAtreeValue(v.dictionary)

	if existingValueStorable == nil {
		return NilValue{}
	}

	existingValue := StoredValue(existingValueStorable, interpreter.Storage).
		Transfer(
			interpreter,
			getLocationRange,
			atree.Address{},
			true,
			existingValueStorable,
		)

	return NewSomeValueNonCopying(existingValue)
}

type DictionaryEntryValues struct {
	Key   Value
	Value Value
}

func (v *DictionaryValue) ConformsToDynamicType(
	interpreter *Interpreter,
	getLocationRange func() LocationRange,
	dynamicType DynamicType,
	results TypeConformanceResults,
) bool {

	dictionaryType, ok := dynamicType.(*DictionaryDynamicType)
	if !ok || v.Count() != len(dictionaryType.EntryTypes) {
		return false
	}

	iterator, err := v.dictionary.Iterator()
	if err != nil {
		panic(ExternalError{err})
	}

	index := 0
	for {
		key, value, err := iterator.Next()
		if err != nil {
			panic(ExternalError{err})
		}
		if key == nil {
			return true
		}

		entryType := dictionaryType.EntryTypes[index]

		// Check the key

		// atree.OrderedMap iteration provides low-level atree.Value,
		// convert to high-level interpreter.Value
		entryKey := MustConvertStoredValue(key)
		if !entryKey.ConformsToDynamicType(
			interpreter,
			getLocationRange,
			entryType.KeyType,
			results,
		) {
			return false
		}

		// Check the value

		// atree.OrderedMap iteration provides low-level atree.Value,
		// convert to high-level interpreter.Value
		entryValue := MustConvertStoredValue(value)
		if !entryValue.ConformsToDynamicType(
			interpreter,
			getLocationRange,
			entryType.ValueType,
			results,
		) {
			return false
		}

		index++
	}
}

func (v *DictionaryValue) Equal(interpreter *Interpreter, getLocationRange func() LocationRange, other Value) bool {

	otherDictionary, ok := other.(*DictionaryValue)
	if !ok {
		return false
	}

	if v.Count() != otherDictionary.Count() {
		return false
	}

	if !v.Type.Equal(otherDictionary.Type) {
		return false
	}

	iterator, err := v.dictionary.Iterator()
	if err != nil {
		panic(ExternalError{err})
	}

	for {
		key, value, err := iterator.Next()
		if err != nil {
			panic(ExternalError{err})
		}
		if key == nil {
			return true
		}

		// Do NOT use an iterator, as other value may be stored in another account,
		// leading to a different iteration order, as the storage ID is used in the seed
		otherValue, otherValueExists :=
			otherDictionary.Get(
				interpreter,
				getLocationRange,
				MustConvertStoredValue(key),
			)

		if !otherValueExists {
			return false
		}

		equatableValue, ok := MustConvertStoredValue(value).(EquatableValue)
		if !ok || !equatableValue.Equal(interpreter, getLocationRange, otherValue) {
			return false
		}
	}
}

func (v *DictionaryValue) Storable(_ atree.SlabStorage, _ atree.Address, _ uint64) (atree.Storable, error) {
	return atree.StorageIDStorable(v.StorageID()), nil
}

func (v *DictionaryValue) Transfer(
	interpreter *Interpreter,
	getLocationRange func() LocationRange,
	address atree.Address,
	remove bool,
	storable atree.Storable,
) Value {

	dictionary := v.dictionary

	needsStoreTo := v.NeedsStoreTo(address)
	isResourceKinded := v.IsResourceKinded(interpreter)

	if needsStoreTo || !isResourceKinded {

		valueComparator := newValueComparator(interpreter, getLocationRange)
		hashInputProvider := newHashInputProvider(interpreter, getLocationRange)

		iterator, err := v.dictionary.Iterator()
		if err != nil {
			panic(ExternalError{err})
		}

		dictionary, err = atree.NewMapFromBatchData(
			interpreter.Storage,
			address,
			atree.NewDefaultDigesterBuilder(),
			v.dictionary.Type(),
			valueComparator,
			hashInputProvider,
			v.dictionary.Seed(),
			func() (atree.Value, atree.Value, error) {

				atreeKey, atreeValue, err := iterator.Next()
				if err != nil {
					return nil, nil, err
				}
				if atreeKey == nil || atreeValue == nil {
					return nil, nil, nil
				}

				key := MustConvertStoredValue(atreeKey).
					Transfer(interpreter, getLocationRange, address, remove, nil)

				value := MustConvertStoredValue(atreeValue).
					Transfer(interpreter, getLocationRange, address, remove, nil)

				return key, value, nil
			},
		)
		if err != nil {
			panic(ExternalError{err})
		}

		if remove {
			err = v.dictionary.PopIterate(func(keyStorable atree.Storable, valueStorable atree.Storable) {
				interpreter.RemoveReferencedSlab(keyStorable)
				interpreter.RemoveReferencedSlab(valueStorable)
			})
			if err != nil {
				panic(ExternalError{err})
			}
			interpreter.maybeValidateAtreeValue(v.dictionary)

			interpreter.RemoveReferencedSlab(storable)
		}
	}

	if isResourceKinded {
		v.dictionary = dictionary
		return v
	} else {
		return &DictionaryValue{
			Type:             v.Type,
			semaType:         v.semaType,
			isResourceKinded: v.isResourceKinded,
			dictionary:       dictionary,
			isDestroyed:      v.isDestroyed,
		}
	}
}

func (v *DictionaryValue) DeepRemove(interpreter *Interpreter) {

	// Remove nested values and storables

	storage := v.dictionary.Storage

	err := v.dictionary.PopIterate(func(keyStorable atree.Storable, valueStorable atree.Storable) {

		key := StoredValue(keyStorable, storage)
		key.DeepRemove(interpreter)
		interpreter.RemoveReferencedSlab(keyStorable)

		value := StoredValue(valueStorable, storage)
		value.DeepRemove(interpreter)
		interpreter.RemoveReferencedSlab(valueStorable)
	})
	if err != nil {
		panic(ExternalError{err})
	}
	interpreter.maybeValidateAtreeValue(v.dictionary)
}

func (v *DictionaryValue) GetOwner() common.Address {
	return common.Address(v.StorageID().Address)
}

func (v *DictionaryValue) StorageID() atree.StorageID {
	return v.dictionary.StorageID()
}

func (v *DictionaryValue) SemaType(interpreter *Interpreter) *sema.DictionaryType {
	if v.semaType == nil {
		v.semaType = interpreter.ConvertStaticToSemaType(v.Type).(*sema.DictionaryType)
	}
	return v.semaType
}

func (v *DictionaryValue) NeedsStoreTo(address atree.Address) bool {
	return address != v.StorageID().Address
}

func (v *DictionaryValue) IsResourceKinded(interpreter *Interpreter) bool {
	if v.isResourceKinded == nil {
		isResourceKinded := v.SemaType(interpreter).IsResourceType()
		v.isResourceKinded = &isResourceKinded
	}
	return *v.isResourceKinded
}

// OptionalValue

type OptionalValue interface {
	Value
	isOptionalValue()
}

// NilValue

type NilValue struct{}

var _ Value = NilValue{}
var _ atree.Storable = NilValue{}
var _ EquatableValue = NilValue{}
var _ MemberAccessibleValue = NilValue{}

func (NilValue) IsValue() {}

func (v NilValue) Accept(interpreter *Interpreter, visitor Visitor) {
	visitor.VisitNilValue(interpreter, v)
}

func (NilValue) Walk(_ func(Value)) {
	// NO-OP
}

var nilDynamicType DynamicType = NilDynamicType{}

func (NilValue) DynamicType(_ *Interpreter, _ SeenReferences) DynamicType {
	return nilDynamicType
}

func (NilValue) StaticType() StaticType {
	return OptionalStaticType{
		Type: PrimitiveStaticTypeNever,
	}
}

func (NilValue) isOptionalValue() {}

func (NilValue) IsDestroyed() bool {
	return false
}

func (v NilValue) Destroy(_ *Interpreter, _ func() LocationRange) {
	// NO-OP
}

func (NilValue) String() string {
	return format.Nil
}

func (v NilValue) RecursiveString(_ SeenReferences) string {
	return v.String()
}

var nilValueMapFunction = NewHostFunctionValue(
	func(invocation Invocation) Value {
		return NilValue{}
	},
	&sema.FunctionType{
		ReturnTypeAnnotation: sema.NewTypeAnnotation(
			sema.NeverType,
		),
	},
)

func (v NilValue) GetMember(_ *Interpreter, _ func() LocationRange, name string) Value {
	switch name {
	case "map":
		return nilValueMapFunction
	}

	return nil
}

func (NilValue) RemoveMember(_ *Interpreter, _ func() LocationRange, _ string) Value {
	// Nil has no removable members (fields / functions)
	panic(errors.NewUnreachableError())
}

func (NilValue) SetMember(_ *Interpreter, _ func() LocationRange, _ string, _ Value) {
	// Nil has no settable members (fields / functions)
	panic(errors.NewUnreachableError())
}

func (v NilValue) ConformsToDynamicType(
	_ *Interpreter,
	_ func() LocationRange,
	dynamicType DynamicType,
	_ TypeConformanceResults,
) bool {
	_, ok := dynamicType.(NilDynamicType)
	return ok
}

func (v NilValue) Equal(_ *Interpreter, _ func() LocationRange, other Value) bool {
	_, ok := other.(NilValue)
	return ok
}

func (NilValue) IsStorable() bool {
	return true
}

func (v NilValue) Storable(_ atree.SlabStorage, _ atree.Address, _ uint64) (atree.Storable, error) {
	return v, nil
}

func (NilValue) NeedsStoreTo(_ atree.Address) bool {
	return false
}

func (NilValue) IsResourceKinded(_ *Interpreter) bool {
	return false
}

func (v NilValue) Transfer(
	interpreter *Interpreter,
	_ func() LocationRange,
	_ atree.Address,
	remove bool,
	storable atree.Storable,
) Value {
	if remove {
		interpreter.RemoveReferencedSlab(storable)
	}
	return v
}

func (NilValue) DeepRemove(_ *Interpreter) {
	// NO-OP
}

func (v NilValue) ByteSize() uint32 {
	return 1
}

func (v NilValue) StoredValue(_ atree.SlabStorage) (atree.Value, error) {
	return v, nil
}

func (NilValue) ChildStorables() []atree.Storable {
	return nil
}

// SomeValue

type SomeValue struct {
	Value         Value
	valueStorable atree.Storable
	// TODO: Store isDestroyed in SomeStorable?
	isDestroyed bool
}

func NewSomeValueNonCopying(value Value) *SomeValue {
	return &SomeValue{
		Value: value,
	}
}

var _ Value = &SomeValue{}
var _ EquatableValue = &SomeValue{}
var _ MemberAccessibleValue = &SomeValue{}

func (*SomeValue) IsValue() {}

func (v *SomeValue) Accept(interpreter *Interpreter, visitor Visitor) {
	descend := visitor.VisitSomeValue(interpreter, v)
	if !descend {
		return
	}
	v.Value.Accept(interpreter, visitor)
}

func (v *SomeValue) Walk(walkChild func(Value)) {
	walkChild(v.Value)
}

func (v *SomeValue) DynamicType(interpreter *Interpreter, seenReferences SeenReferences) DynamicType {
	innerType := v.Value.DynamicType(interpreter, seenReferences)
	return SomeDynamicType{InnerType: innerType}
}

func (v *SomeValue) StaticType() StaticType {
	innerType := v.Value.StaticType()
	if innerType == nil {
		return nil
	}
	return OptionalStaticType{
		Type: innerType,
	}
}

func (*SomeValue) isOptionalValue() {}

func (v *SomeValue) IsDestroyed() bool {
	return v.isDestroyed
}

func (v *SomeValue) Destroy(interpreter *Interpreter, getLocationRange func() LocationRange) {
	maybeDestroy(interpreter, getLocationRange, v.Value)
	v.isDestroyed = true
}

func (v *SomeValue) String() string {
	return v.RecursiveString(SeenReferences{})
}

func (v *SomeValue) RecursiveString(seenReferences SeenReferences) string {
	return v.Value.RecursiveString(seenReferences)
}

func (v *SomeValue) GetMember(inter *Interpreter, _ func() LocationRange, name string) Value {
	switch name {
	case "map":
		return NewHostFunctionValue(
			func(invocation Invocation) Value {

				transformFunction := invocation.Arguments[0].(FunctionValue)
				transformFunctionType := invocation.ArgumentTypes[0].(*sema.FunctionType)
				valueType := transformFunctionType.Parameters[0].TypeAnnotation.Type

				transformInvocation := Invocation{
					Arguments:        []Value{v.Value},
					ArgumentTypes:    []sema.Type{valueType},
					GetLocationRange: invocation.GetLocationRange,
					Interpreter:      invocation.Interpreter,
				}

				newValue := transformFunction.invoke(transformInvocation)

				return NewSomeValueNonCopying(newValue)
			},
			sema.OptionalTypeMapFunctionType(inter.ConvertStaticToSemaType(v.Value.StaticType())),
		)
	}

	return nil
}

func (*SomeValue) RemoveMember(_ *Interpreter, _ func() LocationRange, _ string) Value {
	panic(errors.NewUnreachableError())
}

func (*SomeValue) SetMember(_ *Interpreter, _ func() LocationRange, _ string, _ Value) {
	panic(errors.NewUnreachableError())
}

func (v SomeValue) ConformsToDynamicType(
	interpreter *Interpreter,
	getLocationRange func() LocationRange,
	dynamicType DynamicType,
	results TypeConformanceResults,
) bool {
	someType, ok := dynamicType.(SomeDynamicType)
	return ok && v.Value.ConformsToDynamicType(
		interpreter,
		getLocationRange,
		someType.InnerType,
		results,
	)
}

func (v *SomeValue) Equal(interpreter *Interpreter, getLocationRange func() LocationRange, other Value) bool {
	otherSome, ok := other.(*SomeValue)
	if !ok {
		return false
	}

	equatableValue, ok := v.Value.(EquatableValue)
	if !ok {
		return false
	}

	return equatableValue.Equal(interpreter, getLocationRange, otherSome.Value)
}

func (v *SomeValue) Storable(
	storage atree.SlabStorage,
	address atree.Address,
	maxInlineSize uint64,
) (atree.Storable, error) {

	if v.valueStorable == nil {
		var err error
		v.valueStorable, err = v.Value.Storable(
			storage,
			address,
			maxInlineSize,
		)
		if err != nil {
			return nil, err
		}
	}

	return maybeLargeImmutableStorable(
		SomeStorable{
			Storable: v.valueStorable,
		},
		storage,
		address,
		maxInlineSize,
	)
}

func (v *SomeValue) NeedsStoreTo(address atree.Address) bool {
	return v.Value.NeedsStoreTo(address)
}

func (v *SomeValue) IsResourceKinded(interpreter *Interpreter) bool {
	return v.Value.IsResourceKinded(interpreter)
}

func (v *SomeValue) Transfer(
	interpreter *Interpreter,
	getLocationRange func() LocationRange,
	address atree.Address,
	remove bool,
	storable atree.Storable,
) Value {

	innerValue := v.Value

	needsStoreTo := v.NeedsStoreTo(address)
	isResourceKinded := v.IsResourceKinded(interpreter)

	if needsStoreTo || !isResourceKinded {

		innerValue = v.Value.Transfer(interpreter, getLocationRange, address, remove, nil)

		if remove {
			interpreter.RemoveReferencedSlab(v.valueStorable)
			interpreter.RemoveReferencedSlab(storable)
		}
	}

	if isResourceKinded {
		v.Value = innerValue
		v.valueStorable = nil
		return v
	} else {
		result := NewSomeValueNonCopying(innerValue)
		result.valueStorable = nil
		result.isDestroyed = v.isDestroyed
		return result
	}
}

func (v *SomeValue) DeepRemove(interpreter *Interpreter) {
	v.Value.DeepRemove(interpreter)
	if v.valueStorable != nil {
		interpreter.RemoveReferencedSlab(v.valueStorable)
	}
}

type SomeStorable struct {
	Storable atree.Storable
}

var _ atree.Storable = SomeStorable{}

func (s SomeStorable) ByteSize() uint32 {
	return cborTagSize + s.Storable.ByteSize()
}

func (s SomeStorable) StoredValue(storage atree.SlabStorage) (atree.Value, error) {
	value := StoredValue(s.Storable, storage)

	return &SomeValue{
		Value:         value,
		valueStorable: s.Storable,
	}, nil
}

func (s SomeStorable) ChildStorables() []atree.Storable {
	return []atree.Storable{
		s.Storable,
	}
}

// StorageReferenceValue

type StorageReferenceValue struct {
	Authorized           bool
	TargetStorageAddress common.Address
	TargetKey            string
	BorrowedType         sema.Type
}

var _ Value = &StorageReferenceValue{}
var _ EquatableValue = &StorageReferenceValue{}
var _ ValueIndexableValue = &StorageReferenceValue{}
var _ MemberAccessibleValue = &StorageReferenceValue{}

func (*StorageReferenceValue) IsValue() {}

func (v *StorageReferenceValue) Accept(interpreter *Interpreter, visitor Visitor) {
	visitor.VisitStorageReferenceValue(interpreter, v)
}

func (*StorageReferenceValue) Walk(_ func(Value)) {
	// NO-OP
	// NOTE: *not* walking referenced value!
}

func (*StorageReferenceValue) String() string {
	return "StorageReference()"
}

func (v *StorageReferenceValue) RecursiveString(_ SeenReferences) string {
	return v.String()
}

func (v *StorageReferenceValue) DynamicType(interpreter *Interpreter, seenReferences SeenReferences) DynamicType {
	referencedValue := v.ReferencedValue(interpreter)
	if referencedValue == nil {
		panic(DereferenceError{})
	}

	innerType := (*referencedValue).DynamicType(interpreter, seenReferences)

	return StorageReferenceDynamicType{
		authorized:   v.Authorized,
		innerType:    innerType,
		borrowedType: v.BorrowedType,
	}
}

func (v *StorageReferenceValue) StaticType() StaticType {
	var borrowedType StaticType
	if v.BorrowedType != nil {
		borrowedType = ConvertSemaToStaticType(v.BorrowedType)
	}
	return ReferenceStaticType{
		Authorized: v.Authorized,
		Type:       borrowedType,
	}
}

func (v *StorageReferenceValue) ReferencedValue(interpreter *Interpreter) *Value {
	switch referenced := interpreter.ReadStored(v.TargetStorageAddress, v.TargetKey).(type) {
	case *SomeValue:
		value := referenced.Value

		if v.BorrowedType != nil {
			dynamicType := value.DynamicType(interpreter, SeenReferences{})
			if !interpreter.IsSubType(dynamicType, v.BorrowedType) {
				interpreter.IsSubType(dynamicType, v.BorrowedType)
				return nil
			}
		}

		return &value

	case NilValue:
		return nil

	default:
		panic(errors.NewUnreachableError())
	}
}

func (v *StorageReferenceValue) GetMember(
	interpreter *Interpreter,
	getLocationRange func() LocationRange,
	name string,
) Value {
	referencedValue := v.ReferencedValue(interpreter)
	if referencedValue == nil {
		panic(DereferenceError{
			LocationRange: getLocationRange(),
		})
	}

	self := *referencedValue

	interpreter.checkResourceNotDestroyed(self, getLocationRange)

	return interpreter.getMember(self, getLocationRange, name)
}

func (v *StorageReferenceValue) RemoveMember(
	interpreter *Interpreter,
	getLocationRange func() LocationRange,
	name string,
) Value {
	referencedValue := v.ReferencedValue(interpreter)
	if referencedValue == nil {
		panic(DereferenceError{
			LocationRange: getLocationRange(),
		})
	}

	self := *referencedValue

	interpreter.checkResourceNotDestroyed(self, getLocationRange)

	return self.(MemberAccessibleValue).RemoveMember(interpreter, getLocationRange, name)
}

func (v *StorageReferenceValue) SetMember(
	interpreter *Interpreter,
	getLocationRange func() LocationRange,
	name string,
	value Value,
) {
	referencedValue := v.ReferencedValue(interpreter)
	if referencedValue == nil {
		panic(DereferenceError{
			LocationRange: getLocationRange(),
		})
	}

	self := *referencedValue

	interpreter.checkResourceNotDestroyed(self, getLocationRange)

	interpreter.setMember(self, getLocationRange, name, value)
}

func (v *StorageReferenceValue) GetKey(
	interpreter *Interpreter,
	getLocationRange func() LocationRange,
	key Value,
) Value {
	referencedValue := v.ReferencedValue(interpreter)
	if referencedValue == nil {
		panic(DereferenceError{
			LocationRange: getLocationRange(),
		})
	}

	self := *referencedValue

	interpreter.checkResourceNotDestroyed(self, getLocationRange)

	return self.(ValueIndexableValue).
		GetKey(interpreter, getLocationRange, key)
}

func (v *StorageReferenceValue) SetKey(
	interpreter *Interpreter,
	getLocationRange func() LocationRange,
	key Value,
	value Value,
) {
	referencedValue := v.ReferencedValue(interpreter)
	if referencedValue == nil {
		panic(DereferenceError{
			LocationRange: getLocationRange(),
		})
	}

	self := *referencedValue

	interpreter.checkResourceNotDestroyed(self, getLocationRange)

	self.(ValueIndexableValue).
		SetKey(interpreter, getLocationRange, key, value)
}

func (v *StorageReferenceValue) InsertKey(
	interpreter *Interpreter,
	getLocationRange func() LocationRange,
	key Value,
	value Value,
) {
	referencedValue := v.ReferencedValue(interpreter)
	if referencedValue == nil {
		panic(DereferenceError{
			LocationRange: getLocationRange(),
		})
	}

	self := *referencedValue

	interpreter.checkResourceNotDestroyed(self, getLocationRange)

	self.(ValueIndexableValue).
		InsertKey(interpreter, getLocationRange, key, value)
}

func (v *StorageReferenceValue) RemoveKey(
	interpreter *Interpreter,
	getLocationRange func() LocationRange,
	key Value,
) Value {
	referencedValue := v.ReferencedValue(interpreter)
	if referencedValue == nil {
		panic(DereferenceError{
			LocationRange: getLocationRange(),
		})
	}

	self := *referencedValue

	interpreter.checkResourceNotDestroyed(self, getLocationRange)

	return self.(ValueIndexableValue).
		RemoveKey(interpreter, getLocationRange, key)
}

func (v *StorageReferenceValue) Equal(_ *Interpreter, _ func() LocationRange, other Value) bool {
	otherReference, ok := other.(*StorageReferenceValue)
	if !ok ||
		v.TargetStorageAddress != otherReference.TargetStorageAddress ||
		v.TargetKey != otherReference.TargetKey ||
		v.Authorized != otherReference.Authorized {

		return false
	}

	if v.BorrowedType == nil {
		return otherReference.BorrowedType == nil
	} else {
		return v.BorrowedType.Equal(otherReference.BorrowedType)
	}
}

func (v *StorageReferenceValue) ConformsToDynamicType(
	interpreter *Interpreter,
	getLocationRange func() LocationRange,
	dynamicType DynamicType,
	results TypeConformanceResults,
) bool {

	refType, ok := dynamicType.(StorageReferenceDynamicType)
	if !ok ||
		refType.authorized != v.Authorized {

		return false
	}

	if refType.borrowedType == nil {
		if v.BorrowedType != nil {
			return false
		}
	} else if !refType.borrowedType.Equal(v.BorrowedType) {
		return false
	}

	referencedValue := v.ReferencedValue(interpreter)
	if referencedValue == nil {
		return false
	}

	return (*referencedValue).ConformsToDynamicType(
		interpreter,
		getLocationRange,
		refType.InnerType(),
		results,
	)
}

func (*StorageReferenceValue) IsStorable() bool {
	return false
}

func (v *StorageReferenceValue) Storable(_ atree.SlabStorage, _ atree.Address, _ uint64) (atree.Storable, error) {
	return NonStorable{Value: v}, nil
}

func (*StorageReferenceValue) NeedsStoreTo(_ atree.Address) bool {
	return false
}

func (*StorageReferenceValue) IsResourceKinded(_ *Interpreter) bool {
	return false
}

func (v *StorageReferenceValue) Transfer(
	interpreter *Interpreter,
	_ func() LocationRange,
	_ atree.Address,
	remove bool,
	storable atree.Storable,
) Value {
	if remove {
		interpreter.RemoveReferencedSlab(storable)
	}
	return v
}

func (*StorageReferenceValue) DeepRemove(_ *Interpreter) {
	// NO-OP
}

// EphemeralReferenceValue

type EphemeralReferenceValue struct {
	Authorized   bool
	Value        Value
	BorrowedType sema.Type
}

var _ Value = &EphemeralReferenceValue{}
var _ EquatableValue = &EphemeralReferenceValue{}
var _ ValueIndexableValue = &EphemeralReferenceValue{}
var _ MemberAccessibleValue = &EphemeralReferenceValue{}

func (*EphemeralReferenceValue) IsValue() {}

func (v *EphemeralReferenceValue) Accept(interpreter *Interpreter, visitor Visitor) {
	visitor.VisitEphemeralReferenceValue(interpreter, v)
}

func (*EphemeralReferenceValue) Walk(_ func(Value)) {
	// NO-OP
	// NOTE: *not* walking referenced value!
}

func (v *EphemeralReferenceValue) String() string {
	return v.RecursiveString(SeenReferences{})
}

func (v *EphemeralReferenceValue) RecursiveString(seenReferences SeenReferences) string {
	if _, ok := seenReferences[v]; ok {
		return "..."
	}
	seenReferences[v] = struct{}{}
	defer delete(seenReferences, v)

	return v.Value.RecursiveString(seenReferences)
}

func (v *EphemeralReferenceValue) DynamicType(interpreter *Interpreter, seenReferences SeenReferences) DynamicType {
	referencedValue := v.ReferencedValue()
	if referencedValue == nil {
		panic(DereferenceError{})
	}

	if _, ok := seenReferences[v]; ok {
		return nil
	}

	seenReferences[v] = struct{}{}
	defer delete(seenReferences, v)

	innerType := (*referencedValue).DynamicType(interpreter, seenReferences)

	return EphemeralReferenceDynamicType{
		authorized:   v.Authorized,
		innerType:    innerType,
		borrowedType: v.BorrowedType,
	}
}

func (v *EphemeralReferenceValue) StaticType() StaticType {
	var borrowedType StaticType
	if v.BorrowedType != nil {
		borrowedType = ConvertSemaToStaticType(v.BorrowedType)
	}
	return ReferenceStaticType{
		Authorized: v.Authorized,
		Type:       borrowedType,
	}
}

func (v *EphemeralReferenceValue) ReferencedValue() *Value {
	// Just like for storage references, references to optionals are unwrapped,
	// i.e. a reference to `nil` aborts when dereferenced.

	switch referenced := v.Value.(type) {
	case *SomeValue:
		return &referenced.Value
	case NilValue:
		return nil
	default:
		return &v.Value
	}
}

func (v *EphemeralReferenceValue) GetMember(
	interpreter *Interpreter,
	getLocationRange func() LocationRange,
	name string,
) Value {
	referencedValue := v.ReferencedValue()
	if referencedValue == nil {
		panic(DereferenceError{
			LocationRange: getLocationRange(),
		})
	}

	self := *referencedValue

	interpreter.checkResourceNotDestroyed(self, getLocationRange)

	return interpreter.getMember(self, getLocationRange, name)
}

func (v *EphemeralReferenceValue) RemoveMember(
	interpreter *Interpreter,
	getLocationRange func() LocationRange,
	identifier string,
) Value {
	referencedValue := v.ReferencedValue()
	if referencedValue == nil {
		panic(DereferenceError{
			LocationRange: getLocationRange(),
		})
	}

	self := *referencedValue

	interpreter.checkResourceNotDestroyed(self, getLocationRange)

	if memberAccessibleValue, ok := self.(MemberAccessibleValue); ok {
		return memberAccessibleValue.RemoveMember(interpreter, getLocationRange, identifier)
	}

	return nil
}

func (v *EphemeralReferenceValue) SetMember(
	interpreter *Interpreter,
	getLocationRange func() LocationRange,
	name string,
	value Value,
) {
	referencedValue := v.ReferencedValue()
	if referencedValue == nil {
		panic(DereferenceError{
			LocationRange: getLocationRange(),
		})
	}

	self := *referencedValue

	interpreter.checkResourceNotDestroyed(self, getLocationRange)

	interpreter.setMember(self, getLocationRange, name, value)
}

func (v *EphemeralReferenceValue) GetKey(
	interpreter *Interpreter,
	getLocationRange func() LocationRange,
	key Value,
) Value {
	referencedValue := v.ReferencedValue()
	if referencedValue == nil {
		panic(DereferenceError{
			LocationRange: getLocationRange(),
		})
	}

	self := *referencedValue

	interpreter.checkResourceNotDestroyed(self, getLocationRange)

	return self.(ValueIndexableValue).
		GetKey(interpreter, getLocationRange, key)
}

func (v *EphemeralReferenceValue) SetKey(
	interpreter *Interpreter,
	getLocationRange func() LocationRange,
	key Value,
	value Value,
) {
	referencedValue := v.ReferencedValue()
	if referencedValue == nil {
		panic(DereferenceError{
			LocationRange: getLocationRange(),
		})
	}

	self := *referencedValue

	interpreter.checkResourceNotDestroyed(self, getLocationRange)

	self.(ValueIndexableValue).
		SetKey(interpreter, getLocationRange, key, value)
}

func (v *EphemeralReferenceValue) InsertKey(
	interpreter *Interpreter,
	getLocationRange func() LocationRange,
	key Value,
	value Value,
) {
	referencedValue := v.ReferencedValue()
	if referencedValue == nil {
		panic(DereferenceError{
			LocationRange: getLocationRange(),
		})
	}

	self := *referencedValue

	interpreter.checkResourceNotDestroyed(self, getLocationRange)

	self.(ValueIndexableValue).
		InsertKey(interpreter, getLocationRange, key, value)
}

func (v *EphemeralReferenceValue) RemoveKey(
	interpreter *Interpreter,
	getLocationRange func() LocationRange,
	key Value,
) Value {
	referencedValue := v.ReferencedValue()
	if referencedValue == nil {
		panic(DereferenceError{
			LocationRange: getLocationRange(),
		})
	}

	self := *referencedValue

	interpreter.checkResourceNotDestroyed(self, getLocationRange)

	return self.(ValueIndexableValue).
		RemoveKey(interpreter, getLocationRange, key)
}

func (v *EphemeralReferenceValue) Equal(_ *Interpreter, _ func() LocationRange, other Value) bool {
	otherReference, ok := other.(*EphemeralReferenceValue)
	if !ok ||
		v.Value != otherReference.Value ||
		v.Authorized != otherReference.Authorized {

		return false
	}

	if v.BorrowedType == nil {
		return otherReference.BorrowedType == nil
	} else {
		return v.BorrowedType.Equal(otherReference.BorrowedType)
	}
}

func (v *EphemeralReferenceValue) ConformsToDynamicType(
	interpreter *Interpreter,
	getLocationRange func() LocationRange,
	dynamicType DynamicType,
	results TypeConformanceResults,
) bool {

	refType, ok := dynamicType.(EphemeralReferenceDynamicType)
	if !ok ||
		refType.authorized != v.Authorized {

		return false
	}

	if refType.borrowedType == nil {
		if v.BorrowedType != nil {
			return false
		}
	} else if !refType.borrowedType.Equal(v.BorrowedType) {
		return false
	}

	referencedValue := v.ReferencedValue()
	if referencedValue == nil {
		return false
	}

	entry := typeConformanceResultEntry{
		EphemeralReferenceValue:       v,
		EphemeralReferenceDynamicType: refType,
	}

	if result, contains := results[entry]; contains {
		return result
	}

	// It is safe to set 'true' here even this is not checked yet, because the final result
	// doesn't depend on this. It depends on the rest of values of the object tree.
	results[entry] = true

	result := (*referencedValue).ConformsToDynamicType(
		interpreter,
		getLocationRange,
		refType.InnerType(),
		results,
	)

	results[entry] = result

	return result
}

func (*EphemeralReferenceValue) IsStorable() bool {
	return false
}

func (v *EphemeralReferenceValue) Storable(_ atree.SlabStorage, _ atree.Address, _ uint64) (atree.Storable, error) {
	return NonStorable{Value: v}, nil
}

func (*EphemeralReferenceValue) NeedsStoreTo(_ atree.Address) bool {
	return false
}

func (*EphemeralReferenceValue) IsResourceKinded(_ *Interpreter) bool {
	return false
}

func (v *EphemeralReferenceValue) Transfer(
	interpreter *Interpreter,
	_ func() LocationRange,
	_ atree.Address,
	remove bool,
	storable atree.Storable,
) Value {
	if remove {
		interpreter.RemoveReferencedSlab(storable)
	}
	return v
}

func (*EphemeralReferenceValue) DeepRemove(_ *Interpreter) {
	// NO-OP
}

// AddressValue
//
type AddressValue common.Address

func NewAddressValue(a common.Address) AddressValue {
	return NewAddressValueFromBytes(a[:])
}

func NewAddressValueFromBytes(b []byte) AddressValue {
	result := AddressValue{}
	copy(result[common.AddressLength-len(b):], b)
	return result
}

func ConvertAddress(value Value) AddressValue {
	var result AddressValue

	uint64Value := ConvertUInt64(value)

	binary.BigEndian.PutUint64(
		result[:common.AddressLength],
		uint64(uint64Value),
	)

	return result
}

var _ Value = AddressValue{}
var _ atree.Storable = AddressValue{}
var _ EquatableValue = AddressValue{}
var _ HashableValue = AddressValue{}
var _ MemberAccessibleValue = AddressValue{}

func (AddressValue) IsValue() {}

func (v AddressValue) Accept(interpreter *Interpreter, visitor Visitor) {
	visitor.VisitAddressValue(interpreter, v)
}

func (AddressValue) Walk(_ func(Value)) {
	// NO-OP
}

var addressDynamicType DynamicType = AddressDynamicType{}

func (AddressValue) DynamicType(_ *Interpreter, _ SeenReferences) DynamicType {
	return addressDynamicType
}

func (AddressValue) StaticType() StaticType {
	return PrimitiveStaticTypeAddress
}

func (v AddressValue) String() string {
	return format.Address(common.Address(v))
}

func (v AddressValue) RecursiveString(_ SeenReferences) string {
	return v.String()
}

func (v AddressValue) Equal(_ *Interpreter, _ func() LocationRange, other Value) bool {
	otherAddress, ok := other.(AddressValue)
	if !ok {
		return false
	}
	return v == otherAddress
}

func (v AddressValue) HashInput(_ *Interpreter, _ func() LocationRange, _ []byte) []byte {
	return append([]byte{byte(HashInputTypeAddress)}, v[:]...)
}

func (v AddressValue) Hex() string {
	return v.ToAddress().Hex()
}

func (v AddressValue) ToAddress() common.Address {
	return common.Address(v)
}

func (v AddressValue) GetMember(interpreter *Interpreter, _ func() LocationRange, name string) Value {
	switch name {

	case sema.ToStringFunctionName:
		return NewHostFunctionValue(
			func(invocation Invocation) Value {
				return NewStringValue(v.String())
			},
			sema.ToStringFunctionType,
		)

	case sema.AddressTypeToBytesFunctionName:
		return NewHostFunctionValue(
			func(invocation Invocation) Value {
				address := common.Address(v)
				return ByteSliceToByteArrayValue(interpreter, address[:])
			},
			sema.AddressTypeToBytesFunctionType,
		)
	}

	return nil
}

func (AddressValue) RemoveMember(_ *Interpreter, _ func() LocationRange, _ string) Value {
	// Addresses have no removable members (fields / functions)
	panic(errors.NewUnreachableError())
}

func (AddressValue) SetMember(_ *Interpreter, _ func() LocationRange, _ string, _ Value) {
	// Addresses have no settable members (fields / functions)
	panic(errors.NewUnreachableError())
}

func (v AddressValue) ConformsToDynamicType(
	_ *Interpreter,
	_ func() LocationRange,
	dynamicType DynamicType,
	_ TypeConformanceResults,
) bool {
	_, ok := dynamicType.(AddressDynamicType)
	return ok
}

func (AddressValue) IsStorable() bool {
	return true
}

func (v AddressValue) Storable(_ atree.SlabStorage, _ atree.Address, _ uint64) (atree.Storable, error) {
	return v, nil
}

func (AddressValue) NeedsStoreTo(_ atree.Address) bool {
	return false
}

func (AddressValue) IsResourceKinded(_ *Interpreter) bool {
	return false
}

func (v AddressValue) Transfer(
	interpreter *Interpreter,
	_ func() LocationRange,
	_ atree.Address,
	remove bool,
	storable atree.Storable,
) Value {
	if remove {
		interpreter.RemoveReferencedSlab(storable)
	}
	return v
}

func (AddressValue) DeepRemove(_ *Interpreter) {
	// NO-OP
}

func (v AddressValue) ByteSize() uint32 {
	return cborTagSize + getBytesCBORSize(v.ToAddress().Bytes())
}

func (v AddressValue) StoredValue(_ atree.SlabStorage) (atree.Value, error) {
	return v, nil
}

func (AddressValue) ChildStorables() []atree.Storable {
	return nil
}

func accountGetCapabilityFunction(
	addressValue AddressValue,
	pathType sema.Type,
	funcType *sema.FunctionType,
) *HostFunctionValue {

	return NewHostFunctionValue(
		func(invocation Invocation) Value {

			path := invocation.Arguments[0].(PathValue)
			pathDynamicType := path.DynamicType(invocation.Interpreter, SeenReferences{})
			if !invocation.Interpreter.IsSubType(pathDynamicType, pathType) {
				panic(TypeMismatchError{
					ExpectedType:  pathType,
					LocationRange: invocation.GetLocationRange(),
				})
			}

			// NOTE: the type parameter is optional, for backwards compatibility

			var borrowType *sema.ReferenceType
			typeParameterPair := invocation.TypeParameterTypes.Oldest()
			if typeParameterPair != nil {
				ty := typeParameterPair.Value
				borrowType = ty.(*sema.ReferenceType)
			}

			var borrowStaticType StaticType
			if borrowType != nil {
				borrowStaticType = ConvertSemaToStaticType(borrowType)
			}

			return &CapabilityValue{
				Address:    addressValue,
				Path:       path,
				BorrowType: borrowStaticType,
			}
		},
		funcType,
	)
}

// PathValue

type PathValue struct {
	Domain     common.PathDomain
	Identifier string
}

var _ Value = PathValue{}
var _ atree.Storable = PathValue{}
var _ EquatableValue = PathValue{}
var _ HashableValue = PathValue{}
var _ MemberAccessibleValue = PathValue{}

func (PathValue) IsValue() {}

func (v PathValue) Accept(interpreter *Interpreter, visitor Visitor) {
	visitor.VisitPathValue(interpreter, v)
}

func (PathValue) Walk(_ func(Value)) {
	// NO-OP
}

var storagePathDynamicType DynamicType = StoragePathDynamicType{}
var publicPathDynamicType DynamicType = PublicPathDynamicType{}
var privatePathDynamicType DynamicType = PrivatePathDynamicType{}

func (v PathValue) DynamicType(_ *Interpreter, _ SeenReferences) DynamicType {
	switch v.Domain {
	case common.PathDomainStorage:
		return storagePathDynamicType
	case common.PathDomainPublic:
		return publicPathDynamicType
	case common.PathDomainPrivate:
		return privatePathDynamicType
	default:
		panic(errors.NewUnreachableError())
	}
}

func (v PathValue) StaticType() StaticType {
	switch v.Domain {
	case common.PathDomainStorage:
		return PrimitiveStaticTypeStoragePath
	case common.PathDomainPublic:
		return PrimitiveStaticTypePublicPath
	case common.PathDomainPrivate:
		return PrimitiveStaticTypePrivatePath
	default:
		panic(errors.NewUnreachableError())
	}
}

func (v PathValue) String() string {
	return format.Path(
		v.Domain.Identifier(),
		v.Identifier,
	)
}

func (v PathValue) RecursiveString(_ SeenReferences) string {
	return v.String()
}

func (v PathValue) GetMember(_ *Interpreter, _ func() LocationRange, name string) Value {
	switch name {

	case sema.ToStringFunctionName:
		return NewHostFunctionValue(
			func(invocation Invocation) Value {
				return NewStringValue(v.String())
			},
			sema.ToStringFunctionType,
		)
	}

	return nil
}

func (PathValue) RemoveMember(_ *Interpreter, _ func() LocationRange, _ string) Value {
	// Paths have no removable members (fields / functions)
	panic(errors.NewUnreachableError())
}

func (PathValue) SetMember(_ *Interpreter, _ func() LocationRange, _ string, _ Value) {
	// Paths have no settable members (fields / functions)
	panic(errors.NewUnreachableError())
}

func (v PathValue) ConformsToDynamicType(
	_ *Interpreter,
	_ func() LocationRange,
	dynamicType DynamicType,
	_ TypeConformanceResults,
) bool {
	switch dynamicType.(type) {
	case PublicPathDynamicType:
		return v.Domain == common.PathDomainPublic
	case PrivatePathDynamicType:
		return v.Domain == common.PathDomainPrivate
	case StoragePathDynamicType:
		return v.Domain == common.PathDomainStorage
	default:
		return false
	}
}

func (v PathValue) Equal(_ *Interpreter, _ func() LocationRange, other Value) bool {
	otherPath, ok := other.(PathValue)
	if !ok {
		return false
	}

	return otherPath.Identifier == v.Identifier &&
		otherPath.Domain == v.Domain
}

func (v PathValue) HashInput(_ *Interpreter, _ func() LocationRange, scratch []byte) []byte {
	scratch[0] = byte(HashInputTypePath)
	scratch[1] = byte(v.Domain)
	return append(scratch[:2], []byte(v.Identifier)...)
}

func (PathValue) IsStorable() bool {
	return true
}

func (v PathValue) Storable(
	storage atree.SlabStorage,
	address atree.Address,
	maxInlineSize uint64,
) (atree.Storable, error) {
	return maybeLargeImmutableStorable(
		v,
		storage,
		address,
		maxInlineSize,
	)
}

func (PathValue) NeedsStoreTo(_ atree.Address) bool {
	return false
}

func (PathValue) IsResourceKinded(_ *Interpreter) bool {
	return false
}

func (v PathValue) Transfer(
	interpreter *Interpreter,
	_ func() LocationRange,
	_ atree.Address,
	remove bool,
	storable atree.Storable,
) Value {
	if remove {
		interpreter.RemoveReferencedSlab(storable)
	}
	return v
}

func (PathValue) DeepRemove(_ *Interpreter) {
	// NO-OP
}

func (v PathValue) ByteSize() uint32 {
	return mustStorableSize(v)
}

func (v PathValue) StoredValue(_ atree.SlabStorage) (atree.Value, error) {
	return v, nil
}

func (PathValue) ChildStorables() []atree.Storable {
	return nil
}

// CapabilityValue

type CapabilityValue struct {
	Address    AddressValue
	Path       PathValue
	BorrowType StaticType
}

var _ Value = &CapabilityValue{}
var _ atree.Storable = &CapabilityValue{}
var _ EquatableValue = &CapabilityValue{}
var _ MemberAccessibleValue = &CapabilityValue{}

func (*CapabilityValue) IsValue() {}

func (v *CapabilityValue) Accept(interpreter *Interpreter, visitor Visitor) {
	visitor.VisitCapabilityValue(interpreter, v)
}

func (v *CapabilityValue) Walk(walkChild func(Value)) {
	walkChild(v.Address)
	walkChild(v.Path)
}

func (v *CapabilityValue) DynamicType(interpreter *Interpreter, _ SeenReferences) DynamicType {
	var borrowType *sema.ReferenceType
	if v.BorrowType != nil {
		borrowType = interpreter.ConvertStaticToSemaType(v.BorrowType).(*sema.ReferenceType)
	}

	return CapabilityDynamicType{
		BorrowType: borrowType,
	}
}

func (v *CapabilityValue) StaticType() StaticType {
	return CapabilityStaticType{
		BorrowType: v.BorrowType,
	}
}

func (v *CapabilityValue) String() string {
	return v.RecursiveString(SeenReferences{})
}

func (v *CapabilityValue) RecursiveString(seenReferences SeenReferences) string {
	var borrowType string
	if v.BorrowType != nil {
		borrowType = v.BorrowType.String()
	}
	return format.Capability(
		borrowType,
		v.Address.RecursiveString(seenReferences),
		v.Path.RecursiveString(seenReferences),
	)
}

func (v *CapabilityValue) GetMember(interpreter *Interpreter, _ func() LocationRange, name string) Value {
	switch name {
	case "borrow":
		var borrowType *sema.ReferenceType
		if v.BorrowType != nil {
			borrowType = interpreter.ConvertStaticToSemaType(v.BorrowType).(*sema.ReferenceType)
		}
		return interpreter.capabilityBorrowFunction(v.Address, v.Path, borrowType)

	case "check":
		var borrowType *sema.ReferenceType
		if v.BorrowType != nil {
			borrowType = interpreter.ConvertStaticToSemaType(v.BorrowType).(*sema.ReferenceType)
		}
		return interpreter.capabilityCheckFunction(v.Address, v.Path, borrowType)

	case "address":
		return v.Address
	}

	return nil
}

func (*CapabilityValue) RemoveMember(_ *Interpreter, _ func() LocationRange, _ string) Value {
	// Capabilities have no removable members (fields / functions)
	panic(errors.NewUnreachableError())
}

func (*CapabilityValue) SetMember(_ *Interpreter, _ func() LocationRange, _ string, _ Value) {
	// Capabilities have no settable members (fields / functions)
	panic(errors.NewUnreachableError())
}

func (v *CapabilityValue) ConformsToDynamicType(
	_ *Interpreter,
	_ func() LocationRange,
	dynamicType DynamicType,
	_ TypeConformanceResults,
) bool {
	_, ok := dynamicType.(CapabilityDynamicType)
	return ok
}

func (v *CapabilityValue) Equal(interpreter *Interpreter, getLocationRange func() LocationRange, other Value) bool {
	otherCapability, ok := other.(*CapabilityValue)
	if !ok {
		return false
	}

	// BorrowType is optional

	if v.BorrowType == nil {
		if otherCapability.BorrowType != nil {
			return false
		}
	} else if !v.BorrowType.Equal(otherCapability.BorrowType) {
		return false
	}

	return otherCapability.Address.Equal(interpreter, getLocationRange, v.Address) &&
		otherCapability.Path.Equal(interpreter, getLocationRange, v.Path)
}

func (*CapabilityValue) IsStorable() bool {
	return true
}

func (v *CapabilityValue) Storable(
	storage atree.SlabStorage,
	address atree.Address,
	maxInlineSize uint64,
) (atree.Storable, error) {
	return maybeLargeImmutableStorable(
		v,
		storage,
		address,
		maxInlineSize,
	)
}

func (*CapabilityValue) NeedsStoreTo(_ atree.Address) bool {
	return false
}

func (*CapabilityValue) IsResourceKinded(_ *Interpreter) bool {
	return false
}

func (v *CapabilityValue) Transfer(
	interpreter *Interpreter,
	_ func() LocationRange,
	_ atree.Address,
	remove bool,
	storable atree.Storable,
) Value {
	if remove {
		v.DeepRemove(interpreter)
		interpreter.RemoveReferencedSlab(storable)
	}
	return v
}

func (v *CapabilityValue) DeepRemove(interpreter *Interpreter) {
	v.Address.DeepRemove(interpreter)
	v.Path.DeepRemove(interpreter)
}

func (v *CapabilityValue) ByteSize() uint32 {
	return mustStorableSize(v)
}

func (v *CapabilityValue) StoredValue(_ atree.SlabStorage) (atree.Value, error) {
	return v, nil
}

func (v *CapabilityValue) ChildStorables() []atree.Storable {
	return []atree.Storable{
		v.Address,
		v.Path,
	}
}

// LinkValue

type LinkValue struct {
	TargetPath PathValue
	Type       StaticType
}

var _ Value = LinkValue{}
var _ atree.Value = LinkValue{}
var _ EquatableValue = LinkValue{}

func (LinkValue) IsValue() {}

func (v LinkValue) Accept(interpreter *Interpreter, visitor Visitor) {
	visitor.VisitLinkValue(interpreter, v)
}

func (v LinkValue) Walk(walkChild func(Value)) {
	walkChild(v.TargetPath)
}

func (LinkValue) DynamicType(_ *Interpreter, _ SeenReferences) DynamicType {
	return nil
}

func (LinkValue) StaticType() StaticType {
	return nil
}

func (v LinkValue) String() string {
	return v.RecursiveString(SeenReferences{})
}

func (v LinkValue) RecursiveString(seenReferences SeenReferences) string {
	return format.Link(
		v.Type.String(),
		v.TargetPath.RecursiveString(seenReferences),
	)
}

func (v LinkValue) ConformsToDynamicType(
	_ *Interpreter,
	_ func() LocationRange,
	_ DynamicType,
	_ TypeConformanceResults,
) bool {
	// There is no dynamic type for links,
	// as they are not first-class values in programs,
	// but only stored
	return false
}

func (v LinkValue) Equal(interpreter *Interpreter, getLocationRange func() LocationRange, other Value) bool {
	otherLink, ok := other.(LinkValue)
	if !ok {
		return false
	}

	return otherLink.TargetPath.Equal(interpreter, getLocationRange, v.TargetPath) &&
		otherLink.Type.Equal(v.Type)
}

func (LinkValue) IsStorable() bool {
	return true
}

func (v LinkValue) Storable(storage atree.SlabStorage, address atree.Address, maxInlineSize uint64) (atree.Storable, error) {
	return maybeLargeImmutableStorable(v, storage, address, maxInlineSize)
}

func (LinkValue) NeedsStoreTo(_ atree.Address) bool {
	return false
}

func (LinkValue) IsResourceKinded(_ *Interpreter) bool {
	return false
}

func (v LinkValue) Transfer(
	interpreter *Interpreter,
	_ func() LocationRange,
	_ atree.Address,
	remove bool,
	storable atree.Storable,
) Value {
	if remove {
		interpreter.RemoveReferencedSlab(storable)
	}
	return v
}

func (LinkValue) DeepRemove(_ *Interpreter) {
	// NO-OP
}

func (v LinkValue) ByteSize() uint32 {
	return mustStorableSize(v)
}

func (v LinkValue) StoredValue(_ atree.SlabStorage) (atree.Value, error) {
	return v, nil
}

func (v LinkValue) ChildStorables() []atree.Storable {
	return []atree.Storable{
		v.TargetPath,
	}
}

// NewPublicKeyValue constructs a PublicKey value.
func NewPublicKeyValue(
	interpreter *Interpreter,
	getLocationRange func() LocationRange,
	publicKey *ArrayValue,
	signAlgo *CompositeValue,
	validatePublicKey PublicKeyValidationHandlerFunc,
) *CompositeValue {

	fields := []CompositeField{
		{
			Name:  sema.PublicKeySignAlgoField,
			Value: signAlgo,
		},
	}

	publicKeyValue := NewCompositeValue(
		interpreter,
		sema.PublicKeyType.Location,
		sema.PublicKeyType.QualifiedIdentifier(),
		sema.PublicKeyType.Kind,
		fields,
		common.Address{},
	)

	publicKeyValue.ComputedFields = map[string]ComputedField{
		sema.PublicKeyPublicKeyField: func(interpreter *Interpreter, getLocationRange func() LocationRange) Value {
			return publicKey.Transfer(interpreter, getLocationRange, atree.Address{}, false, nil)
		},
	}
	publicKeyValue.Functions = map[string]FunctionValue{
		sema.PublicKeyVerifyFunction: publicKeyVerifyFunction,
	}

	// Validate the public key, and initialize 'isValid' field.

	publicKeyValue.SetMember(
		interpreter,
		getLocationRange,
		sema.PublicKeyIsValidField,
		validatePublicKey(interpreter, getLocationRange, publicKeyValue),
	)

	// Public key value to string should include the key even though it is a computed field
	publicKeyValue.Stringer = func(publicKeyValue *CompositeValue, seenReferences SeenReferences) string {
		stringerFields := []CompositeField{
			{
				Name:  sema.PublicKeyPublicKeyField,
				Value: publicKey,
			},
			{
				Name: sema.PublicKeySignAlgoField,
				// TODO: provide proper location range
				Value: publicKeyValue.GetField(interpreter, ReturnEmptyLocationRange, sema.PublicKeySignAlgoField),
			},
			{
				Name: sema.PublicKeyIsValidField,
				// TODO: provide proper location range
				Value: publicKeyValue.GetField(interpreter, ReturnEmptyLocationRange, sema.PublicKeyIsValidField),
			},
		}

		return formatComposite(
			string(publicKeyValue.TypeID()),
			stringerFields,
			seenReferences,
		)
	}

	return publicKeyValue
}

var publicKeyVerifyFunction = NewHostFunctionValue(
	func(invocation Invocation) Value {
		signatureValue := invocation.Arguments[0].(*ArrayValue)
		signedDataValue := invocation.Arguments[1].(*ArrayValue)
		domainSeparationTag := invocation.Arguments[2].(*StringValue)
		hashAlgo := invocation.Arguments[3].(*CompositeValue)
		publicKey := invocation.Self

		interpreter := invocation.Interpreter

		getLocationRange := invocation.GetLocationRange

		interpreter.ExpectType(
			publicKey,
			sema.PublicKeyType,
			getLocationRange,
		)

		return interpreter.SignatureVerificationHandler(
			interpreter,
			getLocationRange,
			signatureValue,
			signedDataValue,
			domainSeparationTag,
			hashAlgo,
			publicKey,
		)
	},
	sema.PublicKeyVerifyFunctionType,
)<|MERGE_RESOLUTION|>--- conflicted
+++ resolved
@@ -7974,25 +7974,20 @@
 }
 
 func (v *CompositeValue) DynamicType(interpreter *Interpreter, _ SeenReferences) DynamicType {
-<<<<<<< HEAD
-	staticType, err := interpreter.getCompositeType(v.Location(), v.QualifiedIdentifier())
-	if err != nil {
-		panic(err)
-	}
-	return CompositeDynamicType{
-		StaticType: staticType,
-=======
 	if v.dynamicType == nil {
 		var staticType sema.Type
+		var err error
 		if v.Location == nil {
-			staticType = interpreter.getNativeCompositeType(v.QualifiedIdentifier)
+			staticType, err = interpreter.getNativeCompositeType(v.QualifiedIdentifier)
 		} else {
-			staticType = interpreter.getUserCompositeType(v.Location, v.TypeID())
+			staticType, err = interpreter.getUserCompositeType(v.Location, v.TypeID())
+		}
+		if err != nil {
+			panic(err)
 		}
 		v.dynamicType = CompositeDynamicType{
 			StaticType: staticType,
 		}
->>>>>>> 2b9ff0dd
 	}
 	return v.dynamicType
 }

/*
 * Cadence - The resource-oriented smart contract programming language
 *
 * Copyright 2019-2020 Dapper Labs, Inc.
 *
 * Licensed under the Apache License, Version 2.0 (the "License");
 * you may not use this file except in compliance with the License.
 * You may obtain a copy of the License at
 *
 *   http://www.apache.org/licenses/LICENSE-2.0
 *
 * Unless required by applicable law or agreed to in writing, software
 * distributed under the License is distributed on an "AS IS" BASIS,
 * WITHOUT WARRANTIES OR CONDITIONS OF ANY KIND, either express or implied.
 * See the License for the specific language governing permissions and
 * limitations under the License.
 */

package interpreter

import (
	"encoding/binary"
	"encoding/hex"
	"fmt"
	"math"
	"math/big"
	"strings"
	"time"

	"github.com/onflow/atree"
	"github.com/rivo/uniseg"
	"golang.org/x/text/unicode/norm"

	"github.com/onflow/cadence/runtime/common"
	"github.com/onflow/cadence/runtime/errors"
	"github.com/onflow/cadence/runtime/format"
	"github.com/onflow/cadence/runtime/sema"
)

type TypeConformanceResults map[typeConformanceResultEntry]bool

type typeConformanceResultEntry struct {
	EphemeralReferenceValue       *EphemeralReferenceValue
	EphemeralReferenceDynamicType EphemeralReferenceDynamicType
}

// SeenReferences is a set of seen references.
//
// NOTE: Do not generalize to map[interpreter.Value],
// as not all values are Go hashable, i.e. this might lead to run-time panics
//
type SeenReferences map[*EphemeralReferenceValue]struct{}

// NonStorable represents a value that cannot be stored
//
type NonStorable struct {
	Value Value
}

var _ atree.Storable = NonStorable{}

func (s NonStorable) Encode(_ *atree.Encoder) error {
	//nolint:gosimple
	return NonStorableValueError{
		Value: s.Value,
	}
}

func (s NonStorable) ByteSize() uint32 {
	// Return 1 so that atree split and merge operations don't have to handle special cases.
	// Any value larger than 0 and smaller than half of the max slab size works,
	// but 1 results in fewer number of slabs which is ideal for non-storable values.
	return 1
}

func (s NonStorable) StoredValue(_ atree.SlabStorage) (atree.Value, error) {
	return s.Value, nil
}

func (NonStorable) ChildStorables() []atree.Storable {
	return nil
}

// Value

type Value interface {
	atree.Value
	// Stringer provides `func String() string`
	// NOTE: important, error messages rely on values to implement String
	fmt.Stringer
	IsValue()
	Accept(interpreter *Interpreter, visitor Visitor)
	Walk(walkChild func(Value))
	DynamicType(interpreter *Interpreter, seenReferences SeenReferences) DynamicType
	StaticType() StaticType
	ConformsToDynamicType(
		interpreter *Interpreter,
		getLocationRange func() LocationRange,
		dynamicType DynamicType,
		results TypeConformanceResults,
	) bool
	RecursiveString(seenReferences SeenReferences) string
	IsResourceKinded(interpreter *Interpreter) bool
	NeedsStoreTo(address atree.Address) bool
	Transfer(
		interpreter *Interpreter,
		getLocationRange func() LocationRange,
		address atree.Address,
		remove bool,
		storable atree.Storable,
	) Value
	DeepRemove(interpreter *Interpreter)
	Clone(interpreter *Interpreter) Value
}

// ValueIndexableValue

type ValueIndexableValue interface {
	Value
	GetKey(interpreter *Interpreter, getLocationRange func() LocationRange, key Value) Value
	SetKey(interpreter *Interpreter, getLocationRange func() LocationRange, key Value, value Value)
	RemoveKey(interpreter *Interpreter, getLocationRange func() LocationRange, key Value) Value
	InsertKey(interpreter *Interpreter, getLocationRange func() LocationRange, key Value, value Value)
}

// MemberAccessibleValue

type MemberAccessibleValue interface {
	Value
	GetMember(interpreter *Interpreter, getLocationRange func() LocationRange, name string) Value
	RemoveMember(interpreter *Interpreter, getLocationRange func() LocationRange, name string) Value
	SetMember(interpreter *Interpreter, getLocationRange func() LocationRange, name string, value Value)
}

// EquatableValue

type EquatableValue interface {
	Value
	// Equal returns true if the given value is equal to this value.
	// If no location range is available, pass e.g. ReturnEmptyLocationRange
	Equal(interpreter *Interpreter, getLocationRange func() LocationRange, other Value) bool
}

func newValueComparator(interpreter *Interpreter, getLocationRange func() LocationRange) atree.ValueComparator {
	return func(storage atree.SlabStorage, atreeValue atree.Value, otherStorable atree.Storable) (bool, error) {
		value := MustConvertStoredValue(atreeValue)
		otherValue := StoredValue(otherStorable, storage)
		return value.(EquatableValue).Equal(interpreter, getLocationRange, otherValue), nil
	}
}

// ResourceKindedValue

type ResourceKindedValue interface {
	Value
	Destroy(interpreter *Interpreter, getLocationRange func() LocationRange)
	IsDestroyed() bool
}

func maybeDestroy(interpreter *Interpreter, getLocationRange func() LocationRange, value Value) {
	resourceKindedValue, ok := value.(ResourceKindedValue)
	if !ok {
		return
	}

	resourceKindedValue.Destroy(interpreter, getLocationRange)
}

// TypeValue

type TypeValue struct {
	Type StaticType
}

var _ Value = TypeValue{}
var _ atree.Storable = TypeValue{}
var _ EquatableValue = TypeValue{}
var _ MemberAccessibleValue = TypeValue{}

func (TypeValue) IsValue() {}

func (v TypeValue) Accept(interpreter *Interpreter, visitor Visitor) {
	visitor.VisitTypeValue(interpreter, v)
}

func (TypeValue) Walk(_ func(Value)) {
	// NO-OP
}

var metaTypeDynamicType DynamicType = MetaTypeDynamicType{}

func (TypeValue) DynamicType(_ *Interpreter, _ SeenReferences) DynamicType {
	return metaTypeDynamicType
}

func (TypeValue) StaticType() StaticType {
	return PrimitiveStaticTypeMetaType
}

func (v TypeValue) String() string {
	var typeString string
	staticType := v.Type
	if staticType != nil {
		typeString = staticType.String()
	}

	return format.TypeValue(typeString)
}

func (v TypeValue) RecursiveString(_ SeenReferences) string {
	return v.String()
}

func (v TypeValue) Equal(_ *Interpreter, _ func() LocationRange, other Value) bool {
	otherTypeValue, ok := other.(TypeValue)
	if !ok {
		return false
	}

	// Unknown types are never equal to another type

	staticType := v.Type
	otherStaticType := otherTypeValue.Type

	if staticType == nil || otherStaticType == nil {
		return false
	}

	return staticType.Equal(otherStaticType)
}

func (v TypeValue) GetMember(interpreter *Interpreter, _ func() LocationRange, name string) Value {
	switch name {
	case "identifier":
		var typeID string
		staticType := v.Type
		if staticType != nil {
			typeID = string(interpreter.MustConvertStaticToSemaType(staticType).ID())
		}
		return NewStringValue(typeID)
	case "isSubtype":
		return NewHostFunctionValue(
			func(invocation Invocation) Value {
				staticType := v.Type
				otherStaticType := invocation.Arguments[0].(TypeValue).Type

				// if either type is unknown, the subtype relation is false, as it doesn't make sense to even ask this question
				if staticType == nil || otherStaticType == nil {
					return BoolValue(false)
				}

				inter := invocation.Interpreter

				result := sema.IsSubType(
					inter.MustConvertStaticToSemaType(staticType),
					inter.MustConvertStaticToSemaType(otherStaticType),
				)
				return BoolValue(result)
			},
			sema.MetaTypeIsSubtypeFunctionType,
		)
	}

	return nil
}

func (TypeValue) RemoveMember(_ *Interpreter, _ func() LocationRange, _ string) Value {
	// Types have no removable members (fields / functions)
	panic(errors.NewUnreachableError())
}

func (TypeValue) SetMember(_ *Interpreter, _ func() LocationRange, _ string, _ Value) {
	// Types have no settable members (fields / functions)
	panic(errors.NewUnreachableError())
}

func (v TypeValue) ConformsToDynamicType(
	_ *Interpreter,
	_ func() LocationRange,
	dynamicType DynamicType,
	_ TypeConformanceResults,
) bool {
	_, ok := dynamicType.(MetaTypeDynamicType)
	return ok
}

func (v TypeValue) Storable(
	storage atree.SlabStorage,
	address atree.Address,
	maxInlineSize uint64,
) (atree.Storable, error) {
	return maybeLargeImmutableStorable(
		v,
		storage,
		address,
		maxInlineSize,
	)
}

func (TypeValue) NeedsStoreTo(_ atree.Address) bool {
	return false
}

func (TypeValue) IsResourceKinded(_ *Interpreter) bool {
	return false
}

func (v TypeValue) Transfer(
	interpreter *Interpreter,
	_ func() LocationRange,
	_ atree.Address,
	remove bool,
	storable atree.Storable,
) Value {
	if remove {
		interpreter.RemoveReferencedSlab(storable)
	}
	return v
}

func (v TypeValue) Clone(_ *Interpreter) Value {
	return v
}

func (TypeValue) DeepRemove(_ *Interpreter) {
	// NO-OP
}

func (v TypeValue) ByteSize() uint32 {
	return mustStorableSize(v)
}

func (v TypeValue) StoredValue(_ atree.SlabStorage) (atree.Value, error) {
	return v, nil
}

func (TypeValue) ChildStorables() []atree.Storable {
	return nil
}

<<<<<<< HEAD
func (v TypeValue) HashInput(interpreter *Interpreter, _ func() LocationRange, _ []byte) []byte {
=======
// HashInput returns a byte slice containing:
// - HashInputTypeType (1 byte)
// - type id (n bytes)
func (v TypeValue) HashInput(interpreter *Interpreter, _ func() LocationRange, scratch []byte) []byte {
>>>>>>> a9ef2ced
	typeID := interpreter.MustConvertStaticToSemaType(v.Type).ID()

	length := 1 + len(typeID)
	var buf []byte
	if length <= len(scratch) {
		buf = scratch[:length]
	} else {
		buf = make([]byte, length)
	}

	buf[0] = byte(HashInputTypeType)
	copy(buf[1:], []byte(typeID))
	return buf
}

// VoidValue

type VoidValue struct{}

var _ Value = VoidValue{}
var _ atree.Storable = VoidValue{}
var _ EquatableValue = VoidValue{}

func (VoidValue) IsValue() {}

func (v VoidValue) Accept(interpreter *Interpreter, visitor Visitor) {
	visitor.VisitVoidValue(interpreter, v)
}

func (VoidValue) Walk(_ func(Value)) {
	// NO-OP
}

var voidDynamicType DynamicType = VoidDynamicType{}

func (VoidValue) DynamicType(_ *Interpreter, _ SeenReferences) DynamicType {
	return voidDynamicType
}

func (VoidValue) StaticType() StaticType {
	return PrimitiveStaticTypeVoid
}

func (VoidValue) String() string {
	return format.Void
}

func (v VoidValue) RecursiveString(_ SeenReferences) string {
	return v.String()
}

func (v VoidValue) ConformsToDynamicType(
	_ *Interpreter,
	_ func() LocationRange,
	dynamicType DynamicType,
	_ TypeConformanceResults,
) bool {
	_, ok := dynamicType.(VoidDynamicType)
	return ok
}

func (v VoidValue) Equal(_ *Interpreter, _ func() LocationRange, other Value) bool {
	_, ok := other.(VoidValue)
	return ok
}

func (v VoidValue) Storable(_ atree.SlabStorage, _ atree.Address, _ uint64) (atree.Storable, error) {
	return v, nil
}

func (VoidValue) NeedsStoreTo(_ atree.Address) bool {
	return false
}

func (VoidValue) IsResourceKinded(_ *Interpreter) bool {
	return false
}

func (v VoidValue) Transfer(
	interpreter *Interpreter,
	_ func() LocationRange,
	_ atree.Address,
	remove bool,
	storable atree.Storable,
) Value {
	if remove {
		interpreter.RemoveReferencedSlab(storable)
	}
	return v
}

func (v VoidValue) Clone(_ *Interpreter) Value {
	return v
}

func (VoidValue) DeepRemove(_ *Interpreter) {
	// NO-OP
}

func (v VoidValue) ByteSize() uint32 {
	return uint32(len(cborVoidValue))
}

func (v VoidValue) StoredValue(_ atree.SlabStorage) (atree.Value, error) {
	return v, nil
}

func (VoidValue) ChildStorables() []atree.Storable {
	return nil
}

// BoolValue

type BoolValue bool

var _ Value = BoolValue(false)
var _ atree.Storable = BoolValue(false)
var _ EquatableValue = BoolValue(false)
var _ HashableValue = BoolValue(false)

func (BoolValue) IsValue() {}

func (v BoolValue) Accept(interpreter *Interpreter, visitor Visitor) {
	visitor.VisitBoolValue(interpreter, v)
}

func (BoolValue) Walk(_ func(Value)) {
	// NO-OP
}

var boolDynamicType DynamicType = BoolDynamicType{}

func (BoolValue) DynamicType(_ *Interpreter, _ SeenReferences) DynamicType {
	return boolDynamicType
}

func (BoolValue) StaticType() StaticType {
	return PrimitiveStaticTypeBool
}

func (v BoolValue) Negate() BoolValue {
	return !v
}

func (v BoolValue) Equal(_ *Interpreter, _ func() LocationRange, other Value) bool {
	otherBool, ok := other.(BoolValue)
	if !ok {
		return false
	}
	return bool(v) == bool(otherBool)
}

// HashInput returns a byte slice containing:
// - HashInputTypeBool (1 byte)
// - 1/0 (1 byte)
func (v BoolValue) HashInput(_ *Interpreter, _ func() LocationRange, scratch []byte) []byte {
	scratch[0] = byte(HashInputTypeBool)
	if v {
		scratch[1] = 1
	} else {
		scratch[1] = 0
	}
	return scratch[:2]
}

func (v BoolValue) String() string {
	return format.Bool(bool(v))
}

func (v BoolValue) RecursiveString(_ SeenReferences) string {
	return v.String()
}
func (v BoolValue) ConformsToDynamicType(
	_ *Interpreter,
	_ func() LocationRange,
	dynamicType DynamicType,
	_ TypeConformanceResults,
) bool {
	_, ok := dynamicType.(BoolDynamicType)
	return ok
}

func (v BoolValue) Storable(_ atree.SlabStorage, _ atree.Address, _ uint64) (atree.Storable, error) {
	return v, nil
}

func (BoolValue) NeedsStoreTo(_ atree.Address) bool {
	return false
}

func (BoolValue) IsResourceKinded(_ *Interpreter) bool {
	return false
}

func (v BoolValue) Transfer(
	interpreter *Interpreter,
	_ func() LocationRange,
	_ atree.Address,
	remove bool,
	storable atree.Storable,
) Value {
	if remove {
		interpreter.RemoveReferencedSlab(storable)
	}
	return v
}

func (v BoolValue) Clone(_ *Interpreter) Value {
	return v
}

func (BoolValue) DeepRemove(_ *Interpreter) {
	// NO-OP
}

func (v BoolValue) ByteSize() uint32 {
	return 1
}

func (v BoolValue) StoredValue(_ atree.SlabStorage) (atree.Value, error) {
	return v, nil
}

func (BoolValue) ChildStorables() []atree.Storable {
	return nil
}

// StringValue

type StringValue struct {
	Str string
	// length is the cached length of the string, based on grapheme clusters.
	// a negative value indicates the length has not been initialized, see Length()
	length int
	// graphemes is a grapheme cluster segmentation iterator,
	// which is initialized lazily and reused/reset in functions
	// that are based on grapheme clusters
	graphemes *uniseg.Graphemes
}

func NewStringValue(str string) *StringValue {
	return &StringValue{
		Str: str,
		// a negative value indicates the length has not been initialized, see Length()
		length: -1,
	}
}

var _ Value = &StringValue{}
var _ atree.Storable = &StringValue{}
var _ EquatableValue = &StringValue{}
var _ HashableValue = &StringValue{}
var _ ValueIndexableValue = &StringValue{}
var _ MemberAccessibleValue = &StringValue{}

func (v *StringValue) prepareGraphemes() {
	if v.graphemes == nil {
		v.graphemes = uniseg.NewGraphemes(v.Str)
	} else {
		v.graphemes.Reset()
	}
}

func (*StringValue) IsValue() {}

func (v *StringValue) Accept(interpreter *Interpreter, visitor Visitor) {
	visitor.VisitStringValue(interpreter, v)
}

func (*StringValue) Walk(_ func(Value)) {
	// NO-OP
}

var stringDynamicType DynamicType = StringDynamicType{}

func (*StringValue) DynamicType(_ *Interpreter, _ SeenReferences) DynamicType {
	return stringDynamicType
}

func (*StringValue) StaticType() StaticType {
	return PrimitiveStaticTypeString
}

func (v *StringValue) String() string {
	return format.String(v.Str)
}

func (v *StringValue) RecursiveString(_ SeenReferences) string {
	return v.String()
}

func (v *StringValue) Equal(_ *Interpreter, _ func() LocationRange, other Value) bool {
	otherString, ok := other.(*StringValue)
	if !ok {
		return false
	}
	return v.NormalForm() == otherString.NormalForm()
}

// HashInput returns a byte slice containing:
// - HashInputTypeString (1 byte)
// - string value (n bytes)
func (v *StringValue) HashInput(_ *Interpreter, _ func() LocationRange, scratch []byte) []byte {
	length := 1 + len(v.Str)
	var buffer []byte
	if length <= len(scratch) {
		buffer = scratch[:length]
	} else {
		buffer = make([]byte, length)
	}

	buffer[0] = byte(HashInputTypeString)
	copy(buffer[1:], v.Str)
	return buffer
}

func (v *StringValue) NormalForm() string {
	return norm.NFC.String(v.Str)
}

func (v *StringValue) Concat(other *StringValue) Value {
	var sb strings.Builder

	sb.WriteString(v.Str)
	sb.WriteString(other.Str)

	return NewStringValue(sb.String())
}

func (v *StringValue) Slice(from IntValue, to IntValue, getLocationRange func() LocationRange) Value {
	fromIndex := from.ToInt()
	v.checkBoundsInclusiveLength(fromIndex, getLocationRange)

	toIndex := to.ToInt()
	v.checkBoundsInclusiveLength(toIndex, getLocationRange)

	if fromIndex == toIndex {
		return NewStringValue("")
	}

	v.prepareGraphemes()

	j := 0

	for ; j <= fromIndex; j++ {
		v.graphemes.Next()
	}
	start, _ := v.graphemes.Positions()

	for ; j < toIndex; j++ {
		v.graphemes.Next()
	}
	_, end := v.graphemes.Positions()

	return NewStringValue(v.Str[start:end])
}

func (v *StringValue) checkBounds(index int, getLocationRange func() LocationRange) {
	length := v.Length()

	if index < 0 || index >= length {
		panic(StringIndexOutOfBoundsError{
			Index:         index,
			Length:        length,
			LocationRange: getLocationRange(),
		})
	}
}

func (v *StringValue) checkBoundsInclusiveLength(index int, getLocationRange func() LocationRange) {
	length := v.Length()

	if index < 0 || index > length {
		panic(StringIndexOutOfBoundsError{
			Index:         index,
			Length:        length,
			LocationRange: getLocationRange(),
		})
	}
}

func (v *StringValue) GetKey(_ *Interpreter, getLocationRange func() LocationRange, key Value) Value {
	index := key.(NumberValue).ToInt()
	v.checkBounds(index, getLocationRange)

	v.prepareGraphemes()

	for j := 0; j <= index; j++ {
		v.graphemes.Next()
	}

	char := v.graphemes.Str()

	return NewStringValue(char)
}

func (*StringValue) SetKey(_ *Interpreter, _ func() LocationRange, _ Value, _ Value) {
	panic(errors.NewUnreachableError())
}

func (*StringValue) InsertKey(_ *Interpreter, _ func() LocationRange, _ Value, _ Value) {
	panic(errors.NewUnreachableError())
}

func (*StringValue) RemoveKey(_ *Interpreter, _ func() LocationRange, _ Value) Value {
	panic(errors.NewUnreachableError())
}

func (v *StringValue) GetMember(interpreter *Interpreter, _ func() LocationRange, name string) Value {
	switch name {
	case "length":
		length := v.Length()
		return NewIntValueFromInt64(int64(length))

	case "utf8":
		return ByteSliceToByteArrayValue(interpreter, []byte(v.Str))

	case "concat":
		return NewHostFunctionValue(
			func(invocation Invocation) Value {
				otherArray := invocation.Arguments[0].(*StringValue)
				return v.Concat(otherArray)
			},
			sema.StringTypeConcatFunctionType,
		)

	case "slice":
		return NewHostFunctionValue(
			func(invocation Invocation) Value {
				from := invocation.Arguments[0].(IntValue)
				to := invocation.Arguments[1].(IntValue)
				return v.Slice(from, to, invocation.GetLocationRange)
			},
			sema.StringTypeSliceFunctionType,
		)

	case "decodeHex":
		return NewHostFunctionValue(
			func(invocation Invocation) Value {
				return v.DecodeHex(invocation.Interpreter)
			},
			sema.StringTypeDecodeHexFunctionType,
		)

	case "toLower":
		return NewHostFunctionValue(
			func(invocation Invocation) Value {
				return v.ToLower()
			},
			sema.StringTypeToLowerFunctionType,
		)
	}

	return nil
}

func (*StringValue) RemoveMember(_ *Interpreter, _ func() LocationRange, _ string) Value {
	// Strings have no removable members (fields / functions)
	panic(errors.NewUnreachableError())
}

func (*StringValue) SetMember(_ *Interpreter, _ func() LocationRange, _ string, _ Value) {
	// Strings have no settable members (fields / functions)
	panic(errors.NewUnreachableError())
}

// Length returns the number of characters (grapheme clusters)
//
func (v *StringValue) Length() int {
	if v.length < 0 {
		var length int
		v.prepareGraphemes()
		for v.graphemes.Next() {
			length++
		}
		v.length = length
	}
	return v.length
}

func (v *StringValue) ToLower() *StringValue {
	return NewStringValue(strings.ToLower(v.Str))
}

func (v *StringValue) Storable(storage atree.SlabStorage, address atree.Address, maxInlineSize uint64) (atree.Storable, error) {
	return maybeLargeImmutableStorable(v, storage, address, maxInlineSize)
}

func (*StringValue) NeedsStoreTo(_ atree.Address) bool {
	return false
}

func (*StringValue) IsResourceKinded(_ *Interpreter) bool {
	return false
}

func (v *StringValue) Transfer(
	interpreter *Interpreter,
	_ func() LocationRange,
	_ atree.Address,
	remove bool,
	storable atree.Storable,
) Value {
	if remove {
		interpreter.RemoveReferencedSlab(storable)
	}
	return v
}

func (v *StringValue) Clone(_ *Interpreter) Value {
	return NewStringValue(v.Str)
}

func (*StringValue) DeepRemove(_ *Interpreter) {
	// NO-OP
}

func (v *StringValue) ByteSize() uint32 {
	return cborTagSize + getBytesCBORSize([]byte(v.Str))
}

func (v *StringValue) StoredValue(_ atree.SlabStorage) (atree.Value, error) {
	return v, nil
}

func (*StringValue) ChildStorables() []atree.Storable {
	return nil
}

var ByteArrayStaticType = ConvertSemaArrayTypeToStaticArrayType(sema.ByteArrayType)

// DecodeHex hex-decodes this string and returns an array of UInt8 values
//
func (v *StringValue) DecodeHex(interpreter *Interpreter) *ArrayValue {
	bs, err := hex.DecodeString(v.Str)
	if err != nil {
		panic(err)
	}

	i := 0

	return NewArrayValueWithIterator(
		interpreter,
		ByteArrayStaticType,
		common.Address{},
		func() Value {
			if i >= len(bs) {
				return nil
			}

			value := UInt8Value(bs[i])

			i++

			return value
		},
	)
}

func (*StringValue) ConformsToDynamicType(
	_ *Interpreter,
	_ func() LocationRange,
	dynamicType DynamicType,
	_ TypeConformanceResults,
) bool {
	_, ok := dynamicType.(StringDynamicType)
	return ok
}

// ArrayValue

type ArrayValue struct {
	Type             ArrayStaticType
	semaType         sema.ArrayType
	array            *atree.Array
	isDestroyed      bool
	isResourceKinded *bool
}

func NewArrayValue(
	interpreter *Interpreter,
	arrayType ArrayStaticType,
	address common.Address,
	values ...Value,
) *ArrayValue {

	var index int
	count := len(values)

	return NewArrayValueWithIterator(
		interpreter,
		arrayType,
		address,
		func() Value {
			if index >= count {
				return nil
			}

			value := values[index]

			index++

			value = value.Transfer(
				interpreter,
				// TODO: provide proper location range
				ReturnEmptyLocationRange,
				atree.Address(address),
				true,
				nil,
			)

			return value
		},
	)
}

func NewArrayValueWithIterator(
	interpreter *Interpreter,
	arrayType ArrayStaticType,
	address common.Address,
	values func() Value,
) *ArrayValue {

	array, err := atree.NewArrayFromBatchData(
		interpreter.Storage,
		atree.Address(address),
		arrayType,
		func() (atree.Value, error) {
			return values(), nil
		},
	)
	if err != nil {
		panic(ExternalError{err})
	}

	return &ArrayValue{
		Type:  arrayType,
		array: array,
	}
}

var _ Value = &ArrayValue{}
var _ atree.Value = &ArrayValue{}
var _ EquatableValue = &ArrayValue{}
var _ ValueIndexableValue = &ArrayValue{}
var _ MemberAccessibleValue = &ArrayValue{}

func (*ArrayValue) IsValue() {}

func (v *ArrayValue) Accept(interpreter *Interpreter, visitor Visitor) {
	descend := visitor.VisitArrayValue(interpreter, v)
	if !descend {
		return
	}

	v.Walk(func(element Value) {
		element.Accept(interpreter, visitor)
	})
}

func (v *ArrayValue) Iterate(f func(element Value) (resume bool)) {
	err := v.array.Iterate(func(element atree.Value) (resume bool, err error) {
		// atree.Array iteration provides low-level atree.Value,
		// convert to high-level interpreter.Value

		resume = f(MustConvertStoredValue(element))

		return resume, nil
	})
	if err != nil {
		panic(ExternalError{err})
	}
}

func (v *ArrayValue) Walk(walkChild func(Value)) {
	v.Iterate(func(element Value) (resume bool) {
		walkChild(element)
		return true
	})
}

func (v *ArrayValue) DynamicType(interpreter *Interpreter, seenReferences SeenReferences) DynamicType {
	elementTypes := make([]DynamicType, v.Count())

	i := 0

	v.Walk(func(element Value) {
		elementTypes[i] = element.DynamicType(interpreter, seenReferences)
		i++
	})

	return &ArrayDynamicType{
		ElementTypes: elementTypes,
		StaticType:   v.Type,
	}
}

func (v *ArrayValue) StaticType() StaticType {
	return v.Type
}

func (v *ArrayValue) Destroy(interpreter *Interpreter, getLocationRange func() LocationRange) {
	v.Walk(func(element Value) {
		maybeDestroy(interpreter, getLocationRange, element)
	})

	v.isDestroyed = true
}

func (v *ArrayValue) IsDestroyed() bool {
	return v.isDestroyed
}

func (v *ArrayValue) Concat(interpreter *Interpreter, getLocationRange func() LocationRange, other *ArrayValue) Value {

	first := true

	firstIterator, err := v.array.Iterator()
	if err != nil {
		panic(ExternalError{err})
	}

	secondIterator, err := other.array.Iterator()
	if err != nil {
		panic(ExternalError{err})
	}

	elementType := v.Type.ElementType()

	return NewArrayValueWithIterator(
		interpreter,
		v.Type,
		common.Address{},
		func() Value {

			var value Value

			if first {
				atreeValue, err := firstIterator.Next()
				if err != nil {
					panic(ExternalError{err})
				}

				if atreeValue == nil {
					first = false
				} else {
					value = MustConvertStoredValue(atreeValue)
				}
			}

			if !first {
				atreeValue, err := secondIterator.Next()
				if err != nil {
					panic(ExternalError{err})
				}

				if atreeValue != nil {
					value = MustConvertStoredValue(atreeValue)

					interpreter.checkContainerMutation(elementType, value, getLocationRange)
				}
			}

			if value == nil {
				return nil
			}

			return value.Transfer(
				interpreter,
				getLocationRange,
				atree.Address{},
				false,
				nil,
			)
		},
	)
}

func (v *ArrayValue) GetKey(interpreter *Interpreter, getLocationRange func() LocationRange, key Value) Value {
	index := key.(NumberValue).ToInt()
	return v.Get(interpreter, getLocationRange, index)
}

func (v *ArrayValue) handleIndexOutOfBoundsError(err error, index int, getLocationRange func() LocationRange) {
	if _, ok := err.(*atree.IndexOutOfBoundsError); ok {
		panic(ArrayIndexOutOfBoundsError{
			Index:         index,
			Size:          v.Count(),
			LocationRange: getLocationRange(),
		})
	}
}

func (v *ArrayValue) Get(interpreter *Interpreter, getLocationRange func() LocationRange, index int) Value {
	storable, err := v.array.Get(uint64(index))
	if err != nil {
		v.handleIndexOutOfBoundsError(err, index, getLocationRange)

		panic(ExternalError{err})
	}

	return StoredValue(storable, interpreter.Storage)
}

func (v *ArrayValue) SetKey(interpreter *Interpreter, getLocationRange func() LocationRange, key Value, value Value) {
	index := key.(NumberValue).ToInt()
	v.Set(interpreter, getLocationRange, index, value)
}

func (v *ArrayValue) Set(interpreter *Interpreter, getLocationRange func() LocationRange, index int, element Value) {

	interpreter.checkContainerMutation(v.Type.ElementType(), element, getLocationRange)

	element = element.Transfer(
		interpreter,
		getLocationRange,
		v.array.Address(),
		true,
		nil,
	)

	existingStorable, err := v.array.Set(uint64(index), element)
	if err != nil {
		v.handleIndexOutOfBoundsError(err, index, getLocationRange)

		panic(ExternalError{err})
	}
	interpreter.maybeValidateAtreeValue(v.array)

	existingValue := StoredValue(existingStorable, interpreter.Storage)

	existingValue.DeepRemove(interpreter)

	interpreter.RemoveReferencedSlab(existingStorable)
}

func (v *ArrayValue) String() string {
	return v.RecursiveString(SeenReferences{})
}

func (v *ArrayValue) RecursiveString(seenReferences SeenReferences) string {
	values := make([]string, v.Count())

	i := 0
	v.Walk(func(value Value) {
		values[i] = value.RecursiveString(seenReferences)
		i++
	})

	return format.Array(values)
}

func (v *ArrayValue) Append(interpreter *Interpreter, getLocationRange func() LocationRange, element Value) {

	interpreter.checkContainerMutation(v.Type.ElementType(), element, getLocationRange)

	element = element.Transfer(
		interpreter,
		getLocationRange,
		v.array.Address(),
		true,
		nil,
	)

	err := v.array.Append(element)
	if err != nil {
		panic(ExternalError{err})
	}
	interpreter.maybeValidateAtreeValue(v.array)
}

func (v *ArrayValue) AppendAll(interpreter *Interpreter, getLocationRange func() LocationRange, other *ArrayValue) {
	other.Walk(func(value Value) {
		v.Append(interpreter, getLocationRange, value)
	})
}

func (v *ArrayValue) InsertKey(interpreter *Interpreter, getLocationRange func() LocationRange, key Value, value Value) {
	index := key.(NumberValue).ToInt()
	v.Insert(interpreter, getLocationRange, index, value)
}

func (v *ArrayValue) Insert(interpreter *Interpreter, getLocationRange func() LocationRange, index int, element Value) {

	interpreter.checkContainerMutation(v.Type.ElementType(), element, getLocationRange)

	element = element.Transfer(
		interpreter,
		getLocationRange,
		v.array.Address(),
		true,
		nil,
	)

	err := v.array.Insert(uint64(index), element)
	if err != nil {
		v.handleIndexOutOfBoundsError(err, index, getLocationRange)

		panic(ExternalError{err})
	}
	interpreter.maybeValidateAtreeValue(v.array)
}

func (v *ArrayValue) RemoveKey(interpreter *Interpreter, getLocationRange func() LocationRange, key Value) Value {
	index := key.(NumberValue).ToInt()
	return v.Remove(interpreter, getLocationRange, index)
}

func (v *ArrayValue) Remove(interpreter *Interpreter, getLocationRange func() LocationRange, index int) Value {
	storable, err := v.array.Remove(uint64(index))
	if err != nil {
		v.handleIndexOutOfBoundsError(err, index, getLocationRange)

		panic(ExternalError{err})
	}
	interpreter.maybeValidateAtreeValue(v.array)

	value := StoredValue(storable, interpreter.Storage)

	return value.Transfer(
		interpreter,
		getLocationRange,
		atree.Address{},
		true,
		storable,
	)
}

func (v *ArrayValue) RemoveFirst(interpreter *Interpreter, getLocationRange func() LocationRange) Value {
	return v.Remove(interpreter, getLocationRange, 0)
}

func (v *ArrayValue) RemoveLast(interpreter *Interpreter, getLocationRange func() LocationRange) Value {
	return v.Remove(interpreter, getLocationRange, v.Count()-1)
}

func (v *ArrayValue) Contains(interpreter *Interpreter, getLocationRange func() LocationRange, needleValue Value) BoolValue {

	needleEquatable := needleValue.(EquatableValue)

	var result bool
	v.Iterate(func(element Value) (resume bool) {
		if needleEquatable.Equal(interpreter, getLocationRange, element) {
			result = true
			// stop iteration
			return false
		}
		// continue iteration
		return true
	})

	return BoolValue(result)
}

func (v *ArrayValue) GetMember(inter *Interpreter, _ func() LocationRange, name string) Value {
	switch name {
	case "length":
		return NewIntValueFromInt64(int64(v.Count()))

	case "append":
		return NewHostFunctionValue(
			func(invocation Invocation) Value {
				v.Append(
					invocation.Interpreter,
					invocation.GetLocationRange,
					invocation.Arguments[0],
				)
				return VoidValue{}
			},
			sema.ArrayAppendFunctionType(
				v.SemaType(inter).ElementType(false),
			),
		)

	case "appendAll":
		return NewHostFunctionValue(
			func(invocation Invocation) Value {
				otherArray := invocation.Arguments[0].(*ArrayValue)
				v.AppendAll(
					invocation.Interpreter,
					invocation.GetLocationRange,
					otherArray,
				)
				return VoidValue{}
			},
			sema.ArrayAppendAllFunctionType(
				v.SemaType(inter),
			),
		)

	case "concat":
		return NewHostFunctionValue(
			func(invocation Invocation) Value {
				otherArray := invocation.Arguments[0].(*ArrayValue)
				return v.Concat(
					invocation.Interpreter,
					invocation.GetLocationRange,
					otherArray,
				)
			},
			sema.ArrayConcatFunctionType(
				v.SemaType(inter),
			),
		)

	case "insert":
		return NewHostFunctionValue(
			func(invocation Invocation) Value {
				index := invocation.Arguments[0].(NumberValue).ToInt()
				element := invocation.Arguments[1]
				v.Insert(
					invocation.Interpreter,
					invocation.GetLocationRange,
					index,
					element,
				)
				return VoidValue{}
			},
			sema.ArrayInsertFunctionType(
				v.SemaType(inter).ElementType(false),
			),
		)

	case "remove":
		return NewHostFunctionValue(
			func(invocation Invocation) Value {
				index := invocation.Arguments[0].(NumberValue).ToInt()
				return v.Remove(
					invocation.Interpreter,
					invocation.GetLocationRange,
					index,
				)
			},
			sema.ArrayRemoveFunctionType(
				v.SemaType(inter).ElementType(false),
			),
		)

	case "removeFirst":
		return NewHostFunctionValue(
			func(invocation Invocation) Value {
				return v.RemoveFirst(
					invocation.Interpreter,
					invocation.GetLocationRange,
				)
			},
			sema.ArrayRemoveFirstFunctionType(
				v.SemaType(inter).ElementType(false),
			),
		)

	case "removeLast":
		return NewHostFunctionValue(
			func(invocation Invocation) Value {
				return v.RemoveLast(
					invocation.Interpreter,
					invocation.GetLocationRange,
				)
			},
			sema.ArrayRemoveLastFunctionType(
				v.SemaType(inter).ElementType(false),
			),
		)

	case "contains":
		return NewHostFunctionValue(
			func(invocation Invocation) Value {
				return v.Contains(
					invocation.Interpreter,
					invocation.GetLocationRange,
					invocation.Arguments[0],
				)
			},
			sema.ArrayContainsFunctionType(
				v.SemaType(inter).ElementType(false),
			),
		)
	}

	return nil
}

func (*ArrayValue) RemoveMember(_ *Interpreter, _ func() LocationRange, _ string) Value {
	// Arrays have no removable members (fields / functions)
	panic(errors.NewUnreachableError())
}

func (*ArrayValue) SetMember(_ *Interpreter, _ func() LocationRange, _ string, _ Value) {
	// Arrays have no settable members (fields / functions)
	panic(errors.NewUnreachableError())
}

func (v *ArrayValue) Count() int {
	return int(v.array.Count())
}

func (v *ArrayValue) ConformsToDynamicType(
	interpreter *Interpreter,
	getLocationRange func() LocationRange,
	dynamicType DynamicType,
	results TypeConformanceResults,
) bool {

	arrayType, ok := dynamicType.(*ArrayDynamicType)

	if !ok || v.Count() != len(arrayType.ElementTypes) {
		return false
	}

	result := true
	index := 0

	v.Iterate(func(element Value) (resume bool) {
		if !element.ConformsToDynamicType(
			interpreter,
			getLocationRange,
			arrayType.ElementTypes[index],
			results,
		) {
			result = false
			return false
		}

		index++

		return true
	})

	return result
}

func (v *ArrayValue) Equal(interpreter *Interpreter, getLocationRange func() LocationRange, other Value) bool {
	otherArray, ok := other.(*ArrayValue)
	if !ok {
		return false
	}

	count := v.Count()

	if count != otherArray.Count() {
		return false
	}

	if v.Type == nil {
		if otherArray.Type != nil {
			return false
		}
	} else if otherArray.Type == nil ||
		!v.Type.Equal(otherArray.Type) {

		return false
	}

	for i := 0; i < count; i++ {
		value := v.Get(interpreter, getLocationRange, i)
		otherValue := otherArray.Get(interpreter, getLocationRange, i)

		equatableValue, ok := value.(EquatableValue)
		if !ok || !equatableValue.Equal(interpreter, getLocationRange, otherValue) {
			return false
		}
	}

	return true
}

func (v *ArrayValue) Storable(_ atree.SlabStorage, _ atree.Address, _ uint64) (atree.Storable, error) {
	return atree.StorageIDStorable(v.StorageID()), nil
}

func (v *ArrayValue) Transfer(
	interpreter *Interpreter,
	getLocationRange func() LocationRange,
	address atree.Address,
	remove bool,
	storable atree.Storable,
) Value {

	if interpreter.tracingEnabled {
		startTime := time.Now()
		defer func() {
			interpreter.reportArrayValueTransferTrace(v.Type.String(), v.Count(), time.Since(startTime))
		}()
	}

	array := v.array

	needsStoreTo := v.NeedsStoreTo(address)
	isResourceKinded := v.IsResourceKinded(interpreter)

	if needsStoreTo || !isResourceKinded {

		iterator, err := v.array.Iterator()
		if err != nil {
			panic(ExternalError{err})
		}

		array, err = atree.NewArrayFromBatchData(
			interpreter.Storage,
			address,
			v.array.Type(),
			func() (atree.Value, error) {
				value, err := iterator.Next()
				if err != nil {
					return nil, err
				}
				if value == nil {
					return nil, nil
				}

				element := MustConvertStoredValue(value).
					Transfer(interpreter, getLocationRange, address, remove, nil)

				return element, nil
			},
		)
		if err != nil {
			panic(ExternalError{err})
		}

		if remove {
			err = v.array.PopIterate(func(storable atree.Storable) {
				interpreter.RemoveReferencedSlab(storable)
			})
			if err != nil {
				panic(ExternalError{err})
			}
			interpreter.maybeValidateAtreeValue(v.array)

			interpreter.RemoveReferencedSlab(storable)
		}
	}

	if isResourceKinded {
		v.array = array
		return v
	} else {
		return &ArrayValue{
			Type:             v.Type,
			semaType:         v.semaType,
			isResourceKinded: v.isResourceKinded,
			array:            array,
			isDestroyed:      v.isDestroyed,
		}
	}
}

func (v *ArrayValue) Clone(interpreter *Interpreter) Value {
	iterator, err := v.array.Iterator()
	if err != nil {
		panic(ExternalError{err})
	}

	array, err := atree.NewArrayFromBatchData(
		interpreter.Storage,
		v.StorageID().Address,
		v.array.Type(),
		func() (atree.Value, error) {
			value, err := iterator.Next()
			if err != nil {
				return nil, err
			}
			if value == nil {
				return nil, nil
			}

			element := MustConvertStoredValue(value).
				Clone(interpreter)

			return element, nil
		},
	)
	if err != nil {
		panic(ExternalError{err})
	}
	return &ArrayValue{
		Type:             v.Type,
		semaType:         v.semaType,
		isResourceKinded: v.isResourceKinded,
		array:            array,
		isDestroyed:      v.isDestroyed,
	}
}

func (v *ArrayValue) DeepRemove(interpreter *Interpreter) {

	// Remove nested values and storables

	storage := v.array.Storage

	err := v.array.PopIterate(func(storable atree.Storable) {
		value := StoredValue(storable, storage)
		value.DeepRemove(interpreter)
		interpreter.RemoveReferencedSlab(storable)
	})
	if err != nil {
		panic(ExternalError{err})
	}
	interpreter.maybeValidateAtreeValue(v.array)
}

func (v *ArrayValue) StorageID() atree.StorageID {
	return v.array.StorageID()
}

func (v *ArrayValue) GetOwner() common.Address {
	return common.Address(v.StorageID().Address)
}

func (v *ArrayValue) SemaType(interpreter *Interpreter) sema.ArrayType {
	if v.semaType == nil {
		v.semaType = interpreter.MustConvertStaticToSemaType(v.Type).(sema.ArrayType)
	}
	return v.semaType
}

func (v *ArrayValue) NeedsStoreTo(address atree.Address) bool {
	return address != v.StorageID().Address
}

func (v *ArrayValue) IsResourceKinded(interpreter *Interpreter) bool {
	if v.isResourceKinded == nil {
		isResourceKinded := v.SemaType(interpreter).IsResourceType()
		v.isResourceKinded = &isResourceKinded
	}
	return *v.isResourceKinded
}

// NumberValue
//
type NumberValue interface {
	EquatableValue
	ToInt() int
	Negate() NumberValue
	Plus(other NumberValue) NumberValue
	SaturatingPlus(other NumberValue) NumberValue
	Minus(other NumberValue) NumberValue
	SaturatingMinus(other NumberValue) NumberValue
	Mod(other NumberValue) NumberValue
	Mul(other NumberValue) NumberValue
	SaturatingMul(other NumberValue) NumberValue
	Div(other NumberValue) NumberValue
	SaturatingDiv(other NumberValue) NumberValue
	Less(other NumberValue) BoolValue
	LessEqual(other NumberValue) BoolValue
	Greater(other NumberValue) BoolValue
	GreaterEqual(other NumberValue) BoolValue
	ToBigEndianBytes() []byte
}

func getNumberValueMember(v NumberValue, name string, typ sema.Type) Value {
	switch name {

	case sema.ToStringFunctionName:
		return NewHostFunctionValue(
			func(invocation Invocation) Value {
				return NewStringValue(v.String())
			},
			sema.ToStringFunctionType,
		)

	case sema.ToBigEndianBytesFunctionName:
		return NewHostFunctionValue(
			func(invocation Invocation) Value {
				return ByteSliceToByteArrayValue(
					invocation.Interpreter,
					v.ToBigEndianBytes(),
				)
			},
			&sema.FunctionType{
				ReturnTypeAnnotation: sema.NewTypeAnnotation(
					sema.ByteArrayType,
				),
			},
		)

	case sema.NumericTypeSaturatingAddFunctionName:
		return NewHostFunctionValue(
			func(invocation Invocation) Value {
				other := invocation.Arguments[0].(NumberValue)
				return v.SaturatingPlus(other)
			},
			&sema.FunctionType{
				ReturnTypeAnnotation: sema.NewTypeAnnotation(
					typ,
				),
			},
		)

	case sema.NumericTypeSaturatingSubtractFunctionName:
		return NewHostFunctionValue(
			func(invocation Invocation) Value {
				other := invocation.Arguments[0].(NumberValue)
				return v.SaturatingMinus(other)
			},
			&sema.FunctionType{
				ReturnTypeAnnotation: sema.NewTypeAnnotation(
					typ,
				),
			},
		)

	case sema.NumericTypeSaturatingMultiplyFunctionName:
		return NewHostFunctionValue(
			func(invocation Invocation) Value {
				other := invocation.Arguments[0].(NumberValue)
				return v.SaturatingMul(other)
			},
			&sema.FunctionType{
				ReturnTypeAnnotation: sema.NewTypeAnnotation(
					typ,
				),
			},
		)

	case sema.NumericTypeSaturatingDivideFunctionName:
		return NewHostFunctionValue(
			func(invocation Invocation) Value {
				other := invocation.Arguments[0].(NumberValue)
				return v.SaturatingDiv(other)
			},
			&sema.FunctionType{
				ReturnTypeAnnotation: sema.NewTypeAnnotation(
					typ,
				),
			},
		)
	}

	return nil
}

type IntegerValue interface {
	NumberValue
	BitwiseOr(other IntegerValue) IntegerValue
	BitwiseXor(other IntegerValue) IntegerValue
	BitwiseAnd(other IntegerValue) IntegerValue
	BitwiseLeftShift(other IntegerValue) IntegerValue
	BitwiseRightShift(other IntegerValue) IntegerValue
}

// BigNumberValue.
// Implemented by values with an integer value outside the range of int64
//
type BigNumberValue interface {
	NumberValue
	ToBigInt() *big.Int
}

// Int

type IntValue struct {
	BigInt *big.Int
}

func NewIntValueFromInt64(value int64) IntValue {
	return NewIntValueFromBigInt(big.NewInt(value))
}

func NewIntValueFromBigInt(value *big.Int) IntValue {
	return IntValue{BigInt: value}
}

func ConvertInt(value Value) IntValue {
	switch value := value.(type) {
	case BigNumberValue:
		return NewIntValueFromBigInt(value.ToBigInt())

	case NumberValue:
		return NewIntValueFromInt64(int64(value.ToInt()))

	default:
		panic(errors.NewUnreachableError())
	}
}

var _ Value = IntValue{}
var _ atree.Storable = IntValue{}
var _ NumberValue = IntValue{}
var _ IntegerValue = IntValue{}
var _ EquatableValue = IntValue{}
var _ HashableValue = IntValue{}
var _ MemberAccessibleValue = IntValue{}

func (IntValue) IsValue() {}

func (v IntValue) Accept(interpreter *Interpreter, visitor Visitor) {
	visitor.VisitIntValue(interpreter, v)
}

func (IntValue) Walk(_ func(Value)) {
	// NO-OP
}

var intDynamicType DynamicType = NumberDynamicType{sema.IntType}

func (IntValue) DynamicType(_ *Interpreter, _ SeenReferences) DynamicType {
	return intDynamicType
}

func (IntValue) StaticType() StaticType {
	return PrimitiveStaticTypeInt
}

func (v IntValue) ToInt() int {
	if !v.BigInt.IsInt64() {
		panic(OverflowError{})
	}
	return int(v.BigInt.Int64())
}

func (v IntValue) ToBigInt() *big.Int {
	return new(big.Int).Set(v.BigInt)
}

func (v IntValue) String() string {
	return format.BigInt(v.BigInt)
}

func (v IntValue) RecursiveString(_ SeenReferences) string {
	return v.String()
}

func (v IntValue) Negate() NumberValue {
	return NewIntValueFromBigInt(new(big.Int).Neg(v.BigInt))
}

func (v IntValue) Plus(other NumberValue) NumberValue {
	o := other.(IntValue)
	res := new(big.Int)
	res.Add(v.BigInt, o.BigInt)
	return IntValue{res}
}

func (v IntValue) SaturatingPlus(other NumberValue) NumberValue {
	return v.Plus(other)
}

func (v IntValue) Minus(other NumberValue) NumberValue {
	o := other.(IntValue)
	res := new(big.Int)
	res.Sub(v.BigInt, o.BigInt)
	return IntValue{res}
}

func (v IntValue) SaturatingMinus(other NumberValue) NumberValue {
	return v.Minus(other)
}

func (v IntValue) Mod(other NumberValue) NumberValue {
	o := other.(IntValue)
	res := new(big.Int)
	// INT33-C
	if o.BigInt.Cmp(res) == 0 {
		panic(DivisionByZeroError{})
	}
	res.Rem(v.BigInt, o.BigInt)
	return IntValue{res}
}

func (v IntValue) Mul(other NumberValue) NumberValue {
	o := other.(IntValue)
	res := new(big.Int)
	res.Mul(v.BigInt, o.BigInt)
	return IntValue{res}
}

func (v IntValue) SaturatingMul(other NumberValue) NumberValue {
	return v.Mul(other)
}

func (v IntValue) Div(other NumberValue) NumberValue {
	o := other.(IntValue)
	res := new(big.Int)
	// INT33-C
	if o.BigInt.Cmp(res) == 0 {
		panic(DivisionByZeroError{})
	}
	res.Div(v.BigInt, o.BigInt)
	return IntValue{res}
}

func (v IntValue) SaturatingDiv(other NumberValue) NumberValue {
	return v.Div(other)
}

func (v IntValue) Less(other NumberValue) BoolValue {
	cmp := v.BigInt.Cmp(other.(IntValue).BigInt)
	return cmp == -1
}

func (v IntValue) LessEqual(other NumberValue) BoolValue {
	cmp := v.BigInt.Cmp(other.(IntValue).BigInt)
	return cmp <= 0
}

func (v IntValue) Greater(other NumberValue) BoolValue {
	cmp := v.BigInt.Cmp(other.(IntValue).BigInt)
	return cmp == 1
}

func (v IntValue) GreaterEqual(other NumberValue) BoolValue {
	cmp := v.BigInt.Cmp(other.(IntValue).BigInt)
	return cmp >= 0
}

func (v IntValue) Equal(_ *Interpreter, _ func() LocationRange, other Value) bool {
	otherInt, ok := other.(IntValue)
	if !ok {
		return false
	}
	cmp := v.BigInt.Cmp(otherInt.BigInt)
	return cmp == 0
}

// HashInput returns a byte slice containing:
// - HashInputTypeInt (1 byte)
// - big int encoded in big-endian (n bytes)
func (v IntValue) HashInput(_ *Interpreter, _ func() LocationRange, scratch []byte) []byte {
	b := SignedBigIntToBigEndianBytes(v.BigInt)

	length := 1 + len(b)
	var buffer []byte
	if length <= len(scratch) {
		buffer = scratch[:length]
	} else {
		buffer = make([]byte, length)
	}

	buffer[0] = byte(HashInputTypeInt)
	copy(buffer[1:], b)
	return buffer
}

func (v IntValue) BitwiseOr(other IntegerValue) IntegerValue {
	o := other.(IntValue)
	res := new(big.Int)
	res.Or(v.BigInt, o.BigInt)
	return IntValue{res}
}

func (v IntValue) BitwiseXor(other IntegerValue) IntegerValue {
	o := other.(IntValue)
	res := new(big.Int)
	res.Xor(v.BigInt, o.BigInt)
	return IntValue{res}
}

func (v IntValue) BitwiseAnd(other IntegerValue) IntegerValue {
	o := other.(IntValue)
	res := new(big.Int)
	res.And(v.BigInt, o.BigInt)
	return IntValue{res}
}

func (v IntValue) BitwiseLeftShift(other IntegerValue) IntegerValue {
	o := other.(IntValue)
	res := new(big.Int)
	if o.BigInt.Sign() < 0 {
		panic(UnderflowError{})
	}
	if !o.BigInt.IsUint64() {
		panic(OverflowError{})
	}
	res.Lsh(v.BigInt, uint(o.BigInt.Uint64()))
	return IntValue{res}
}

func (v IntValue) BitwiseRightShift(other IntegerValue) IntegerValue {
	o := other.(IntValue)
	res := new(big.Int)
	if o.BigInt.Sign() < 0 {
		panic(UnderflowError{})
	}
	if !o.BigInt.IsUint64() {
		panic(OverflowError{})
	}
	res.Rsh(v.BigInt, uint(o.BigInt.Uint64()))
	return IntValue{res}
}

func (v IntValue) GetMember(_ *Interpreter, _ func() LocationRange, name string) Value {
	return getNumberValueMember(v, name, sema.IntType)
}

func (IntValue) RemoveMember(_ *Interpreter, _ func() LocationRange, _ string) Value {
	// Numbers have no removable members (fields / functions)
	panic(errors.NewUnreachableError())
}

func (IntValue) SetMember(_ *Interpreter, _ func() LocationRange, _ string, _ Value) {
	// Numbers have no settable members (fields / functions)
	panic(errors.NewUnreachableError())
}

func (v IntValue) ToBigEndianBytes() []byte {
	return SignedBigIntToBigEndianBytes(v.BigInt)
}

func (v IntValue) ConformsToDynamicType(
	_ *Interpreter,
	_ func() LocationRange,
	dynamicType DynamicType,
	_ TypeConformanceResults,
) bool {
	numberType, ok := dynamicType.(NumberDynamicType)
	return ok && sema.IntType.Equal(numberType.StaticType)
}

func (v IntValue) Storable(storage atree.SlabStorage, address atree.Address, maxInlineSize uint64) (atree.Storable, error) {
	return maybeLargeImmutableStorable(v, storage, address, maxInlineSize)
}

func (IntValue) NeedsStoreTo(_ atree.Address) bool {
	return false
}

func (IntValue) IsResourceKinded(_ *Interpreter) bool {
	return false
}

func (v IntValue) Transfer(
	interpreter *Interpreter,
	_ func() LocationRange,
	_ atree.Address,
	remove bool,
	storable atree.Storable,
) Value {
	if remove {
		interpreter.RemoveReferencedSlab(storable)
	}
	return v
}

func (v IntValue) Clone(_ *Interpreter) Value {
	return NewIntValueFromBigInt(v.BigInt)
}

func (IntValue) DeepRemove(_ *Interpreter) {
	// NO-OP
}

func (v IntValue) ByteSize() uint32 {
	return cborTagSize + getBigIntCBORSize(v.BigInt)
}

func (v IntValue) StoredValue(_ atree.SlabStorage) (atree.Value, error) {
	return v, nil
}

func (IntValue) ChildStorables() []atree.Storable {
	return nil
}

// Int8Value

type Int8Value int8

var _ Value = Int8Value(0)
var _ atree.Storable = Int8Value(0)
var _ NumberValue = Int8Value(0)
var _ IntegerValue = Int8Value(0)
var _ EquatableValue = Int8Value(0)
var _ HashableValue = Int8Value(0)

func (Int8Value) IsValue() {}

func (v Int8Value) Accept(interpreter *Interpreter, visitor Visitor) {
	visitor.VisitInt8Value(interpreter, v)
}

func (Int8Value) Walk(_ func(Value)) {
	// NO-OP
}

var int8DynamicType DynamicType = NumberDynamicType{sema.Int8Type}

func (Int8Value) DynamicType(_ *Interpreter, _ SeenReferences) DynamicType {
	return int8DynamicType
}

func (Int8Value) StaticType() StaticType {
	return PrimitiveStaticTypeInt8
}

func (v Int8Value) String() string {
	return format.Int(int64(v))
}

func (v Int8Value) RecursiveString(_ SeenReferences) string {
	return v.String()
}

func (v Int8Value) ToInt() int {
	return int(v)
}

func (v Int8Value) Negate() NumberValue {
	// INT32-C
	if v == math.MinInt8 {
		panic(OverflowError{})
	}
	return -v
}

func (v Int8Value) Plus(other NumberValue) NumberValue {
	o := other.(Int8Value)
	// INT32-C
	if (o > 0) && (v > (math.MaxInt8 - o)) {
		panic(OverflowError{})
	} else if (o < 0) && (v < (math.MinInt8 - o)) {
		panic(UnderflowError{})
	}
	return v + o
}

func (v Int8Value) SaturatingPlus(other NumberValue) NumberValue {
	o := other.(Int8Value)
	// INT32-C
	if (o > 0) && (v > (math.MaxInt8 - o)) {
		return Int8Value(math.MaxInt8)
	} else if (o < 0) && (v < (math.MinInt8 - o)) {
		return Int8Value(math.MinInt8)
	}
	return v + o
}

func (v Int8Value) Minus(other NumberValue) NumberValue {
	o := other.(Int8Value)
	// INT32-C
	if (o > 0) && (v < (math.MinInt8 + o)) {
		panic(OverflowError{})
	} else if (o < 0) && (v > (math.MaxInt8 + o)) {
		panic(UnderflowError{})
	}
	return v - o
}

func (v Int8Value) SaturatingMinus(other NumberValue) NumberValue {
	o := other.(Int8Value)
	// INT32-C
	if (o > 0) && (v < (math.MinInt8 + o)) {
		return Int8Value(math.MinInt8)
	} else if (o < 0) && (v > (math.MaxInt8 + o)) {
		return Int8Value(math.MaxInt8)
	}
	return v - o
}

func (v Int8Value) Mod(other NumberValue) NumberValue {
	o := other.(Int8Value)
	// INT33-C
	if o == 0 {
		panic(DivisionByZeroError{})
	}
	return v % o
}

func (v Int8Value) Mul(other NumberValue) NumberValue {
	o := other.(Int8Value)
	// INT32-C
	if v > 0 {
		if o > 0 {
			// positive * positive = positive. overflow?
			if v > (math.MaxInt8 / o) {
				panic(OverflowError{})
			}
		} else {
			// positive * negative = negative. underflow?
			if o < (math.MinInt8 / v) {
				panic(UnderflowError{})
			}
		}
	} else {
		if o > 0 {
			// negative * positive = negative. underflow?
			if v < (math.MinInt8 / o) {
				panic(UnderflowError{})
			}
		} else {
			// negative * negative = positive. overflow?
			if (v != 0) && (o < (math.MaxInt8 / v)) {
				panic(OverflowError{})
			}
		}
	}
	return v * o
}

func (v Int8Value) SaturatingMul(other NumberValue) NumberValue {
	o := other.(Int8Value)
	// INT32-C
	if v > 0 {
		if o > 0 {
			// positive * positive = positive. overflow?
			if v > (math.MaxInt8 / o) {
				return Int8Value(math.MaxInt8)
			}
		} else {
			// positive * negative = negative. underflow?
			if o < (math.MinInt8 / v) {
				return Int8Value(math.MinInt8)
			}
		}
	} else {
		if o > 0 {
			// negative * positive = negative. underflow?
			if v < (math.MinInt8 / o) {
				return Int8Value(math.MinInt8)
			}
		} else {
			// negative * negative = positive. overflow?
			if (v != 0) && (o < (math.MaxInt8 / v)) {
				return Int8Value(math.MaxInt8)
			}
		}
	}
	return v * o
}

func (v Int8Value) Div(other NumberValue) NumberValue {
	o := other.(Int8Value)
	// INT33-C
	// https://golang.org/ref/spec#Integer_operators
	if o == 0 {
		panic(DivisionByZeroError{})
	} else if (v == math.MinInt8) && (o == -1) {
		panic(OverflowError{})
	}
	return v / o
}

func (v Int8Value) SaturatingDiv(other NumberValue) NumberValue {
	o := other.(Int8Value)
	// INT33-C
	// https://golang.org/ref/spec#Integer_operators
	if o == 0 {
		panic(DivisionByZeroError{})
	} else if (v == math.MinInt8) && (o == -1) {
		return Int8Value(math.MaxInt8)
	}
	return v / o
}

func (v Int8Value) Less(other NumberValue) BoolValue {
	return v < other.(Int8Value)
}

func (v Int8Value) LessEqual(other NumberValue) BoolValue {
	return v <= other.(Int8Value)
}

func (v Int8Value) Greater(other NumberValue) BoolValue {
	return v > other.(Int8Value)
}

func (v Int8Value) GreaterEqual(other NumberValue) BoolValue {
	return v >= other.(Int8Value)
}

func (v Int8Value) Equal(_ *Interpreter, _ func() LocationRange, other Value) bool {
	otherInt8, ok := other.(Int8Value)
	if !ok {
		return false
	}
	return v == otherInt8
}

// HashInput returns a byte slice containing:
// - HashInputTypeInt8 (1 byte)
// - int8 value (1 byte)
func (v Int8Value) HashInput(_ *Interpreter, _ func() LocationRange, scratch []byte) []byte {
	scratch[0] = byte(HashInputTypeInt8)
	scratch[1] = byte(v)
	return scratch[:2]
}

func ConvertInt8(value Value) Int8Value {
	var res int8

	switch value := value.(type) {
	case BigNumberValue:
		v := value.ToBigInt()
		if v.Cmp(sema.Int8TypeMaxInt) > 0 {
			panic(OverflowError{})
		} else if v.Cmp(sema.Int8TypeMinInt) < 0 {
			panic(UnderflowError{})
		}
		res = int8(v.Int64())

	case NumberValue:
		v := value.ToInt()
		if v > math.MaxInt8 {
			panic(OverflowError{})
		} else if v < math.MinInt8 {
			panic(UnderflowError{})
		}
		res = int8(v)

	default:
		panic(errors.NewUnreachableError())
	}

	return Int8Value(res)
}

func (v Int8Value) BitwiseOr(other IntegerValue) IntegerValue {
	o := other.(Int8Value)
	return v | o
}

func (v Int8Value) BitwiseXor(other IntegerValue) IntegerValue {
	o := other.(Int8Value)
	return v ^ o
}

func (v Int8Value) BitwiseAnd(other IntegerValue) IntegerValue {
	o := other.(Int8Value)
	return v & o
}

func (v Int8Value) BitwiseLeftShift(other IntegerValue) IntegerValue {
	o := other.(Int8Value)
	return v << o
}

func (v Int8Value) BitwiseRightShift(other IntegerValue) IntegerValue {
	o := other.(Int8Value)
	return v >> o
}

func (v Int8Value) GetMember(_ *Interpreter, _ func() LocationRange, name string) Value {
	return getNumberValueMember(v, name, sema.Int8Type)
}

func (Int8Value) RemoveMember(_ *Interpreter, _ func() LocationRange, _ string) Value {
	// Numbers have no removable members (fields / functions)
	panic(errors.NewUnreachableError())
}

func (Int8Value) SetMember(_ *Interpreter, _ func() LocationRange, _ string, _ Value) {
	// Numbers have no settable members (fields / functions)
	panic(errors.NewUnreachableError())
}

func (v Int8Value) ToBigEndianBytes() []byte {
	return []byte{byte(v)}
}

func (v Int8Value) ConformsToDynamicType(
	_ *Interpreter,
	_ func() LocationRange,
	dynamicType DynamicType,
	_ TypeConformanceResults,
) bool {
	numberType, ok := dynamicType.(NumberDynamicType)
	return ok && sema.Int8Type.Equal(numberType.StaticType)
}

func (v Int8Value) Storable(_ atree.SlabStorage, _ atree.Address, _ uint64) (atree.Storable, error) {
	return v, nil
}

func (Int8Value) NeedsStoreTo(_ atree.Address) bool {
	return false
}

func (Int8Value) IsResourceKinded(_ *Interpreter) bool {
	return false
}

func (v Int8Value) Transfer(
	interpreter *Interpreter,
	_ func() LocationRange,
	_ atree.Address,
	remove bool,
	storable atree.Storable,
) Value {
	if remove {
		interpreter.RemoveReferencedSlab(storable)
	}
	return v
}

func (v Int8Value) Clone(_ *Interpreter) Value {
	return v
}

func (Int8Value) DeepRemove(_ *Interpreter) {
	// NO-OP
}

func (v Int8Value) ByteSize() uint32 {
	return cborTagSize + getIntCBORSize(int64(v))
}

func (v Int8Value) StoredValue(_ atree.SlabStorage) (atree.Value, error) {
	return v, nil
}

func (Int8Value) ChildStorables() []atree.Storable {
	return nil
}

// Int16Value

type Int16Value int16

var _ Value = Int16Value(0)
var _ atree.Storable = Int16Value(0)
var _ NumberValue = Int16Value(0)
var _ IntegerValue = Int16Value(0)
var _ EquatableValue = Int16Value(0)
var _ HashableValue = Int16Value(0)
var _ MemberAccessibleValue = Int16Value(0)

func (Int16Value) IsValue() {}

func (v Int16Value) Accept(interpreter *Interpreter, visitor Visitor) {
	visitor.VisitInt16Value(interpreter, v)
}

func (Int16Value) Walk(_ func(Value)) {
	// NO-OP
}

var int16DynamicType DynamicType = NumberDynamicType{sema.Int16Type}

func (Int16Value) DynamicType(_ *Interpreter, _ SeenReferences) DynamicType {
	return int16DynamicType
}

func (Int16Value) StaticType() StaticType {
	return PrimitiveStaticTypeInt16
}

func (v Int16Value) String() string {
	return format.Int(int64(v))
}

func (v Int16Value) RecursiveString(_ SeenReferences) string {
	return v.String()
}

func (v Int16Value) ToInt() int {
	return int(v)
}

func (v Int16Value) Negate() NumberValue {
	// INT32-C
	if v == math.MinInt16 {
		panic(OverflowError{})
	}
	return -v
}

func (v Int16Value) Plus(other NumberValue) NumberValue {
	o := other.(Int16Value)
	// INT32-C
	if (o > 0) && (v > (math.MaxInt16 - o)) {
		panic(OverflowError{})
	} else if (o < 0) && (v < (math.MinInt16 - o)) {
		panic(UnderflowError{})
	}
	return v + o
}

func (v Int16Value) SaturatingPlus(other NumberValue) NumberValue {
	o := other.(Int16Value)
	// INT32-C
	if (o > 0) && (v > (math.MaxInt16 - o)) {
		return Int16Value(math.MaxInt16)
	} else if (o < 0) && (v < (math.MinInt16 - o)) {
		return Int16Value(math.MinInt16)
	}
	return v + o
}

func (v Int16Value) Minus(other NumberValue) NumberValue {
	o := other.(Int16Value)
	// INT32-C
	if (o > 0) && (v < (math.MinInt16 + o)) {
		panic(OverflowError{})
	} else if (o < 0) && (v > (math.MaxInt16 + o)) {
		panic(UnderflowError{})
	}
	return v - o
}

func (v Int16Value) SaturatingMinus(other NumberValue) NumberValue {
	o := other.(Int16Value)
	// INT32-C
	if (o > 0) && (v < (math.MinInt16 + o)) {
		return Int16Value(math.MinInt16)
	} else if (o < 0) && (v > (math.MaxInt16 + o)) {
		return Int16Value(math.MaxInt16)
	}
	return v - o
}

func (v Int16Value) Mod(other NumberValue) NumberValue {
	o := other.(Int16Value)
	// INT33-C
	if o == 0 {
		panic(DivisionByZeroError{})
	}
	return v % o
}

func (v Int16Value) Mul(other NumberValue) NumberValue {
	o := other.(Int16Value)
	// INT32-C
	if v > 0 {
		if o > 0 {
			// positive * positive = positive. overflow?
			if v > (math.MaxInt16 / o) {
				panic(OverflowError{})
			}
		} else {
			// positive * negative = negative. underflow?
			if o < (math.MinInt16 / v) {
				panic(UnderflowError{})
			}
		}
	} else {
		if o > 0 {
			// negative * positive = negative. underflow?
			if v < (math.MinInt16 / o) {
				panic(UnderflowError{})
			}
		} else {
			// negative * negative = positive. overflow?
			if (v != 0) && (o < (math.MaxInt16 / v)) {
				panic(OverflowError{})
			}
		}
	}
	return v * o
}

func (v Int16Value) SaturatingMul(other NumberValue) NumberValue {
	o := other.(Int16Value)
	// INT32-C
	if v > 0 {
		if o > 0 {
			// positive * positive = positive. overflow?
			if v > (math.MaxInt16 / o) {
				return Int16Value(math.MaxInt16)
			}
		} else {
			// positive * negative = negative. underflow?
			if o < (math.MinInt16 / v) {
				return Int16Value(math.MinInt16)
			}
		}
	} else {
		if o > 0 {
			// negative * positive = negative. underflow?
			if v < (math.MinInt16 / o) {
				return Int16Value(math.MinInt16)
			}
		} else {
			// negative * negative = positive. overflow?
			if (v != 0) && (o < (math.MaxInt16 / v)) {
				return Int16Value(math.MaxInt16)
			}
		}
	}
	return v * o
}

func (v Int16Value) Div(other NumberValue) NumberValue {
	o := other.(Int16Value)
	// INT33-C
	// https://golang.org/ref/spec#Integer_operators
	if o == 0 {
		panic(DivisionByZeroError{})
	} else if (v == math.MinInt16) && (o == -1) {
		panic(OverflowError{})
	}
	return v / o
}

func (v Int16Value) SaturatingDiv(other NumberValue) NumberValue {
	o := other.(Int16Value)
	// INT33-C
	// https://golang.org/ref/spec#Integer_operators
	if o == 0 {
		panic(DivisionByZeroError{})
	} else if (v == math.MinInt16) && (o == -1) {
		return Int16Value(math.MaxInt16)
	}
	return v / o
}

func (v Int16Value) Less(other NumberValue) BoolValue {
	return v < other.(Int16Value)
}

func (v Int16Value) LessEqual(other NumberValue) BoolValue {
	return v <= other.(Int16Value)
}

func (v Int16Value) Greater(other NumberValue) BoolValue {
	return v > other.(Int16Value)
}

func (v Int16Value) GreaterEqual(other NumberValue) BoolValue {
	return v >= other.(Int16Value)
}

func (v Int16Value) Equal(_ *Interpreter, _ func() LocationRange, other Value) bool {
	otherInt16, ok := other.(Int16Value)
	if !ok {
		return false
	}
	return v == otherInt16
}

// HashInput returns a byte slice containing:
// - HashInputTypeInt16 (1 byte)
// - int16 value encoded in big-endian (2 bytes)
func (v Int16Value) HashInput(_ *Interpreter, _ func() LocationRange, scratch []byte) []byte {
	scratch[0] = byte(HashInputTypeInt16)
	binary.BigEndian.PutUint16(scratch[1:], uint16(v))
	return scratch[:3]
}

func ConvertInt16(value Value) Int16Value {
	var res int16

	switch value := value.(type) {
	case BigNumberValue:
		v := value.ToBigInt()
		if v.Cmp(sema.Int16TypeMaxInt) > 0 {
			panic(OverflowError{})
		} else if v.Cmp(sema.Int16TypeMinInt) < 0 {
			panic(UnderflowError{})
		}
		res = int16(v.Int64())

	case NumberValue:
		v := value.ToInt()
		if v > math.MaxInt16 {
			panic(OverflowError{})
		} else if v < math.MinInt16 {
			panic(UnderflowError{})
		}
		res = int16(v)

	default:
		panic(errors.NewUnreachableError())
	}

	return Int16Value(res)
}

func (v Int16Value) BitwiseOr(other IntegerValue) IntegerValue {
	o := other.(Int16Value)
	return v | o
}

func (v Int16Value) BitwiseXor(other IntegerValue) IntegerValue {
	o := other.(Int16Value)
	return v ^ o
}

func (v Int16Value) BitwiseAnd(other IntegerValue) IntegerValue {
	o := other.(Int16Value)
	return v & o
}

func (v Int16Value) BitwiseLeftShift(other IntegerValue) IntegerValue {
	o := other.(Int16Value)
	return v << o
}

func (v Int16Value) BitwiseRightShift(other IntegerValue) IntegerValue {
	o := other.(Int16Value)
	return v >> o
}

func (v Int16Value) GetMember(_ *Interpreter, _ func() LocationRange, name string) Value {
	return getNumberValueMember(v, name, sema.Int16Type)
}

func (Int16Value) RemoveMember(_ *Interpreter, _ func() LocationRange, _ string) Value {
	// Numbers have no removable members (fields / functions)
	panic(errors.NewUnreachableError())
}

func (Int16Value) SetMember(_ *Interpreter, _ func() LocationRange, _ string, _ Value) {
	// Numbers have no settable members (fields / functions)
	panic(errors.NewUnreachableError())
}

func (v Int16Value) ToBigEndianBytes() []byte {
	b := make([]byte, 2)
	binary.BigEndian.PutUint16(b, uint16(v))
	return b
}

func (v Int16Value) ConformsToDynamicType(
	_ *Interpreter,
	_ func() LocationRange,
	dynamicType DynamicType,
	_ TypeConformanceResults,
) bool {
	numberType, ok := dynamicType.(NumberDynamicType)
	return ok && sema.Int16Type.Equal(numberType.StaticType)
}

func (v Int16Value) Storable(_ atree.SlabStorage, _ atree.Address, _ uint64) (atree.Storable, error) {
	return v, nil
}

func (Int16Value) NeedsStoreTo(_ atree.Address) bool {
	return false
}

func (Int16Value) IsResourceKinded(_ *Interpreter) bool {
	return false
}

func (v Int16Value) Transfer(
	interpreter *Interpreter,
	_ func() LocationRange,
	_ atree.Address,
	remove bool,
	storable atree.Storable,
) Value {
	if remove {
		interpreter.RemoveReferencedSlab(storable)
	}
	return v
}

func (v Int16Value) Clone(_ *Interpreter) Value {
	return v
}

func (Int16Value) DeepRemove(_ *Interpreter) {
	// NO-OP
}

func (v Int16Value) ByteSize() uint32 {
	return cborTagSize + getIntCBORSize(int64(v))
}

func (v Int16Value) StoredValue(_ atree.SlabStorage) (atree.Value, error) {
	return v, nil
}

func (Int16Value) ChildStorables() []atree.Storable {
	return nil
}

// Int32Value

type Int32Value int32

var _ Value = Int32Value(0)
var _ atree.Storable = Int32Value(0)
var _ NumberValue = Int32Value(0)
var _ IntegerValue = Int32Value(0)
var _ EquatableValue = Int32Value(0)
var _ HashableValue = Int32Value(0)
var _ MemberAccessibleValue = Int32Value(0)

func (Int32Value) IsValue() {}

func (v Int32Value) Accept(interpreter *Interpreter, visitor Visitor) {
	visitor.VisitInt32Value(interpreter, v)
}

func (Int32Value) Walk(_ func(Value)) {
	// NO-OP
}

var int32DynamicType DynamicType = NumberDynamicType{sema.Int32Type}

func (Int32Value) DynamicType(_ *Interpreter, _ SeenReferences) DynamicType {
	return int32DynamicType
}

func (Int32Value) StaticType() StaticType {
	return PrimitiveStaticTypeInt32
}

func (v Int32Value) String() string {
	return format.Int(int64(v))
}

func (v Int32Value) RecursiveString(_ SeenReferences) string {
	return v.String()
}

func (v Int32Value) ToInt() int {
	return int(v)
}

func (v Int32Value) Negate() NumberValue {
	// INT32-C
	if v == math.MinInt32 {
		panic(OverflowError{})
	}
	return -v
}

func (v Int32Value) Plus(other NumberValue) NumberValue {
	o := other.(Int32Value)
	// INT32-C
	if (o > 0) && (v > (math.MaxInt32 - o)) {
		panic(OverflowError{})
	} else if (o < 0) && (v < (math.MinInt32 - o)) {
		panic(UnderflowError{})
	}
	return v + o
}

func (v Int32Value) SaturatingPlus(other NumberValue) NumberValue {
	o := other.(Int32Value)
	// INT32-C
	if (o > 0) && (v > (math.MaxInt32 - o)) {
		return Int32Value(math.MaxInt32)
	} else if (o < 0) && (v < (math.MinInt32 - o)) {
		return Int32Value(math.MinInt32)
	}
	return v + o
}

func (v Int32Value) Minus(other NumberValue) NumberValue {
	o := other.(Int32Value)
	// INT32-C
	if (o > 0) && (v < (math.MinInt32 + o)) {
		panic(OverflowError{})
	} else if (o < 0) && (v > (math.MaxInt32 + o)) {
		panic(UnderflowError{})
	}
	return v - o
}

func (v Int32Value) SaturatingMinus(other NumberValue) NumberValue {
	o := other.(Int32Value)
	// INT32-C
	if (o > 0) && (v < (math.MinInt32 + o)) {
		return Int32Value(math.MinInt32)
	} else if (o < 0) && (v > (math.MaxInt32 + o)) {
		return Int32Value(math.MaxInt32)
	}
	return v - o
}

func (v Int32Value) Mod(other NumberValue) NumberValue {
	o := other.(Int32Value)
	// INT33-C
	if o == 0 {
		panic(DivisionByZeroError{})
	}
	return v % o
}

func (v Int32Value) Mul(other NumberValue) NumberValue {
	o := other.(Int32Value)
	// INT32-C
	if v > 0 {
		if o > 0 {
			// positive * positive = positive. overflow?
			if v > (math.MaxInt32 / o) {
				panic(OverflowError{})
			}
		} else {
			// positive * negative = negative. underflow?
			if o < (math.MinInt32 / v) {
				panic(UnderflowError{})
			}
		}
	} else {
		if o > 0 {
			// negative * positive = negative. underflow?
			if v < (math.MinInt32 / o) {
				panic(UnderflowError{})
			}
		} else {
			// negative * negative = positive. overflow?
			if (v != 0) && (o < (math.MaxInt32 / v)) {
				panic(OverflowError{})
			}
		}
	}
	return v * o
}

func (v Int32Value) SaturatingMul(other NumberValue) NumberValue {
	o := other.(Int32Value)
	// INT32-C
	if v > 0 {
		if o > 0 {
			// positive * positive = positive. overflow?
			if v > (math.MaxInt32 / o) {
				return Int32Value(math.MaxInt32)
			}
		} else {
			// positive * negative = negative. underflow?
			if o < (math.MinInt32 / v) {
				return Int32Value(math.MinInt32)
			}
		}
	} else {
		if o > 0 {
			// negative * positive = negative. underflow?
			if v < (math.MinInt32 / o) {
				return Int32Value(math.MinInt32)
			}
		} else {
			// negative * negative = positive. overflow?
			if (v != 0) && (o < (math.MaxInt32 / v)) {
				return Int32Value(math.MaxInt32)
			}
		}
	}
	return v * o
}

func (v Int32Value) Div(other NumberValue) NumberValue {
	o := other.(Int32Value)
	// INT33-C
	// https://golang.org/ref/spec#Integer_operators
	if o == 0 {
		panic(DivisionByZeroError{})
	} else if (v == math.MinInt32) && (o == -1) {
		panic(OverflowError{})
	}
	return v / o
}

func (v Int32Value) SaturatingDiv(other NumberValue) NumberValue {
	o := other.(Int32Value)
	// INT33-C
	// https://golang.org/ref/spec#Integer_operators
	if o == 0 {
		panic(DivisionByZeroError{})
	} else if (v == math.MinInt32) && (o == -1) {
		return Int32Value(math.MaxInt32)
	}
	return v / o
}

func (v Int32Value) Less(other NumberValue) BoolValue {
	return v < other.(Int32Value)
}

func (v Int32Value) LessEqual(other NumberValue) BoolValue {
	return v <= other.(Int32Value)
}

func (v Int32Value) Greater(other NumberValue) BoolValue {
	return v > other.(Int32Value)
}

func (v Int32Value) GreaterEqual(other NumberValue) BoolValue {
	return v >= other.(Int32Value)
}

func (v Int32Value) Equal(_ *Interpreter, _ func() LocationRange, other Value) bool {
	otherInt32, ok := other.(Int32Value)
	if !ok {
		return false
	}
	return v == otherInt32
}

// HashInput returns a byte slice containing:
// - HashInputTypeInt32 (1 byte)
// - int32 value encoded in big-endian (4 bytes)
func (v Int32Value) HashInput(_ *Interpreter, _ func() LocationRange, scratch []byte) []byte {
	scratch[0] = byte(HashInputTypeInt32)
	binary.BigEndian.PutUint32(scratch[1:], uint32(v))
	return scratch[:5]
}

func ConvertInt32(value Value) Int32Value {
	var res int32

	switch value := value.(type) {
	case BigNumberValue:
		v := value.ToBigInt()
		if v.Cmp(sema.Int32TypeMaxInt) > 0 {
			panic(OverflowError{})
		} else if v.Cmp(sema.Int32TypeMinInt) < 0 {
			panic(UnderflowError{})
		}
		res = int32(v.Int64())

	case NumberValue:
		v := value.ToInt()
		if v > math.MaxInt32 {
			panic(OverflowError{})
		} else if v < math.MinInt32 {
			panic(UnderflowError{})
		}
		res = int32(v)

	default:
		panic(errors.NewUnreachableError())
	}

	return Int32Value(res)
}

func (v Int32Value) BitwiseOr(other IntegerValue) IntegerValue {
	o := other.(Int32Value)
	return v | o
}

func (v Int32Value) BitwiseXor(other IntegerValue) IntegerValue {
	o := other.(Int32Value)
	return v ^ o
}

func (v Int32Value) BitwiseAnd(other IntegerValue) IntegerValue {
	o := other.(Int32Value)
	return v & o
}

func (v Int32Value) BitwiseLeftShift(other IntegerValue) IntegerValue {
	o := other.(Int32Value)
	return v << o
}

func (v Int32Value) BitwiseRightShift(other IntegerValue) IntegerValue {
	o := other.(Int32Value)
	return v >> o
}

func (v Int32Value) GetMember(_ *Interpreter, _ func() LocationRange, name string) Value {
	return getNumberValueMember(v, name, sema.Int32Type)
}

func (Int32Value) RemoveMember(_ *Interpreter, _ func() LocationRange, _ string) Value {
	// Numbers have no removable members (fields / functions)
	panic(errors.NewUnreachableError())
}

func (Int32Value) SetMember(_ *Interpreter, _ func() LocationRange, _ string, _ Value) {
	// Numbers have no settable members (fields / functions)
	panic(errors.NewUnreachableError())
}

func (v Int32Value) ToBigEndianBytes() []byte {
	b := make([]byte, 4)
	binary.BigEndian.PutUint32(b, uint32(v))
	return b
}

func (v Int32Value) ConformsToDynamicType(
	_ *Interpreter,
	_ func() LocationRange,
	dynamicType DynamicType,
	_ TypeConformanceResults,
) bool {
	numberType, ok := dynamicType.(NumberDynamicType)
	return ok && sema.Int32Type.Equal(numberType.StaticType)
}

func (v Int32Value) Storable(_ atree.SlabStorage, _ atree.Address, _ uint64) (atree.Storable, error) {
	return v, nil
}

func (Int32Value) NeedsStoreTo(_ atree.Address) bool {
	return false
}

func (Int32Value) IsResourceKinded(_ *Interpreter) bool {
	return false
}

func (v Int32Value) Transfer(
	interpreter *Interpreter,
	_ func() LocationRange,
	_ atree.Address,
	remove bool,
	storable atree.Storable,
) Value {
	if remove {
		interpreter.RemoveReferencedSlab(storable)
	}
	return v
}

func (v Int32Value) Clone(_ *Interpreter) Value {
	return v
}

func (Int32Value) DeepRemove(_ *Interpreter) {
	// NO-OP
}

func (v Int32Value) ByteSize() uint32 {
	return cborTagSize + getIntCBORSize(int64(v))
}

func (v Int32Value) StoredValue(_ atree.SlabStorage) (atree.Value, error) {
	return v, nil
}

func (Int32Value) ChildStorables() []atree.Storable {
	return nil
}

// Int64Value

type Int64Value int64

var _ Value = Int64Value(0)
var _ atree.Storable = Int64Value(0)
var _ NumberValue = Int64Value(0)
var _ IntegerValue = Int64Value(0)
var _ EquatableValue = Int64Value(0)
var _ HashableValue = Int64Value(0)
var _ MemberAccessibleValue = Int64Value(0)

func (Int64Value) IsValue() {}

func (v Int64Value) Accept(interpreter *Interpreter, visitor Visitor) {
	visitor.VisitInt64Value(interpreter, v)
}

func (Int64Value) Walk(_ func(Value)) {
	// NO-OP
}

var int64DynamicType DynamicType = NumberDynamicType{sema.Int64Type}

func (Int64Value) DynamicType(_ *Interpreter, _ SeenReferences) DynamicType {
	return int64DynamicType
}

func (Int64Value) StaticType() StaticType {
	return PrimitiveStaticTypeInt64
}

func (v Int64Value) String() string {
	return format.Int(int64(v))
}

func (v Int64Value) RecursiveString(_ SeenReferences) string {
	return v.String()
}

func (v Int64Value) ToInt() int {
	return int(v)
}

func (v Int64Value) Negate() NumberValue {
	// INT32-C
	if v == math.MinInt64 {
		panic(OverflowError{})
	}
	return -v
}

func safeAddInt64(a, b int64) int64 {
	// INT32-C
	if (b > 0) && (a > (math.MaxInt64 - b)) {
		panic(OverflowError{})
	} else if (b < 0) && (a < (math.MinInt64 - b)) {
		panic(UnderflowError{})
	}
	return a + b
}

func (v Int64Value) Plus(other NumberValue) NumberValue {
	o := other.(Int64Value)
	return Int64Value(safeAddInt64(int64(v), int64(o)))
}

func (v Int64Value) SaturatingPlus(other NumberValue) NumberValue {
	o := other.(Int64Value)
	// INT32-C
	if (o > 0) && (v > (math.MaxInt64 - o)) {
		return Int64Value(math.MaxInt64)
	} else if (o < 0) && (v < (math.MinInt64 - o)) {
		return Int64Value(math.MinInt64)
	}
	return v + o
}

func (v Int64Value) Minus(other NumberValue) NumberValue {
	o := other.(Int64Value)
	// INT32-C
	if (o > 0) && (v < (math.MinInt64 + o)) {
		panic(OverflowError{})
	} else if (o < 0) && (v > (math.MaxInt64 + o)) {
		panic(UnderflowError{})
	}
	return v - o
}

func (v Int64Value) SaturatingMinus(other NumberValue) NumberValue {
	o := other.(Int64Value)
	// INT32-C
	if (o > 0) && (v < (math.MinInt64 + o)) {
		return Int64Value(math.MinInt64)
	} else if (o < 0) && (v > (math.MaxInt64 + o)) {
		return Int64Value(math.MaxInt64)
	}
	return v - o
}

func (v Int64Value) Mod(other NumberValue) NumberValue {
	o := other.(Int64Value)
	// INT33-C
	if o == 0 {
		panic(DivisionByZeroError{})
	}
	return v % o
}

func (v Int64Value) Mul(other NumberValue) NumberValue {
	o := other.(Int64Value)
	// INT32-C
	if v > 0 {
		if o > 0 {
			// positive * positive = positive. overflow?
			if v > (math.MaxInt64 / o) {
				panic(OverflowError{})
			}
		} else {
			// positive * negative = negative. underflow?
			if o < (math.MinInt64 / v) {
				panic(UnderflowError{})
			}
		}
	} else {
		if o > 0 {
			// negative * positive = negative. underflow?
			if v < (math.MinInt64 / o) {
				panic(UnderflowError{})
			}
		} else {
			// negative * negative = positive. overflow?
			if (v != 0) && (o < (math.MaxInt64 / v)) {
				panic(OverflowError{})
			}
		}
	}
	return v * o
}

func (v Int64Value) SaturatingMul(other NumberValue) NumberValue {
	o := other.(Int64Value)
	// INT32-C
	if v > 0 {
		if o > 0 {
			// positive * positive = positive. overflow?
			if v > (math.MaxInt64 / o) {
				return Int64Value(math.MaxInt64)
			}
		} else {
			// positive * negative = negative. underflow?
			if o < (math.MinInt64 / v) {
				return Int64Value(math.MinInt64)
			}
		}
	} else {
		if o > 0 {
			// negative * positive = negative. underflow?
			if v < (math.MinInt64 / o) {
				return Int64Value(math.MinInt64)
			}
		} else {
			// negative * negative = positive. overflow?
			if (v != 0) && (o < (math.MaxInt64 / v)) {
				return Int64Value(math.MaxInt64)
			}
		}
	}
	return v * o
}

func (v Int64Value) Div(other NumberValue) NumberValue {
	o := other.(Int64Value)
	// INT33-C
	// https://golang.org/ref/spec#Integer_operators
	if o == 0 {
		panic(DivisionByZeroError{})
	} else if (v == math.MinInt64) && (o == -1) {
		panic(OverflowError{})
	}
	return v / o
}

func (v Int64Value) SaturatingDiv(other NumberValue) NumberValue {
	o := other.(Int64Value)
	// INT33-C
	// https://golang.org/ref/spec#Integer_operators
	if o == 0 {
		panic(DivisionByZeroError{})
	} else if (v == math.MinInt64) && (o == -1) {
		return Int64Value(math.MaxInt64)
	}
	return v / o
}

func (v Int64Value) Less(other NumberValue) BoolValue {
	return v < other.(Int64Value)
}

func (v Int64Value) LessEqual(other NumberValue) BoolValue {
	return v <= other.(Int64Value)
}

func (v Int64Value) Greater(other NumberValue) BoolValue {
	return v > other.(Int64Value)
}

func (v Int64Value) GreaterEqual(other NumberValue) BoolValue {
	return v >= other.(Int64Value)
}

func (v Int64Value) Equal(_ *Interpreter, _ func() LocationRange, other Value) bool {
	otherInt64, ok := other.(Int64Value)
	if !ok {
		return false
	}
	return v == otherInt64
}

// HashInput returns a byte slice containing:
// - HashInputTypeInt64 (1 byte)
// - int64 value encoded in big-endian (8 bytes)
func (v Int64Value) HashInput(_ *Interpreter, _ func() LocationRange, scratch []byte) []byte {
	scratch[0] = byte(HashInputTypeInt64)
	binary.BigEndian.PutUint64(scratch[1:], uint64(v))
	return scratch[:9]
}

func ConvertInt64(value Value) Int64Value {
	var res int64

	switch value := value.(type) {
	case BigNumberValue:
		v := value.ToBigInt()
		if v.Cmp(sema.Int64TypeMaxInt) > 0 {
			panic(OverflowError{})
		} else if v.Cmp(sema.Int64TypeMinInt) < 0 {
			panic(UnderflowError{})
		}
		res = v.Int64()

	case NumberValue:
		v := value.ToInt()
		res = int64(v)

	default:
		panic(errors.NewUnreachableError())
	}

	return Int64Value(res)
}

func (v Int64Value) BitwiseOr(other IntegerValue) IntegerValue {
	o := other.(Int64Value)
	return v | o
}

func (v Int64Value) BitwiseXor(other IntegerValue) IntegerValue {
	o := other.(Int64Value)
	return v ^ o
}

func (v Int64Value) BitwiseAnd(other IntegerValue) IntegerValue {
	o := other.(Int64Value)
	return v & o
}

func (v Int64Value) BitwiseLeftShift(other IntegerValue) IntegerValue {
	o := other.(Int64Value)
	return v << o
}

func (v Int64Value) BitwiseRightShift(other IntegerValue) IntegerValue {
	o := other.(Int64Value)
	return v >> o
}

func (v Int64Value) GetMember(_ *Interpreter, _ func() LocationRange, name string) Value {
	return getNumberValueMember(v, name, sema.Int64Type)
}

func (Int64Value) RemoveMember(_ *Interpreter, _ func() LocationRange, _ string) Value {
	// Numbers have no removable members (fields / functions)
	panic(errors.NewUnreachableError())
}

func (Int64Value) SetMember(_ *Interpreter, _ func() LocationRange, _ string, _ Value) {
	// Numbers have no settable members (fields / functions)
	panic(errors.NewUnreachableError())
}

func (v Int64Value) ToBigEndianBytes() []byte {
	b := make([]byte, 8)
	binary.BigEndian.PutUint64(b, uint64(v))
	return b
}

func (v Int64Value) ConformsToDynamicType(
	_ *Interpreter,
	_ func() LocationRange,
	dynamicType DynamicType,
	_ TypeConformanceResults,
) bool {
	numberType, ok := dynamicType.(NumberDynamicType)
	return ok && sema.Int64Type.Equal(numberType.StaticType)
}

func (v Int64Value) Storable(_ atree.SlabStorage, _ atree.Address, _ uint64) (atree.Storable, error) {
	return v, nil
}

func (Int64Value) NeedsStoreTo(_ atree.Address) bool {
	return false
}

func (Int64Value) IsResourceKinded(_ *Interpreter) bool {
	return false
}

func (v Int64Value) Transfer(
	interpreter *Interpreter,
	_ func() LocationRange,
	_ atree.Address,
	remove bool,
	storable atree.Storable,
) Value {
	if remove {
		interpreter.RemoveReferencedSlab(storable)
	}
	return v
}

func (v Int64Value) Clone(_ *Interpreter) Value {
	return v
}

func (Int64Value) DeepRemove(_ *Interpreter) {
	// NO-OP
}

func (v Int64Value) ByteSize() uint32 {
	return cborTagSize + getIntCBORSize(int64(v))
}

func (v Int64Value) StoredValue(_ atree.SlabStorage) (atree.Value, error) {
	return v, nil
}

func (Int64Value) ChildStorables() []atree.Storable {
	return nil
}

// Int128Value

type Int128Value struct {
	BigInt *big.Int
}

func NewInt128ValueFromInt64(value int64) Int128Value {
	return NewInt128ValueFromBigInt(big.NewInt(value))
}

func NewInt128ValueFromBigInt(value *big.Int) Int128Value {
	return Int128Value{BigInt: value}
}

var _ Value = Int128Value{}
var _ atree.Storable = Int128Value{}
var _ NumberValue = Int128Value{}
var _ IntegerValue = Int128Value{}
var _ EquatableValue = Int128Value{}
var _ HashableValue = Int128Value{}
var _ MemberAccessibleValue = Int128Value{}

func (Int128Value) IsValue() {}

func (v Int128Value) Accept(interpreter *Interpreter, visitor Visitor) {
	visitor.VisitInt128Value(interpreter, v)
}

func (Int128Value) Walk(_ func(Value)) {
	// NO-OP
}

var int128DynamicType DynamicType = NumberDynamicType{sema.Int128Type}

func (Int128Value) DynamicType(_ *Interpreter, _ SeenReferences) DynamicType {
	return int128DynamicType
}

func (Int128Value) StaticType() StaticType {
	return PrimitiveStaticTypeInt128
}

func (v Int128Value) ToInt() int {
	if !v.BigInt.IsInt64() {
		panic(OverflowError{})
	}
	return int(v.BigInt.Int64())
}

func (v Int128Value) ToBigInt() *big.Int {
	return new(big.Int).Set(v.BigInt)
}

func (v Int128Value) String() string {
	return format.BigInt(v.BigInt)
}

func (v Int128Value) RecursiveString(_ SeenReferences) string {
	return v.String()
}

func (v Int128Value) Negate() NumberValue {
	// INT32-C
	//   if v == Int128TypeMinIntBig {
	//       ...
	//   }
	if v.BigInt.Cmp(sema.Int128TypeMinIntBig) == 0 {
		panic(OverflowError{})
	}
	return Int128Value{new(big.Int).Neg(v.BigInt)}
}

func (v Int128Value) Plus(other NumberValue) NumberValue {
	o := other.(Int128Value)
	// Given that this value is backed by an arbitrary size integer,
	// we can just add and check the range of the result.
	//
	// If Go gains a native int128 type and we switch this value
	// to be based on it, then we need to follow INT32-C:
	//
	//   if (o > 0) && (v > (Int128TypeMaxIntBig - o)) {
	//       ...
	//   } else if (o < 0) && (v < (Int128TypeMinIntBig - o)) {
	//       ...
	//   }
	//
	res := new(big.Int)
	res.Add(v.BigInt, o.BigInt)
	if res.Cmp(sema.Int128TypeMinIntBig) < 0 {
		panic(UnderflowError{})
	} else if res.Cmp(sema.Int128TypeMaxIntBig) > 0 {
		panic(OverflowError{})
	}
	return Int128Value{res}
}

func (v Int128Value) SaturatingPlus(other NumberValue) NumberValue {
	o := other.(Int128Value)
	// Given that this value is backed by an arbitrary size integer,
	// we can just add and check the range of the result.
	//
	// If Go gains a native int128 type and we switch this value
	// to be based on it, then we need to follow INT32-C:
	//
	//   if (o > 0) && (v > (Int128TypeMaxIntBig - o)) {
	//       ...
	//   } else if (o < 0) && (v < (Int128TypeMinIntBig - o)) {
	//       ...
	//   }
	//
	res := new(big.Int)
	res.Add(v.BigInt, o.BigInt)
	if res.Cmp(sema.Int128TypeMinIntBig) < 0 {
		return Int128Value{sema.Int128TypeMinIntBig}
	} else if res.Cmp(sema.Int128TypeMaxIntBig) > 0 {
		return Int128Value{sema.Int128TypeMaxIntBig}
	}
	return Int128Value{res}
}

func (v Int128Value) Minus(other NumberValue) NumberValue {
	o := other.(Int128Value)
	// Given that this value is backed by an arbitrary size integer,
	// we can just subtract and check the range of the result.
	//
	// If Go gains a native int128 type and we switch this value
	// to be based on it, then we need to follow INT32-C:
	//
	//   if (o > 0) && (v < (Int128TypeMinIntBig + o)) {
	// 	     ...
	//   } else if (o < 0) && (v > (Int128TypeMaxIntBig + o)) {
	//       ...
	//   }
	//
	res := new(big.Int)
	res.Sub(v.BigInt, o.BigInt)
	if res.Cmp(sema.Int128TypeMinIntBig) < 0 {
		panic(UnderflowError{})
	} else if res.Cmp(sema.Int128TypeMaxIntBig) > 0 {
		panic(OverflowError{})
	}
	return Int128Value{res}
}

func (v Int128Value) SaturatingMinus(other NumberValue) NumberValue {
	o := other.(Int128Value)
	// Given that this value is backed by an arbitrary size integer,
	// we can just subtract and check the range of the result.
	//
	// If Go gains a native int128 type and we switch this value
	// to be based on it, then we need to follow INT32-C:
	//
	//   if (o > 0) && (v < (Int128TypeMinIntBig + o)) {
	// 	     ...
	//   } else if (o < 0) && (v > (Int128TypeMaxIntBig + o)) {
	//       ...
	//   }
	//
	res := new(big.Int)
	res.Sub(v.BigInt, o.BigInt)
	if res.Cmp(sema.Int128TypeMinIntBig) < 0 {
		return Int128Value{sema.Int128TypeMinIntBig}
	} else if res.Cmp(sema.Int128TypeMaxIntBig) > 0 {
		return Int128Value{sema.Int128TypeMaxIntBig}
	}
	return Int128Value{res}
}

func (v Int128Value) Mod(other NumberValue) NumberValue {
	o := other.(Int128Value)
	res := new(big.Int)
	// INT33-C
	if o.BigInt.Cmp(res) == 0 {
		panic(DivisionByZeroError{})
	}
	res.Rem(v.BigInt, o.BigInt)
	return Int128Value{res}
}

func (v Int128Value) Mul(other NumberValue) NumberValue {
	o := other.(Int128Value)
	res := new(big.Int)
	res.Mul(v.BigInt, o.BigInt)
	if res.Cmp(sema.Int128TypeMinIntBig) < 0 {
		panic(UnderflowError{})
	} else if res.Cmp(sema.Int128TypeMaxIntBig) > 0 {
		panic(OverflowError{})
	}
	return Int128Value{res}
}

func (v Int128Value) SaturatingMul(other NumberValue) NumberValue {
	o := other.(Int128Value)
	res := new(big.Int)
	res.Mul(v.BigInt, o.BigInt)
	if res.Cmp(sema.Int128TypeMinIntBig) < 0 {
		return Int128Value{sema.Int128TypeMinIntBig}
	} else if res.Cmp(sema.Int128TypeMaxIntBig) > 0 {
		return Int128Value{sema.Int128TypeMaxIntBig}
	}
	return Int128Value{res}
}

func (v Int128Value) Div(other NumberValue) NumberValue {
	o := other.(Int128Value)
	res := new(big.Int)
	// INT33-C:
	//   if o == 0 {
	//       ...
	//   } else if (v == Int128TypeMinIntBig) && (o == -1) {
	//       ...
	//   }
	if o.BigInt.Cmp(res) == 0 {
		panic(DivisionByZeroError{})
	}
	res.SetInt64(-1)
	if (v.BigInt.Cmp(sema.Int128TypeMinIntBig) == 0) && (o.BigInt.Cmp(res) == 0) {
		panic(OverflowError{})
	}
	res.Div(v.BigInt, o.BigInt)
	return Int128Value{res}
}

func (v Int128Value) SaturatingDiv(other NumberValue) NumberValue {
	o := other.(Int128Value)
	res := new(big.Int)
	// INT33-C:
	//   if o == 0 {
	//       ...
	//   } else if (v == Int128TypeMinIntBig) && (o == -1) {
	//       ...
	//   }
	if o.BigInt.Cmp(res) == 0 {
		panic(DivisionByZeroError{})
	}
	res.SetInt64(-1)
	if (v.BigInt.Cmp(sema.Int128TypeMinIntBig) == 0) && (o.BigInt.Cmp(res) == 0) {
		return Int128Value{sema.Int128TypeMaxIntBig}
	}
	res.Div(v.BigInt, o.BigInt)
	return Int128Value{res}
}

func (v Int128Value) Less(other NumberValue) BoolValue {
	cmp := v.BigInt.Cmp(other.(Int128Value).BigInt)
	return cmp == -1
}

func (v Int128Value) LessEqual(other NumberValue) BoolValue {
	cmp := v.BigInt.Cmp(other.(Int128Value).BigInt)
	return cmp <= 0
}

func (v Int128Value) Greater(other NumberValue) BoolValue {
	cmp := v.BigInt.Cmp(other.(Int128Value).BigInt)
	return cmp == 1
}

func (v Int128Value) GreaterEqual(other NumberValue) BoolValue {
	cmp := v.BigInt.Cmp(other.(Int128Value).BigInt)
	return cmp >= 0
}

func (v Int128Value) Equal(_ *Interpreter, _ func() LocationRange, other Value) bool {
	otherInt, ok := other.(Int128Value)
	if !ok {
		return false
	}
	cmp := v.BigInt.Cmp(otherInt.BigInt)
	return cmp == 0
}

// HashInput returns a byte slice containing:
// - HashInputTypeInt128 (1 byte)
// - big int value encoded in big-endian (n bytes)
func (v Int128Value) HashInput(_ *Interpreter, _ func() LocationRange, scratch []byte) []byte {
	b := SignedBigIntToBigEndianBytes(v.BigInt)

	length := 1 + len(b)
	var buffer []byte
	if length <= len(scratch) {
		buffer = scratch[:length]
	} else {
		buffer = make([]byte, length)
	}

	buffer[0] = byte(HashInputTypeInt128)
	copy(buffer[1:], b)
	return buffer
}

func ConvertInt128(value Value) Int128Value {
	var v *big.Int

	switch value := value.(type) {
	case BigNumberValue:
		v = value.ToBigInt()

	case NumberValue:
		v = big.NewInt(int64(value.ToInt()))

	default:
		panic(errors.NewUnreachableError())
	}

	if v.Cmp(sema.Int128TypeMaxIntBig) > 0 {
		panic(OverflowError{})
	} else if v.Cmp(sema.Int128TypeMinIntBig) < 0 {
		panic(UnderflowError{})
	}

	return NewInt128ValueFromBigInt(v)
}

func (v Int128Value) BitwiseOr(other IntegerValue) IntegerValue {
	o := other.(Int128Value)
	res := new(big.Int)
	res.Or(v.BigInt, o.BigInt)
	return Int128Value{res}
}

func (v Int128Value) BitwiseXor(other IntegerValue) IntegerValue {
	o := other.(Int128Value)
	res := new(big.Int)
	res.Xor(v.BigInt, o.BigInt)
	return Int128Value{res}
}

func (v Int128Value) BitwiseAnd(other IntegerValue) IntegerValue {
	o := other.(Int128Value)
	res := new(big.Int)
	res.And(v.BigInt, o.BigInt)
	return Int128Value{res}
}

func (v Int128Value) BitwiseLeftShift(other IntegerValue) IntegerValue {
	o := other.(Int128Value)
	res := new(big.Int)
	if o.BigInt.Sign() < 0 {
		panic(UnderflowError{})
	}
	if !o.BigInt.IsUint64() {
		panic(OverflowError{})
	}
	res.Lsh(v.BigInt, uint(o.BigInt.Uint64()))
	return Int128Value{res}
}

func (v Int128Value) BitwiseRightShift(other IntegerValue) IntegerValue {
	o := other.(Int128Value)
	res := new(big.Int)
	if o.BigInt.Sign() < 0 {
		panic(UnderflowError{})
	}
	if !o.BigInt.IsUint64() {
		panic(OverflowError{})
	}
	res.Rsh(v.BigInt, uint(o.BigInt.Uint64()))
	return Int128Value{res}
}

func (v Int128Value) GetMember(_ *Interpreter, _ func() LocationRange, name string) Value {
	return getNumberValueMember(v, name, sema.Int128Type)
}

func (Int128Value) RemoveMember(_ *Interpreter, _ func() LocationRange, _ string) Value {
	// Numbers have no removable members (fields / functions)
	panic(errors.NewUnreachableError())
}

func (Int128Value) SetMember(_ *Interpreter, _ func() LocationRange, _ string, _ Value) {
	// Numbers have no settable members (fields / functions)
	panic(errors.NewUnreachableError())
}

func (v Int128Value) ToBigEndianBytes() []byte {
	return SignedBigIntToBigEndianBytes(v.BigInt)
}

func (v Int128Value) ConformsToDynamicType(
	_ *Interpreter,
	_ func() LocationRange,
	dynamicType DynamicType,
	_ TypeConformanceResults,
) bool {
	numberType, ok := dynamicType.(NumberDynamicType)
	return ok && sema.Int128Type.Equal(numberType.StaticType)
}

func (v Int128Value) Storable(_ atree.SlabStorage, _ atree.Address, _ uint64) (atree.Storable, error) {
	return v, nil
}

func (Int128Value) NeedsStoreTo(_ atree.Address) bool {
	return false
}

func (Int128Value) IsResourceKinded(_ *Interpreter) bool {
	return false
}

func (v Int128Value) Transfer(
	interpreter *Interpreter,
	_ func() LocationRange,
	_ atree.Address,
	remove bool,
	storable atree.Storable,
) Value {
	if remove {
		interpreter.RemoveReferencedSlab(storable)
	}
	return v
}

func (v Int128Value) Clone(_ *Interpreter) Value {
	return NewInt128ValueFromBigInt(v.BigInt)
}

func (Int128Value) DeepRemove(_ *Interpreter) {
	// NO-OP
}

func (v Int128Value) ByteSize() uint32 {
	return cborTagSize + getBigIntCBORSize(v.BigInt)
}

func (v Int128Value) StoredValue(_ atree.SlabStorage) (atree.Value, error) {
	return v, nil
}

func (Int128Value) ChildStorables() []atree.Storable {
	return nil
}

// Int256Value

type Int256Value struct {
	BigInt *big.Int
}

func NewInt256ValueFromInt64(value int64) Int256Value {
	return NewInt256ValueFromBigInt(big.NewInt(value))
}

func NewInt256ValueFromBigInt(value *big.Int) Int256Value {
	return Int256Value{BigInt: value}
}

var _ Value = Int256Value{}
var _ atree.Storable = Int256Value{}
var _ NumberValue = Int256Value{}
var _ IntegerValue = Int256Value{}
var _ EquatableValue = Int256Value{}
var _ HashableValue = Int256Value{}
var _ MemberAccessibleValue = Int256Value{}

func (Int256Value) IsValue() {}

func (v Int256Value) Accept(interpreter *Interpreter, visitor Visitor) {
	visitor.VisitInt256Value(interpreter, v)
}

func (Int256Value) Walk(_ func(Value)) {
	// NO-OP
}

var int256DynamicType DynamicType = NumberDynamicType{sema.Int256Type}

func (Int256Value) DynamicType(_ *Interpreter, _ SeenReferences) DynamicType {
	return int256DynamicType
}

func (Int256Value) StaticType() StaticType {
	return PrimitiveStaticTypeInt256
}

func (v Int256Value) ToInt() int {
	if !v.BigInt.IsInt64() {
		panic(OverflowError{})
	}
	return int(v.BigInt.Int64())
}

func (v Int256Value) ToBigInt() *big.Int {
	return new(big.Int).Set(v.BigInt)
}

func (v Int256Value) String() string {
	return format.BigInt(v.BigInt)
}

func (v Int256Value) RecursiveString(_ SeenReferences) string {
	return v.String()
}

func (v Int256Value) Negate() NumberValue {
	// INT32-C
	//   if v == Int256TypeMinIntBig {
	//       ...
	//   }
	if v.BigInt.Cmp(sema.Int256TypeMinIntBig) == 0 {
		panic(OverflowError{})
	}
	return Int256Value{BigInt: new(big.Int).Neg(v.BigInt)}
}

func (v Int256Value) Plus(other NumberValue) NumberValue {
	o := other.(Int256Value)
	// Given that this value is backed by an arbitrary size integer,
	// we can just add and check the range of the result.
	//
	// If Go gains a native int256 type and we switch this value
	// to be based on it, then we need to follow INT32-C:
	//
	//   if (o > 0) && (v > (Int256TypeMaxIntBig - o)) {
	//       ...
	//   } else if (o < 0) && (v < (Int256TypeMinIntBig - o)) {
	//       ...
	//   }
	//
	res := new(big.Int)
	res.Add(v.BigInt, o.BigInt)
	if res.Cmp(sema.Int256TypeMinIntBig) < 0 {
		panic(UnderflowError{})
	} else if res.Cmp(sema.Int256TypeMaxIntBig) > 0 {
		panic(OverflowError{})
	}
	return Int256Value{res}
}

func (v Int256Value) SaturatingPlus(other NumberValue) NumberValue {
	o := other.(Int256Value)
	// Given that this value is backed by an arbitrary size integer,
	// we can just add and check the range of the result.
	//
	// If Go gains a native int256 type and we switch this value
	// to be based on it, then we need to follow INT32-C:
	//
	//   if (o > 0) && (v > (Int256TypeMaxIntBig - o)) {
	//       ...
	//   } else if (o < 0) && (v < (Int256TypeMinIntBig - o)) {
	//       ...
	//   }
	//
	res := new(big.Int)
	res.Add(v.BigInt, o.BigInt)
	if res.Cmp(sema.Int256TypeMinIntBig) < 0 {
		return Int256Value{sema.Int256TypeMinIntBig}
	} else if res.Cmp(sema.Int256TypeMaxIntBig) > 0 {
		return Int256Value{sema.Int256TypeMaxIntBig}
	}
	return Int256Value{res}
}

func (v Int256Value) Minus(other NumberValue) NumberValue {
	o := other.(Int256Value)
	// Given that this value is backed by an arbitrary size integer,
	// we can just subtract and check the range of the result.
	//
	// If Go gains a native int256 type and we switch this value
	// to be based on it, then we need to follow INT32-C:
	//
	//   if (o > 0) && (v < (Int256TypeMinIntBig + o)) {
	// 	     ...
	//   } else if (o < 0) && (v > (Int256TypeMaxIntBig + o)) {
	//       ...
	//   }
	//
	res := new(big.Int)
	res.Sub(v.BigInt, o.BigInt)
	if res.Cmp(sema.Int256TypeMinIntBig) < 0 {
		panic(UnderflowError{})
	} else if res.Cmp(sema.Int256TypeMaxIntBig) > 0 {
		panic(OverflowError{})
	}
	return Int256Value{res}
}

func (v Int256Value) SaturatingMinus(other NumberValue) NumberValue {
	o := other.(Int256Value)
	// Given that this value is backed by an arbitrary size integer,
	// we can just subtract and check the range of the result.
	//
	// If Go gains a native int256 type and we switch this value
	// to be based on it, then we need to follow INT32-C:
	//
	//   if (o > 0) && (v < (Int256TypeMinIntBig + o)) {
	// 	     ...
	//   } else if (o < 0) && (v > (Int256TypeMaxIntBig + o)) {
	//       ...
	//   }
	//
	res := new(big.Int)
	res.Sub(v.BigInt, o.BigInt)
	if res.Cmp(sema.Int256TypeMinIntBig) < 0 {
		return Int256Value{sema.Int256TypeMinIntBig}
	} else if res.Cmp(sema.Int256TypeMaxIntBig) > 0 {
		return Int256Value{sema.Int256TypeMaxIntBig}
	}
	return Int256Value{res}
}

func (v Int256Value) Mod(other NumberValue) NumberValue {
	o := other.(Int256Value)
	res := new(big.Int)
	// INT33-C
	if o.BigInt.Cmp(res) == 0 {
		panic(DivisionByZeroError{})
	}
	res.Rem(v.BigInt, o.BigInt)
	return Int256Value{res}
}

func (v Int256Value) Mul(other NumberValue) NumberValue {
	o := other.(Int256Value)
	res := new(big.Int)
	res.Mul(v.BigInt, o.BigInt)
	if res.Cmp(sema.Int256TypeMinIntBig) < 0 {
		panic(UnderflowError{})
	} else if res.Cmp(sema.Int256TypeMaxIntBig) > 0 {
		panic(OverflowError{})
	}
	return Int256Value{res}
}

func (v Int256Value) SaturatingMul(other NumberValue) NumberValue {
	o := other.(Int256Value)
	res := new(big.Int)
	res.Mul(v.BigInt, o.BigInt)
	if res.Cmp(sema.Int256TypeMinIntBig) < 0 {
		return Int256Value{sema.Int256TypeMinIntBig}
	} else if res.Cmp(sema.Int256TypeMaxIntBig) > 0 {
		return Int256Value{sema.Int256TypeMaxIntBig}
	}
	return Int256Value{res}
}

func (v Int256Value) Div(other NumberValue) NumberValue {
	o := other.(Int256Value)
	res := new(big.Int)
	// INT33-C:
	//   if o == 0 {
	//       ...
	//   } else if (v == Int256TypeMinIntBig) && (o == -1) {
	//       ...
	//   }
	if o.BigInt.Cmp(res) == 0 {
		panic(DivisionByZeroError{})
	}
	res.SetInt64(-1)
	if (v.BigInt.Cmp(sema.Int256TypeMinIntBig) == 0) && (o.BigInt.Cmp(res) == 0) {
		panic(OverflowError{})
	}
	res.Div(v.BigInt, o.BigInt)
	return Int256Value{res}
}

func (v Int256Value) SaturatingDiv(other NumberValue) NumberValue {
	o := other.(Int256Value)
	res := new(big.Int)
	// INT33-C:
	//   if o == 0 {
	//       ...
	//   } else if (v == Int256TypeMinIntBig) && (o == -1) {
	//       ...
	//   }
	if o.BigInt.Cmp(res) == 0 {
		panic(DivisionByZeroError{})
	}
	res.SetInt64(-1)
	if (v.BigInt.Cmp(sema.Int256TypeMinIntBig) == 0) && (o.BigInt.Cmp(res) == 0) {
		return Int256Value{sema.Int256TypeMaxIntBig}
	}
	res.Div(v.BigInt, o.BigInt)
	return Int256Value{res}
}

func (v Int256Value) Less(other NumberValue) BoolValue {
	cmp := v.BigInt.Cmp(other.(Int256Value).BigInt)
	return cmp == -1
}

func (v Int256Value) LessEqual(other NumberValue) BoolValue {
	cmp := v.BigInt.Cmp(other.(Int256Value).BigInt)
	return cmp <= 0
}

func (v Int256Value) Greater(other NumberValue) BoolValue {
	cmp := v.BigInt.Cmp(other.(Int256Value).BigInt)
	return cmp == 1
}

func (v Int256Value) GreaterEqual(other NumberValue) BoolValue {
	cmp := v.BigInt.Cmp(other.(Int256Value).BigInt)
	return cmp >= 0
}

func (v Int256Value) Equal(_ *Interpreter, _ func() LocationRange, other Value) bool {
	otherInt, ok := other.(Int256Value)
	if !ok {
		return false
	}
	cmp := v.BigInt.Cmp(otherInt.BigInt)
	return cmp == 0
}

// HashInput returns a byte slice containing:
// - HashInputTypeInt256 (1 byte)
// - big int value encoded in big-endian (n bytes)
func (v Int256Value) HashInput(_ *Interpreter, _ func() LocationRange, scratch []byte) []byte {
	b := SignedBigIntToBigEndianBytes(v.BigInt)

	length := 1 + len(b)
	var buffer []byte
	if length <= len(scratch) {
		buffer = scratch[:length]
	} else {
		buffer = make([]byte, length)
	}

	buffer[0] = byte(HashInputTypeInt256)
	copy(buffer[1:], b)
	return buffer
}

func ConvertInt256(value Value) Int256Value {
	var v *big.Int

	switch value := value.(type) {
	case BigNumberValue:
		v = value.ToBigInt()

	case NumberValue:
		v = big.NewInt(int64(value.ToInt()))

	default:
		panic(errors.NewUnreachableError())
	}

	if v.Cmp(sema.Int256TypeMaxIntBig) > 0 {
		panic(OverflowError{})
	} else if v.Cmp(sema.Int256TypeMinIntBig) < 0 {
		panic(UnderflowError{})
	}

	return NewInt256ValueFromBigInt(v)
}

func (v Int256Value) BitwiseOr(other IntegerValue) IntegerValue {
	o := other.(Int256Value)
	res := new(big.Int)
	res.Or(v.BigInt, o.BigInt)
	return Int256Value{res}
}

func (v Int256Value) BitwiseXor(other IntegerValue) IntegerValue {
	o := other.(Int256Value)
	res := new(big.Int)
	res.Xor(v.BigInt, o.BigInt)
	return Int256Value{res}
}

func (v Int256Value) BitwiseAnd(other IntegerValue) IntegerValue {
	o := other.(Int256Value)
	res := new(big.Int)
	res.And(v.BigInt, o.BigInt)
	return Int256Value{res}
}

func (v Int256Value) BitwiseLeftShift(other IntegerValue) IntegerValue {
	o := other.(Int256Value)
	res := new(big.Int)
	if o.BigInt.Sign() < 0 {
		panic(UnderflowError{})
	}
	if !o.BigInt.IsUint64() {
		panic(OverflowError{})
	}
	res.Lsh(v.BigInt, uint(o.BigInt.Uint64()))
	return Int256Value{res}
}

func (v Int256Value) BitwiseRightShift(other IntegerValue) IntegerValue {
	o := other.(Int256Value)
	res := new(big.Int)
	if o.BigInt.Sign() < 0 {
		panic(UnderflowError{})
	}
	if !o.BigInt.IsUint64() {
		panic(OverflowError{})
	}
	res.Rsh(v.BigInt, uint(o.BigInt.Uint64()))
	return Int256Value{res}
}

func (v Int256Value) GetMember(_ *Interpreter, _ func() LocationRange, name string) Value {
	return getNumberValueMember(v, name, sema.Int256Type)
}

func (Int256Value) RemoveMember(_ *Interpreter, _ func() LocationRange, _ string) Value {
	// Numbers have no removable members (fields / functions)
	panic(errors.NewUnreachableError())
}

func (Int256Value) SetMember(_ *Interpreter, _ func() LocationRange, _ string, _ Value) {
	// Numbers have no settable members (fields / functions)
	panic(errors.NewUnreachableError())
}

func (v Int256Value) ToBigEndianBytes() []byte {
	return SignedBigIntToBigEndianBytes(v.BigInt)
}

func (v Int256Value) ConformsToDynamicType(
	_ *Interpreter,
	_ func() LocationRange,
	dynamicType DynamicType,
	_ TypeConformanceResults,
) bool {
	numberType, ok := dynamicType.(NumberDynamicType)
	return ok && sema.Int256Type.Equal(numberType.StaticType)
}

func (v Int256Value) Storable(_ atree.SlabStorage, _ atree.Address, _ uint64) (atree.Storable, error) {
	return v, nil
}

func (Int256Value) NeedsStoreTo(_ atree.Address) bool {
	return false
}

func (Int256Value) IsResourceKinded(_ *Interpreter) bool {
	return false
}

func (v Int256Value) Transfer(
	interpreter *Interpreter,
	_ func() LocationRange,
	_ atree.Address,
	remove bool,
	storable atree.Storable,
) Value {
	if remove {
		interpreter.RemoveReferencedSlab(storable)
	}
	return v
}

func (v Int256Value) Clone(_ *Interpreter) Value {
	return NewInt256ValueFromBigInt(v.BigInt)
}

func (Int256Value) DeepRemove(_ *Interpreter) {
	// NO-OP
}

func (v Int256Value) ByteSize() uint32 {
	return cborTagSize + getBigIntCBORSize(v.BigInt)
}

func (v Int256Value) StoredValue(_ atree.SlabStorage) (atree.Value, error) {
	return v, nil
}

func (Int256Value) ChildStorables() []atree.Storable {
	return nil
}

// UIntValue

type UIntValue struct {
	BigInt *big.Int
}

func NewUIntValueFromUint64(value uint64) UIntValue {
	return NewUIntValueFromBigInt(new(big.Int).SetUint64(value))
}

func NewUIntValueFromBigInt(value *big.Int) UIntValue {
	return UIntValue{BigInt: value}
}

func ConvertUInt(value Value) UIntValue {
	switch value := value.(type) {
	case BigNumberValue:
		v := value.ToBigInt()
		if v.Sign() < 0 {
			panic(UnderflowError{})
		}
		return NewUIntValueFromBigInt(value.ToBigInt())

	case NumberValue:
		v := value.ToInt()
		if v < 0 {
			panic(UnderflowError{})
		}
		return NewUIntValueFromUint64(uint64(v))

	default:
		panic(errors.NewUnreachableError())
	}
}

var _ Value = UIntValue{}
var _ atree.Storable = UIntValue{}
var _ NumberValue = UIntValue{}
var _ IntegerValue = UIntValue{}
var _ EquatableValue = UIntValue{}
var _ HashableValue = UIntValue{}
var _ MemberAccessibleValue = UIntValue{}

func (UIntValue) IsValue() {}

func (v UIntValue) Accept(interpreter *Interpreter, visitor Visitor) {
	visitor.VisitUIntValue(interpreter, v)
}

func (UIntValue) Walk(_ func(Value)) {
	// NO-OP
}

var uintDynamicType DynamicType = NumberDynamicType{sema.UIntType}

func (UIntValue) DynamicType(_ *Interpreter, _ SeenReferences) DynamicType {
	return uintDynamicType
}

func (UIntValue) StaticType() StaticType {
	return PrimitiveStaticTypeUInt
}

func (v UIntValue) ToInt() int {
	if v.BigInt.IsInt64() {
		panic(OverflowError{})
	}
	return int(v.BigInt.Int64())
}

func (v UIntValue) ToBigInt() *big.Int {
	return new(big.Int).Set(v.BigInt)
}

func (v UIntValue) String() string {
	return format.BigInt(v.BigInt)
}

func (v UIntValue) RecursiveString(_ SeenReferences) string {
	return v.String()
}

func (v UIntValue) Negate() NumberValue {
	panic(errors.NewUnreachableError())
}

func (v UIntValue) Plus(other NumberValue) NumberValue {
	o := other.(UIntValue)
	res := new(big.Int)
	res.Add(v.BigInt, o.BigInt)
	return UIntValue{res}
}

func (v UIntValue) SaturatingPlus(other NumberValue) NumberValue {
	return v.Plus(other)
}

func (v UIntValue) Minus(other NumberValue) NumberValue {
	o := other.(UIntValue)
	res := new(big.Int)
	res.Sub(v.BigInt, o.BigInt)
	// INT30-C
	if res.Sign() < 0 {
		panic(UnderflowError{})
	}
	return UIntValue{res}
}

func (v UIntValue) SaturatingMinus(other NumberValue) NumberValue {
	o := other.(UIntValue)
	res := new(big.Int)
	res.Sub(v.BigInt, o.BigInt)
	// INT30-C
	if res.Sign() < 0 {
		return UIntValue{sema.UIntTypeMin}
	}
	return UIntValue{res}
}

func (v UIntValue) Mod(other NumberValue) NumberValue {
	o := other.(UIntValue)
	res := new(big.Int)
	// INT33-C
	if o.BigInt.Cmp(res) == 0 {
		panic(DivisionByZeroError{})
	}
	res.Rem(v.BigInt, o.BigInt)
	return UIntValue{res}
}

func (v UIntValue) Mul(other NumberValue) NumberValue {
	o := other.(UIntValue)
	res := new(big.Int)
	res.Mul(v.BigInt, o.BigInt)
	return UIntValue{res}
}

func (v UIntValue) SaturatingMul(other NumberValue) NumberValue {
	return v.Mul(other)
}

func (v UIntValue) Div(other NumberValue) NumberValue {
	o := other.(UIntValue)
	res := new(big.Int)
	// INT33-C
	if o.BigInt.Cmp(res) == 0 {
		panic(DivisionByZeroError{})
	}
	res.Div(v.BigInt, o.BigInt)
	return UIntValue{res}
}

func (v UIntValue) SaturatingDiv(other NumberValue) NumberValue {
	return v.Div(other)
}

func (v UIntValue) Less(other NumberValue) BoolValue {
	cmp := v.BigInt.Cmp(other.(UIntValue).BigInt)
	return cmp == -1
}

func (v UIntValue) LessEqual(other NumberValue) BoolValue {
	cmp := v.BigInt.Cmp(other.(UIntValue).BigInt)
	return cmp <= 0
}

func (v UIntValue) Greater(other NumberValue) BoolValue {
	cmp := v.BigInt.Cmp(other.(UIntValue).BigInt)
	return cmp == 1
}

func (v UIntValue) GreaterEqual(other NumberValue) BoolValue {
	cmp := v.BigInt.Cmp(other.(UIntValue).BigInt)
	return cmp >= 0
}

func (v UIntValue) Equal(_ *Interpreter, _ func() LocationRange, other Value) bool {
	otherUInt, ok := other.(UIntValue)
	if !ok {
		return false
	}
	cmp := v.BigInt.Cmp(otherUInt.BigInt)
	return cmp == 0
}

// HashInput returns a byte slice containing:
// - HashInputTypeUInt (1 byte)
// - big int value encoded in big-endian (n bytes)
func (v UIntValue) HashInput(_ *Interpreter, _ func() LocationRange, scratch []byte) []byte {
	b := UnsignedBigIntToBigEndianBytes(v.BigInt)

	length := 1 + len(b)
	var buffer []byte
	if length <= len(scratch) {
		buffer = scratch[:length]
	} else {
		buffer = make([]byte, length)
	}

	buffer[0] = byte(HashInputTypeUInt)
	copy(buffer[1:], b)
	return buffer
}

func (v UIntValue) BitwiseOr(other IntegerValue) IntegerValue {
	o := other.(UIntValue)
	res := new(big.Int)
	res.Or(v.BigInt, o.BigInt)
	return UIntValue{res}
}

func (v UIntValue) BitwiseXor(other IntegerValue) IntegerValue {
	o := other.(UIntValue)
	res := new(big.Int)
	res.Xor(v.BigInt, o.BigInt)
	return UIntValue{res}
}

func (v UIntValue) BitwiseAnd(other IntegerValue) IntegerValue {
	o := other.(UIntValue)
	res := new(big.Int)
	res.And(v.BigInt, o.BigInt)
	return UIntValue{res}
}

func (v UIntValue) BitwiseLeftShift(other IntegerValue) IntegerValue {
	o := other.(UIntValue)
	res := new(big.Int)
	if o.BigInt.Sign() < 0 {
		panic(UnderflowError{})
	}
	if !o.BigInt.IsUint64() {
		panic(OverflowError{})
	}
	res.Lsh(v.BigInt, uint(o.BigInt.Uint64()))
	return UIntValue{res}
}

func (v UIntValue) BitwiseRightShift(other IntegerValue) IntegerValue {
	o := other.(UIntValue)
	res := new(big.Int)
	if o.BigInt.Sign() < 0 {
		panic(UnderflowError{})
	}
	if !o.BigInt.IsUint64() {
		panic(OverflowError{})
	}
	res.Rsh(v.BigInt, uint(o.BigInt.Uint64()))
	return UIntValue{res}
}

func (v UIntValue) GetMember(_ *Interpreter, _ func() LocationRange, name string) Value {
	return getNumberValueMember(v, name, sema.UIntType)
}

func (UIntValue) RemoveMember(_ *Interpreter, _ func() LocationRange, _ string) Value {
	// Numbers have no removable members (fields / functions)
	panic(errors.NewUnreachableError())
}

func (UIntValue) SetMember(_ *Interpreter, _ func() LocationRange, _ string, _ Value) {
	// Numbers have no settable members (fields / functions)
	panic(errors.NewUnreachableError())
}

func (v UIntValue) ToBigEndianBytes() []byte {
	return UnsignedBigIntToBigEndianBytes(v.BigInt)
}

func (v UIntValue) ConformsToDynamicType(
	_ *Interpreter,
	_ func() LocationRange,
	dynamicType DynamicType,
	_ TypeConformanceResults,
) bool {
	numberType, ok := dynamicType.(NumberDynamicType)
	return ok && sema.UIntType.Equal(numberType.StaticType)
}

func (v UIntValue) Storable(storage atree.SlabStorage, address atree.Address, maxInlineSize uint64) (atree.Storable, error) {
	return maybeLargeImmutableStorable(v, storage, address, maxInlineSize)
}

func (UIntValue) NeedsStoreTo(_ atree.Address) bool {
	return false
}

func (UIntValue) IsResourceKinded(_ *Interpreter) bool {
	return false
}

func (v UIntValue) Transfer(
	interpreter *Interpreter,
	_ func() LocationRange,
	_ atree.Address,
	remove bool,
	storable atree.Storable,
) Value {
	if remove {
		interpreter.RemoveReferencedSlab(storable)
	}
	return v
}

func (v UIntValue) Clone(_ *Interpreter) Value {
	return NewUIntValueFromBigInt(v.BigInt)
}

func (UIntValue) DeepRemove(_ *Interpreter) {
	// NO-OP
}

func (v UIntValue) ByteSize() uint32 {
	return cborTagSize + getBigIntCBORSize(v.BigInt)
}

func (v UIntValue) StoredValue(_ atree.SlabStorage) (atree.Value, error) {
	return v, nil
}

func (UIntValue) ChildStorables() []atree.Storable {
	return nil
}

// UInt8Value

type UInt8Value uint8

var _ Value = UInt8Value(0)
var _ atree.Storable = UInt8Value(0)
var _ NumberValue = UInt8Value(0)
var _ IntegerValue = UInt8Value(0)
var _ EquatableValue = UInt8Value(0)
var _ HashableValue = UInt8Value(0)
var _ MemberAccessibleValue = UInt8Value(0)

func (UInt8Value) IsValue() {}

func (v UInt8Value) Accept(interpreter *Interpreter, visitor Visitor) {
	visitor.VisitUInt8Value(interpreter, v)
}

func (UInt8Value) Walk(_ func(Value)) {
	// NO-OP
}

var uint8DynamicType DynamicType = NumberDynamicType{sema.UInt8Type}

func (UInt8Value) DynamicType(_ *Interpreter, _ SeenReferences) DynamicType {
	return uint8DynamicType
}

func (UInt8Value) StaticType() StaticType {
	return PrimitiveStaticTypeUInt8
}

func (v UInt8Value) String() string {
	return format.Uint(uint64(v))
}

func (v UInt8Value) RecursiveString(_ SeenReferences) string {
	return v.String()
}

func (v UInt8Value) ToInt() int {
	return int(v)
}

func (v UInt8Value) Negate() NumberValue {
	panic(errors.NewUnreachableError())
}

func (v UInt8Value) Plus(other NumberValue) NumberValue {
	sum := v + other.(UInt8Value)
	// INT30-C
	if sum < v {
		panic(OverflowError{})
	}
	return sum
}

func (v UInt8Value) SaturatingPlus(other NumberValue) NumberValue {
	sum := v + other.(UInt8Value)
	// INT30-C
	if sum < v {
		return UInt8Value(math.MaxUint8)
	}
	return sum
}

func (v UInt8Value) Minus(other NumberValue) NumberValue {
	diff := v - other.(UInt8Value)
	// INT30-C
	if diff > v {
		panic(UnderflowError{})
	}
	return diff
}

func (v UInt8Value) SaturatingMinus(other NumberValue) NumberValue {
	diff := v - other.(UInt8Value)
	// INT30-C
	if diff > v {
		return UInt8Value(0)
	}
	return diff
}

func (v UInt8Value) Mod(other NumberValue) NumberValue {
	o := other.(UInt8Value)
	if o == 0 {
		panic(DivisionByZeroError{})
	}
	return v % o
}

func (v UInt8Value) Mul(other NumberValue) NumberValue {
	o := other.(UInt8Value)
	// INT30-C
	if (v > 0) && (o > 0) && (v > (math.MaxUint8 / o)) {
		panic(OverflowError{})
	}
	return v * o
}

func (v UInt8Value) SaturatingMul(other NumberValue) NumberValue {
	o := other.(UInt8Value)
	// INT30-C
	if (v > 0) && (o > 0) && (v > (math.MaxUint8 / o)) {
		return UInt8Value(math.MaxUint8)
	}
	return v * o
}

func (v UInt8Value) Div(other NumberValue) NumberValue {
	o := other.(UInt8Value)
	if o == 0 {
		panic(DivisionByZeroError{})
	}
	return v / o
}

func (v UInt8Value) SaturatingDiv(other NumberValue) NumberValue {
	return v.Div(other)
}

func (v UInt8Value) Less(other NumberValue) BoolValue {
	return v < other.(UInt8Value)
}

func (v UInt8Value) LessEqual(other NumberValue) BoolValue {
	return v <= other.(UInt8Value)
}

func (v UInt8Value) Greater(other NumberValue) BoolValue {
	return v > other.(UInt8Value)
}

func (v UInt8Value) GreaterEqual(other NumberValue) BoolValue {
	return v >= other.(UInt8Value)
}

func (v UInt8Value) Equal(_ *Interpreter, _ func() LocationRange, other Value) bool {
	otherUInt8, ok := other.(UInt8Value)
	if !ok {
		return false
	}
	return v == otherUInt8
}

// HashInput returns a byte slice containing:
// - HashInputTypeUInt8 (1 byte)
// - uint8 value (1 byte)
func (v UInt8Value) HashInput(_ *Interpreter, _ func() LocationRange, scratch []byte) []byte {
	scratch[0] = byte(HashInputTypeUInt8)
	scratch[1] = byte(v)
	return scratch[:2]
}

func ConvertUInt8(value Value) UInt8Value {
	var res uint8

	switch value := value.(type) {
	case BigNumberValue:
		v := value.ToBigInt()
		if v.Cmp(sema.UInt8TypeMaxInt) > 0 {
			panic(OverflowError{})
		} else if v.Sign() < 0 {
			panic(UnderflowError{})
		}
		res = uint8(v.Int64())

	case NumberValue:
		v := value.ToInt()
		if v > math.MaxUint8 {
			panic(OverflowError{})
		} else if v < 0 {
			panic(UnderflowError{})
		}
		res = uint8(v)

	default:
		panic(errors.NewUnreachableError())
	}

	return UInt8Value(res)
}

func (v UInt8Value) BitwiseOr(other IntegerValue) IntegerValue {
	o := other.(UInt8Value)
	return v | o
}

func (v UInt8Value) BitwiseXor(other IntegerValue) IntegerValue {
	o := other.(UInt8Value)
	return v ^ o
}

func (v UInt8Value) BitwiseAnd(other IntegerValue) IntegerValue {
	o := other.(UInt8Value)
	return v & o
}

func (v UInt8Value) BitwiseLeftShift(other IntegerValue) IntegerValue {
	o := other.(UInt8Value)
	return v << o
}

func (v UInt8Value) BitwiseRightShift(other IntegerValue) IntegerValue {
	o := other.(UInt8Value)
	return v >> o
}

func (v UInt8Value) GetMember(_ *Interpreter, _ func() LocationRange, name string) Value {
	return getNumberValueMember(v, name, sema.UInt8Type)
}

func (UInt8Value) RemoveMember(_ *Interpreter, _ func() LocationRange, _ string) Value {
	// Numbers have no removable members (fields / functions)
	panic(errors.NewUnreachableError())
}

func (UInt8Value) SetMember(_ *Interpreter, _ func() LocationRange, _ string, _ Value) {
	// Numbers have no settable members (fields / functions)
	panic(errors.NewUnreachableError())
}

func (v UInt8Value) ToBigEndianBytes() []byte {
	return []byte{byte(v)}
}

func (v UInt8Value) ConformsToDynamicType(
	_ *Interpreter,
	_ func() LocationRange,
	dynamicType DynamicType,
	_ TypeConformanceResults,
) bool {
	numberType, ok := dynamicType.(NumberDynamicType)
	return ok && sema.UInt8Type.Equal(numberType.StaticType)
}

func (v UInt8Value) Storable(_ atree.SlabStorage, _ atree.Address, _ uint64) (atree.Storable, error) {
	return v, nil
}

func (UInt8Value) NeedsStoreTo(_ atree.Address) bool {
	return false
}

func (UInt8Value) IsResourceKinded(_ *Interpreter) bool {
	return false
}

func (v UInt8Value) Transfer(
	interpreter *Interpreter,
	_ func() LocationRange,
	_ atree.Address,
	remove bool,
	storable atree.Storable,
) Value {
	if remove {
		interpreter.RemoveReferencedSlab(storable)
	}
	return v
}

func (v UInt8Value) Clone(_ *Interpreter) Value {
	return v
}

func (UInt8Value) DeepRemove(_ *Interpreter) {
	// NO-OP
}

func (v UInt8Value) ByteSize() uint32 {
	return cborTagSize + getUintCBORSize(uint64(v))
}

func (v UInt8Value) StoredValue(_ atree.SlabStorage) (atree.Value, error) {
	return v, nil
}

func (UInt8Value) ChildStorables() []atree.Storable {
	return nil
}

// UInt16Value

type UInt16Value uint16

var _ Value = UInt16Value(0)
var _ atree.Storable = UInt16Value(0)
var _ NumberValue = UInt16Value(0)
var _ IntegerValue = UInt16Value(0)
var _ EquatableValue = UInt16Value(0)
var _ HashableValue = UInt16Value(0)
var _ MemberAccessibleValue = UInt16Value(0)

func (UInt16Value) IsValue() {}

func (v UInt16Value) Accept(interpreter *Interpreter, visitor Visitor) {
	visitor.VisitUInt16Value(interpreter, v)
}

func (UInt16Value) Walk(_ func(Value)) {
	// NO-OP
}

var uint16DynamicType DynamicType = NumberDynamicType{sema.UInt16Type}

func (UInt16Value) DynamicType(_ *Interpreter, _ SeenReferences) DynamicType {
	return uint16DynamicType
}

func (UInt16Value) StaticType() StaticType {
	return PrimitiveStaticTypeUInt16
}

func (v UInt16Value) String() string {
	return format.Uint(uint64(v))
}

func (v UInt16Value) RecursiveString(_ SeenReferences) string {
	return v.String()
}

func (v UInt16Value) ToInt() int {
	return int(v)
}
func (v UInt16Value) Negate() NumberValue {
	panic(errors.NewUnreachableError())
}

func (v UInt16Value) Plus(other NumberValue) NumberValue {
	sum := v + other.(UInt16Value)
	// INT30-C
	if sum < v {
		panic(OverflowError{})
	}
	return sum
}

func (v UInt16Value) SaturatingPlus(other NumberValue) NumberValue {
	sum := v + other.(UInt16Value)
	// INT30-C
	if sum < v {
		return UInt16Value(math.MaxUint16)
	}
	return sum
}

func (v UInt16Value) Minus(other NumberValue) NumberValue {
	diff := v - other.(UInt16Value)
	// INT30-C
	if diff > v {
		panic(UnderflowError{})
	}
	return diff
}

func (v UInt16Value) SaturatingMinus(other NumberValue) NumberValue {
	diff := v - other.(UInt16Value)
	// INT30-C
	if diff > v {
		return UInt16Value(0)
	}
	return diff
}

func (v UInt16Value) Mod(other NumberValue) NumberValue {
	o := other.(UInt16Value)
	if o == 0 {
		panic(DivisionByZeroError{})
	}
	return v % o
}

func (v UInt16Value) Mul(other NumberValue) NumberValue {
	o := other.(UInt16Value)
	// INT30-C
	if (v > 0) && (o > 0) && (v > (math.MaxUint16 / o)) {
		panic(OverflowError{})
	}
	return v * o
}

func (v UInt16Value) SaturatingMul(other NumberValue) NumberValue {
	o := other.(UInt16Value)
	// INT30-C
	if (v > 0) && (o > 0) && (v > (math.MaxUint16 / o)) {
		return UInt16Value(math.MaxUint16)
	}
	return v * o
}

func (v UInt16Value) Div(other NumberValue) NumberValue {
	o := other.(UInt16Value)
	if o == 0 {
		panic(DivisionByZeroError{})
	}
	return v / o
}

func (v UInt16Value) SaturatingDiv(other NumberValue) NumberValue {
	return v.Div(other)
}

func (v UInt16Value) Less(other NumberValue) BoolValue {
	return v < other.(UInt16Value)
}

func (v UInt16Value) LessEqual(other NumberValue) BoolValue {
	return v <= other.(UInt16Value)
}

func (v UInt16Value) Greater(other NumberValue) BoolValue {
	return v > other.(UInt16Value)
}

func (v UInt16Value) GreaterEqual(other NumberValue) BoolValue {
	return v >= other.(UInt16Value)
}

func (v UInt16Value) Equal(_ *Interpreter, _ func() LocationRange, other Value) bool {
	otherUInt16, ok := other.(UInt16Value)
	if !ok {
		return false
	}
	return v == otherUInt16
}

// HashInput returns a byte slice containing:
// - HashInputTypeUInt16 (1 byte)
// - uint16 value encoded in big-endian (2 bytes)
func (v UInt16Value) HashInput(_ *Interpreter, _ func() LocationRange, scratch []byte) []byte {
	scratch[0] = byte(HashInputTypeUInt16)
	binary.BigEndian.PutUint16(scratch[1:], uint16(v))
	return scratch[:3]
}

func ConvertUInt16(value Value) UInt16Value {
	var res uint16

	switch value := value.(type) {
	case BigNumberValue:
		v := value.ToBigInt()
		if v.Cmp(sema.UInt16TypeMaxInt) > 0 {
			panic(OverflowError{})
		} else if v.Sign() < 0 {
			panic(UnderflowError{})
		}
		res = uint16(v.Int64())

	case NumberValue:
		v := value.ToInt()
		if v > math.MaxUint16 {
			panic(OverflowError{})
		} else if v < 0 {
			panic(UnderflowError{})
		}
		res = uint16(v)

	default:
		panic(errors.NewUnreachableError())
	}

	return UInt16Value(res)
}

func (v UInt16Value) BitwiseOr(other IntegerValue) IntegerValue {
	o := other.(UInt16Value)
	return v | o
}

func (v UInt16Value) BitwiseXor(other IntegerValue) IntegerValue {
	o := other.(UInt16Value)
	return v ^ o
}

func (v UInt16Value) BitwiseAnd(other IntegerValue) IntegerValue {
	o := other.(UInt16Value)
	return v & o
}

func (v UInt16Value) BitwiseLeftShift(other IntegerValue) IntegerValue {
	o := other.(UInt16Value)
	return v << o
}

func (v UInt16Value) BitwiseRightShift(other IntegerValue) IntegerValue {
	o := other.(UInt16Value)
	return v >> o
}

func (v UInt16Value) GetMember(_ *Interpreter, _ func() LocationRange, name string) Value {
	return getNumberValueMember(v, name, sema.UInt16Type)
}

func (UInt16Value) RemoveMember(_ *Interpreter, _ func() LocationRange, _ string) Value {
	// Numbers have no removable members (fields / functions)
	panic(errors.NewUnreachableError())
}

func (UInt16Value) SetMember(_ *Interpreter, _ func() LocationRange, _ string, _ Value) {
	// Numbers have no settable members (fields / functions)
	panic(errors.NewUnreachableError())
}

func (v UInt16Value) ToBigEndianBytes() []byte {
	b := make([]byte, 2)
	binary.BigEndian.PutUint16(b, uint16(v))
	return b
}

func (v UInt16Value) ConformsToDynamicType(
	_ *Interpreter,
	_ func() LocationRange,
	dynamicType DynamicType,
	_ TypeConformanceResults,
) bool {
	numberType, ok := dynamicType.(NumberDynamicType)
	return ok && sema.UInt16Type.Equal(numberType.StaticType)
}

func (UInt16Value) IsStorable() bool {
	return true
}

func (v UInt16Value) Storable(_ atree.SlabStorage, _ atree.Address, _ uint64) (atree.Storable, error) {
	return v, nil
}

func (UInt16Value) NeedsStoreTo(_ atree.Address) bool {
	return false
}

func (UInt16Value) IsResourceKinded(_ *Interpreter) bool {
	return false
}

func (v UInt16Value) Transfer(
	interpreter *Interpreter,
	_ func() LocationRange,
	_ atree.Address,
	remove bool,
	storable atree.Storable,
) Value {
	if remove {
		interpreter.RemoveReferencedSlab(storable)
	}
	return v
}

func (v UInt16Value) Clone(_ *Interpreter) Value {
	return v
}

func (UInt16Value) DeepRemove(_ *Interpreter) {
	// NO-OP
}

func (v UInt16Value) ByteSize() uint32 {
	return cborTagSize + getUintCBORSize(uint64(v))
}

func (v UInt16Value) StoredValue(_ atree.SlabStorage) (atree.Value, error) {
	return v, nil
}

func (UInt16Value) ChildStorables() []atree.Storable {
	return nil
}

// UInt32Value

type UInt32Value uint32

var _ Value = UInt32Value(0)
var _ atree.Storable = UInt32Value(0)
var _ NumberValue = UInt32Value(0)
var _ IntegerValue = UInt32Value(0)
var _ EquatableValue = UInt32Value(0)
var _ HashableValue = UInt32Value(0)
var _ MemberAccessibleValue = UInt32Value(0)

func (UInt32Value) IsValue() {}

func (v UInt32Value) Accept(interpreter *Interpreter, visitor Visitor) {
	visitor.VisitUInt32Value(interpreter, v)
}

func (UInt32Value) Walk(_ func(Value)) {
	// NO-OP
}

var uint32DynamicType DynamicType = NumberDynamicType{sema.UInt32Type}

func (UInt32Value) DynamicType(_ *Interpreter, _ SeenReferences) DynamicType {
	return uint32DynamicType
}

func (UInt32Value) StaticType() StaticType {
	return PrimitiveStaticTypeUInt32
}

func (v UInt32Value) String() string {
	return format.Uint(uint64(v))
}

func (v UInt32Value) RecursiveString(_ SeenReferences) string {
	return v.String()
}

func (v UInt32Value) ToInt() int {
	return int(v)
}

func (v UInt32Value) Negate() NumberValue {
	panic(errors.NewUnreachableError())
}

func (v UInt32Value) Plus(other NumberValue) NumberValue {
	sum := v + other.(UInt32Value)
	// INT30-C
	if sum < v {
		panic(OverflowError{})
	}
	return sum
}

func (v UInt32Value) SaturatingPlus(other NumberValue) NumberValue {
	sum := v + other.(UInt32Value)
	// INT30-C
	if sum < v {
		return UInt32Value(math.MaxUint32)
	}
	return sum
}

func (v UInt32Value) Minus(other NumberValue) NumberValue {
	diff := v - other.(UInt32Value)
	// INT30-C
	if diff > v {
		panic(UnderflowError{})
	}
	return diff
}

func (v UInt32Value) SaturatingMinus(other NumberValue) NumberValue {
	diff := v - other.(UInt32Value)
	// INT30-C
	if diff > v {
		return UInt32Value(0)
	}
	return diff
}

func (v UInt32Value) Mod(other NumberValue) NumberValue {
	o := other.(UInt32Value)
	if o == 0 {
		panic(DivisionByZeroError{})
	}
	return v % o
}

func (v UInt32Value) Mul(other NumberValue) NumberValue {
	o := other.(UInt32Value)
	if (v > 0) && (o > 0) && (v > (math.MaxUint32 / o)) {
		panic(OverflowError{})
	}
	return v * o
}

func (v UInt32Value) SaturatingMul(other NumberValue) NumberValue {
	o := other.(UInt32Value)
	// INT30-C
	if (v > 0) && (o > 0) && (v > (math.MaxUint32 / o)) {
		return UInt32Value(math.MaxUint32)
	}
	return v * o
}

func (v UInt32Value) Div(other NumberValue) NumberValue {
	o := other.(UInt32Value)
	if o == 0 {
		panic(DivisionByZeroError{})
	}
	return v / o
}

func (v UInt32Value) SaturatingDiv(other NumberValue) NumberValue {
	return v.Div(other)
}

func (v UInt32Value) Less(other NumberValue) BoolValue {
	return v < other.(UInt32Value)
}

func (v UInt32Value) LessEqual(other NumberValue) BoolValue {
	return v <= other.(UInt32Value)
}

func (v UInt32Value) Greater(other NumberValue) BoolValue {
	return v > other.(UInt32Value)
}

func (v UInt32Value) GreaterEqual(other NumberValue) BoolValue {
	return v >= other.(UInt32Value)
}

func (v UInt32Value) Equal(_ *Interpreter, _ func() LocationRange, other Value) bool {
	otherUInt32, ok := other.(UInt32Value)
	if !ok {
		return false
	}
	return v == otherUInt32
}

// HashInput returns a byte slice containing:
// - HashInputTypeUInt32 (1 byte)
// - uint32 value encoded in big-endian (4 bytes)
func (v UInt32Value) HashInput(_ *Interpreter, _ func() LocationRange, scratch []byte) []byte {
	scratch[0] = byte(HashInputTypeUInt32)
	binary.BigEndian.PutUint32(scratch[1:], uint32(v))
	return scratch[:5]
}

func ConvertUInt32(value Value) UInt32Value {
	var res uint32

	switch value := value.(type) {
	case BigNumberValue:
		v := value.ToBigInt()
		if v.Cmp(sema.UInt32TypeMaxInt) > 0 {
			panic(OverflowError{})
		} else if v.Sign() < 0 {
			panic(UnderflowError{})
		}
		res = uint32(v.Int64())

	case NumberValue:
		v := value.ToInt()
		if v > math.MaxUint32 {
			panic(OverflowError{})
		} else if v < 0 {
			panic(UnderflowError{})
		}
		res = uint32(v)

	default:
		panic(errors.NewUnreachableError())
	}

	return UInt32Value(res)
}

func (v UInt32Value) BitwiseOr(other IntegerValue) IntegerValue {
	o := other.(UInt32Value)
	return v | o
}

func (v UInt32Value) BitwiseXor(other IntegerValue) IntegerValue {
	o := other.(UInt32Value)
	return v ^ o
}

func (v UInt32Value) BitwiseAnd(other IntegerValue) IntegerValue {
	o := other.(UInt32Value)
	return v & o
}

func (v UInt32Value) BitwiseLeftShift(other IntegerValue) IntegerValue {
	o := other.(UInt32Value)
	return v << o
}

func (v UInt32Value) BitwiseRightShift(other IntegerValue) IntegerValue {
	o := other.(UInt32Value)
	return v >> o
}

func (v UInt32Value) GetMember(_ *Interpreter, _ func() LocationRange, name string) Value {
	return getNumberValueMember(v, name, sema.UInt32Type)
}

func (UInt32Value) RemoveMember(_ *Interpreter, _ func() LocationRange, _ string) Value {
	// Numbers have no removable members (fields / functions)
	panic(errors.NewUnreachableError())
}

func (UInt32Value) SetMember(_ *Interpreter, _ func() LocationRange, _ string, _ Value) {
	// Numbers have no settable members (fields / functions)
	panic(errors.NewUnreachableError())
}

func (v UInt32Value) ToBigEndianBytes() []byte {
	b := make([]byte, 4)
	binary.BigEndian.PutUint32(b, uint32(v))
	return b
}

func (v UInt32Value) ConformsToDynamicType(
	_ *Interpreter,
	_ func() LocationRange,
	dynamicType DynamicType,
	_ TypeConformanceResults,
) bool {
	numberType, ok := dynamicType.(NumberDynamicType)
	return ok && sema.UInt32Type.Equal(numberType.StaticType)
}

func (UInt32Value) IsStorable() bool {
	return true
}

func (v UInt32Value) Storable(_ atree.SlabStorage, _ atree.Address, _ uint64) (atree.Storable, error) {
	return v, nil
}

func (UInt32Value) NeedsStoreTo(_ atree.Address) bool {
	return false
}

func (UInt32Value) IsResourceKinded(_ *Interpreter) bool {
	return false
}

func (v UInt32Value) Transfer(
	interpreter *Interpreter,
	_ func() LocationRange,
	_ atree.Address,
	remove bool,
	storable atree.Storable,
) Value {
	if remove {
		interpreter.RemoveReferencedSlab(storable)
	}
	return v
}

func (v UInt32Value) Clone(_ *Interpreter) Value {
	return v
}

func (UInt32Value) DeepRemove(_ *Interpreter) {
	// NO-OP
}

func (v UInt32Value) ByteSize() uint32 {
	return cborTagSize + getUintCBORSize(uint64(v))
}

func (v UInt32Value) StoredValue(_ atree.SlabStorage) (atree.Value, error) {
	return v, nil
}

func (UInt32Value) ChildStorables() []atree.Storable {
	return nil
}

// UInt64Value

type UInt64Value uint64

var _ Value = UInt64Value(0)
var _ atree.Storable = UInt64Value(0)
var _ NumberValue = UInt64Value(0)
var _ IntegerValue = UInt64Value(0)
var _ EquatableValue = UInt64Value(0)
var _ HashableValue = UInt64Value(0)
var _ MemberAccessibleValue = UInt64Value(0)

// NOTE: important, do *NOT* remove:
// UInt64 values > math.MaxInt64 overflow int.
// Implementing BigNumberValue ensures conversion functions
// call ToBigInt instead of ToInt.
//
var _ BigNumberValue = UInt64Value(0)

func (UInt64Value) IsValue() {}

func (v UInt64Value) Accept(interpreter *Interpreter, visitor Visitor) {
	visitor.VisitUInt64Value(interpreter, v)
}

func (UInt64Value) Walk(_ func(Value)) {
	// NO-OP
}

var uint64DynamicType DynamicType = NumberDynamicType{sema.UInt64Type}

func (UInt64Value) DynamicType(_ *Interpreter, _ SeenReferences) DynamicType {
	return uint64DynamicType
}

func (UInt64Value) StaticType() StaticType {
	return PrimitiveStaticTypeUInt64
}

func (v UInt64Value) String() string {
	return format.Uint(uint64(v))
}

func (v UInt64Value) RecursiveString(_ SeenReferences) string {
	return v.String()
}

func (v UInt64Value) ToInt() int {
	if v > math.MaxInt64 {
		panic(OverflowError{})
	}
	return int(v)
}

// ToBigInt
//
// NOTE: important, do *NOT* remove:
// UInt64 values > math.MaxInt64 overflow int.
// Implementing BigNumberValue ensures conversion functions
// call ToBigInt instead of ToInt.
//
func (v UInt64Value) ToBigInt() *big.Int {
	return new(big.Int).SetUint64(uint64(v))
}

func (v UInt64Value) Negate() NumberValue {
	panic(errors.NewUnreachableError())
}

func safeAddUint64(a, b uint64) uint64 {
	sum := a + b
	// INT30-C
	if sum < a {
		panic(OverflowError{})
	}
	return sum
}

func (v UInt64Value) Plus(other NumberValue) NumberValue {
	o := other.(UInt64Value)
	return UInt64Value(safeAddUint64(uint64(v), uint64(o)))
}

func (v UInt64Value) SaturatingPlus(other NumberValue) NumberValue {
	sum := v + other.(UInt64Value)
	// INT30-C
	if sum < v {
		return UInt64Value(math.MaxUint64)
	}
	return sum
}

func (v UInt64Value) Minus(other NumberValue) NumberValue {
	diff := v - other.(UInt64Value)
	// INT30-C
	if diff > v {
		panic(UnderflowError{})
	}
	return diff
}

func (v UInt64Value) SaturatingMinus(other NumberValue) NumberValue {
	diff := v - other.(UInt64Value)
	// INT30-C
	if diff > v {
		return UInt64Value(0)
	}
	return diff
}

func (v UInt64Value) Mod(other NumberValue) NumberValue {
	o := other.(UInt64Value)
	if o == 0 {
		panic(DivisionByZeroError{})
	}
	return v % o
}

func (v UInt64Value) Mul(other NumberValue) NumberValue {
	o := other.(UInt64Value)
	if (v > 0) && (o > 0) && (v > (math.MaxUint64 / o)) {
		panic(OverflowError{})
	}
	return v * o
}

func (v UInt64Value) SaturatingMul(other NumberValue) NumberValue {
	o := other.(UInt64Value)
	// INT30-C
	if (v > 0) && (o > 0) && (v > (math.MaxUint64 / o)) {
		return UInt64Value(math.MaxUint64)
	}
	return v * o
}

func (v UInt64Value) Div(other NumberValue) NumberValue {
	o := other.(UInt64Value)
	if o == 0 {
		panic(DivisionByZeroError{})
	}
	return v / o
}

func (v UInt64Value) SaturatingDiv(other NumberValue) NumberValue {
	return v.Div(other)
}

func (v UInt64Value) Less(other NumberValue) BoolValue {
	return v < other.(UInt64Value)
}

func (v UInt64Value) LessEqual(other NumberValue) BoolValue {
	return v <= other.(UInt64Value)
}

func (v UInt64Value) Greater(other NumberValue) BoolValue {
	return v > other.(UInt64Value)
}

func (v UInt64Value) GreaterEqual(other NumberValue) BoolValue {
	return v >= other.(UInt64Value)
}

func (v UInt64Value) Equal(_ *Interpreter, _ func() LocationRange, other Value) bool {
	otherUInt64, ok := other.(UInt64Value)
	if !ok {
		return false
	}
	return v == otherUInt64
}

// HashInput returns a byte slice containing:
// - HashInputTypeUInt64 (1 byte)
// - uint64 value encoded in big-endian (8 bytes)
func (v UInt64Value) HashInput(_ *Interpreter, _ func() LocationRange, scratch []byte) []byte {
	scratch[0] = byte(HashInputTypeUInt64)
	binary.BigEndian.PutUint64(scratch[1:], uint64(v))
	return scratch[:9]
}

func ConvertUInt64(value Value) UInt64Value {
	var res uint64

	switch value := value.(type) {
	case BigNumberValue:
		v := value.ToBigInt()
		if v.Cmp(sema.UInt64TypeMaxInt) > 0 {
			panic(OverflowError{})
		} else if v.Sign() < 0 {
			panic(UnderflowError{})
		}
		res = uint64(v.Int64())

	case NumberValue:
		v := value.ToInt()
		if v < 0 {
			panic(UnderflowError{})
		}
		res = uint64(v)

	default:
		panic(errors.NewUnreachableError())
	}

	return UInt64Value(res)
}

func (v UInt64Value) BitwiseOr(other IntegerValue) IntegerValue {
	o := other.(UInt64Value)
	return v | o
}

func (v UInt64Value) BitwiseXor(other IntegerValue) IntegerValue {
	o := other.(UInt64Value)
	return v ^ o
}

func (v UInt64Value) BitwiseAnd(other IntegerValue) IntegerValue {
	o := other.(UInt64Value)
	return v & o
}

func (v UInt64Value) BitwiseLeftShift(other IntegerValue) IntegerValue {
	o := other.(UInt64Value)
	return v << o
}

func (v UInt64Value) BitwiseRightShift(other IntegerValue) IntegerValue {
	o := other.(UInt64Value)
	return v >> o
}

func (v UInt64Value) GetMember(_ *Interpreter, _ func() LocationRange, name string) Value {
	return getNumberValueMember(v, name, sema.UInt64Type)
}

func (UInt64Value) RemoveMember(_ *Interpreter, _ func() LocationRange, _ string) Value {
	// Numbers have no removable members (fields / functions)
	panic(errors.NewUnreachableError())
}

func (UInt64Value) SetMember(_ *Interpreter, _ func() LocationRange, _ string, _ Value) {
	// Numbers have no settable members (fields / functions)
	panic(errors.NewUnreachableError())
}

func (v UInt64Value) ToBigEndianBytes() []byte {
	b := make([]byte, 8)
	binary.BigEndian.PutUint64(b, uint64(v))
	return b
}

func (v UInt64Value) ConformsToDynamicType(
	_ *Interpreter,
	_ func() LocationRange,
	dynamicType DynamicType,
	_ TypeConformanceResults,
) bool {
	numberType, ok := dynamicType.(NumberDynamicType)
	return ok && sema.UInt64Type.Equal(numberType.StaticType)
}

func (UInt64Value) IsStorable() bool {
	return true
}

func (v UInt64Value) Storable(_ atree.SlabStorage, _ atree.Address, _ uint64) (atree.Storable, error) {
	return v, nil
}

func (UInt64Value) NeedsStoreTo(_ atree.Address) bool {
	return false
}

func (UInt64Value) IsResourceKinded(_ *Interpreter) bool {
	return false
}

func (v UInt64Value) Transfer(
	interpreter *Interpreter,
	_ func() LocationRange,
	_ atree.Address,
	remove bool,
	storable atree.Storable,
) Value {
	if remove {
		interpreter.RemoveReferencedSlab(storable)
	}
	return v
}

func (v UInt64Value) Clone(_ *Interpreter) Value {
	return v
}

func (UInt64Value) DeepRemove(_ *Interpreter) {
	// NO-OP
}

func (v UInt64Value) ByteSize() uint32 {
	return cborTagSize + getUintCBORSize(uint64(v))
}

func (v UInt64Value) StoredValue(_ atree.SlabStorage) (atree.Value, error) {
	return v, nil
}

func (UInt64Value) ChildStorables() []atree.Storable {
	return nil
}

// UInt128Value

type UInt128Value struct {
	BigInt *big.Int
}

func NewUInt128ValueFromUint64(value uint64) UInt128Value {
	return NewUInt128ValueFromBigInt(new(big.Int).SetUint64(value))
}

func NewUInt128ValueFromBigInt(value *big.Int) UInt128Value {
	return UInt128Value{BigInt: value}
}

var _ Value = UInt128Value{}
var _ atree.Storable = UInt128Value{}
var _ NumberValue = UInt128Value{}
var _ IntegerValue = UInt128Value{}
var _ EquatableValue = UInt128Value{}
var _ HashableValue = UInt128Value{}
var _ MemberAccessibleValue = UInt128Value{}

func (UInt128Value) IsValue() {}

func (v UInt128Value) Accept(interpreter *Interpreter, visitor Visitor) {
	visitor.VisitUInt128Value(interpreter, v)
}

func (UInt128Value) Walk(_ func(Value)) {
	// NO-OP
}

var uint128DynamicType DynamicType = NumberDynamicType{sema.UInt128Type}

func (UInt128Value) DynamicType(_ *Interpreter, _ SeenReferences) DynamicType {
	return uint128DynamicType
}

func (UInt128Value) StaticType() StaticType {
	return PrimitiveStaticTypeUInt128
}

func (v UInt128Value) ToInt() int {
	if !v.BigInt.IsInt64() {
		panic(OverflowError{})
	}
	return int(v.BigInt.Int64())
}

func (v UInt128Value) ToBigInt() *big.Int {
	return new(big.Int).Set(v.BigInt)
}

func (v UInt128Value) String() string {
	return format.BigInt(v.BigInt)
}

func (v UInt128Value) RecursiveString(_ SeenReferences) string {
	return v.String()
}

func (v UInt128Value) Negate() NumberValue {
	panic(errors.NewUnreachableError())
}

func (v UInt128Value) Plus(other NumberValue) NumberValue {
	sum := new(big.Int)
	sum.Add(v.BigInt, other.(UInt128Value).BigInt)
	// Given that this value is backed by an arbitrary size integer,
	// we can just add and check the range of the result.
	//
	// If Go gains a native uint128 type and we switch this value
	// to be based on it, then we need to follow INT30-C:
	//
	//  if sum < v {
	//      ...
	//  }
	//
	if sum.Cmp(sema.UInt128TypeMaxIntBig) > 0 {
		panic(OverflowError{})
	}
	return UInt128Value{sum}
}

func (v UInt128Value) SaturatingPlus(other NumberValue) NumberValue {
	sum := new(big.Int)
	sum.Add(v.BigInt, other.(UInt128Value).BigInt)
	// Given that this value is backed by an arbitrary size integer,
	// we can just add and check the range of the result.
	//
	// If Go gains a native uint128 type and we switch this value
	// to be based on it, then we need to follow INT30-C:
	//
	//  if sum < v {
	//      ...
	//  }
	//
	if sum.Cmp(sema.UInt128TypeMaxIntBig) > 0 {
		return UInt128Value{sema.UInt128TypeMaxIntBig}
	}
	return UInt128Value{sum}
}

func (v UInt128Value) Minus(other NumberValue) NumberValue {
	diff := new(big.Int)
	diff.Sub(v.BigInt, other.(UInt128Value).BigInt)
	// Given that this value is backed by an arbitrary size integer,
	// we can just subtract and check the range of the result.
	//
	// If Go gains a native uint128 type and we switch this value
	// to be based on it, then we need to follow INT30-C:
	//
	//   if diff > v {
	// 	     ...
	//   }
	//
	if diff.Cmp(sema.UInt128TypeMinIntBig) < 0 {
		panic(UnderflowError{})
	}
	return UInt128Value{diff}
}

func (v UInt128Value) SaturatingMinus(other NumberValue) NumberValue {
	diff := new(big.Int)
	diff.Sub(v.BigInt, other.(UInt128Value).BigInt)
	// Given that this value is backed by an arbitrary size integer,
	// we can just subtract and check the range of the result.
	//
	// If Go gains a native uint128 type and we switch this value
	// to be based on it, then we need to follow INT30-C:
	//
	//   if diff > v {
	// 	     ...
	//   }
	//
	if diff.Cmp(sema.UInt128TypeMinIntBig) < 0 {
		return UInt128Value{sema.UInt128TypeMinIntBig}
	}
	return UInt128Value{diff}
}

func (v UInt128Value) Mod(other NumberValue) NumberValue {
	o := other.(UInt128Value)
	res := new(big.Int)
	if o.BigInt.Cmp(res) == 0 {
		panic(DivisionByZeroError{})
	}
	res.Rem(v.BigInt, o.BigInt)
	return UInt128Value{res}
}

func (v UInt128Value) Mul(other NumberValue) NumberValue {
	o := other.(UInt128Value)
	res := new(big.Int)
	res.Mul(v.BigInt, o.BigInt)
	if res.Cmp(sema.UInt128TypeMaxIntBig) > 0 {
		panic(OverflowError{})
	}
	return UInt128Value{res}
}

func (v UInt128Value) SaturatingMul(other NumberValue) NumberValue {
	o := other.(UInt128Value)
	res := new(big.Int)
	res.Mul(v.BigInt, o.BigInt)
	if res.Cmp(sema.UInt128TypeMaxIntBig) > 0 {
		return UInt128Value{sema.UInt128TypeMaxIntBig}
	}
	return UInt128Value{res}
}

func (v UInt128Value) Div(other NumberValue) NumberValue {
	o := other.(UInt128Value)
	res := new(big.Int)
	if o.BigInt.Cmp(res) == 0 {
		panic(DivisionByZeroError{})
	}
	res.Div(v.BigInt, o.BigInt)
	return UInt128Value{res}
}

func (v UInt128Value) SaturatingDiv(other NumberValue) NumberValue {
	return v.Div(other)
}

func (v UInt128Value) Less(other NumberValue) BoolValue {
	cmp := v.BigInt.Cmp(other.(UInt128Value).BigInt)
	return cmp == -1
}

func (v UInt128Value) LessEqual(other NumberValue) BoolValue {
	cmp := v.BigInt.Cmp(other.(UInt128Value).BigInt)
	return cmp <= 0
}

func (v UInt128Value) Greater(other NumberValue) BoolValue {
	cmp := v.BigInt.Cmp(other.(UInt128Value).BigInt)
	return cmp == 1
}

func (v UInt128Value) GreaterEqual(other NumberValue) BoolValue {
	cmp := v.BigInt.Cmp(other.(UInt128Value).BigInt)
	return cmp >= 0
}

func (v UInt128Value) Equal(_ *Interpreter, _ func() LocationRange, other Value) bool {
	otherInt, ok := other.(UInt128Value)
	if !ok {
		return false
	}
	cmp := v.BigInt.Cmp(otherInt.BigInt)
	return cmp == 0
}

// HashInput returns a byte slice containing:
// - HashInputTypeUInt128 (1 byte)
// - big int encoded in big endian (n bytes)
func (v UInt128Value) HashInput(_ *Interpreter, _ func() LocationRange, scratch []byte) []byte {
	b := UnsignedBigIntToBigEndianBytes(v.BigInt)

	length := 1 + len(b)
	var buffer []byte
	if length <= len(scratch) {
		buffer = scratch[:length]
	} else {
		buffer = make([]byte, length)
	}

	buffer[0] = byte(HashInputTypeUInt128)
	copy(buffer[1:], b)
	return buffer
}

func ConvertUInt128(value Value) UInt128Value {
	var v *big.Int

	switch value := value.(type) {
	case BigNumberValue:
		v = value.ToBigInt()

	case NumberValue:
		v = big.NewInt(int64(value.ToInt()))

	default:
		panic(errors.NewUnreachableError())
	}

	if v.Cmp(sema.UInt128TypeMaxIntBig) > 0 {
		panic(OverflowError{})
	} else if v.Sign() < 0 {
		panic(UnderflowError{})
	}

	return NewUInt128ValueFromBigInt(v)
}

func (v UInt128Value) BitwiseOr(other IntegerValue) IntegerValue {
	o := other.(UInt128Value)
	res := new(big.Int)
	res.Or(v.BigInt, o.BigInt)
	return UInt128Value{res}
}

func (v UInt128Value) BitwiseXor(other IntegerValue) IntegerValue {
	o := other.(UInt128Value)
	res := new(big.Int)
	res.Xor(v.BigInt, o.BigInt)
	return UInt128Value{res}
}

func (v UInt128Value) BitwiseAnd(other IntegerValue) IntegerValue {
	o := other.(UInt128Value)
	res := new(big.Int)
	res.And(v.BigInt, o.BigInt)
	return UInt128Value{res}
}

func (v UInt128Value) BitwiseLeftShift(other IntegerValue) IntegerValue {
	o := other.(UInt128Value)
	res := new(big.Int)
	if o.BigInt.Sign() < 0 {
		panic(UnderflowError{})
	}
	if !o.BigInt.IsUint64() {
		panic(OverflowError{})
	}
	res.Lsh(v.BigInt, uint(o.BigInt.Uint64()))
	return UInt128Value{res}
}

func (v UInt128Value) BitwiseRightShift(other IntegerValue) IntegerValue {
	o := other.(UInt128Value)
	res := new(big.Int)
	if o.BigInt.Sign() < 0 {
		panic(UnderflowError{})
	}
	if !o.BigInt.IsUint64() {
		panic(OverflowError{})
	}
	res.Rsh(v.BigInt, uint(o.BigInt.Uint64()))
	return UInt128Value{res}
}

func (v UInt128Value) GetMember(_ *Interpreter, _ func() LocationRange, name string) Value {
	return getNumberValueMember(v, name, sema.UInt128Type)
}

func (UInt128Value) RemoveMember(_ *Interpreter, _ func() LocationRange, _ string) Value {
	// Numbers have no removable members (fields / functions)
	panic(errors.NewUnreachableError())
}

func (UInt128Value) SetMember(_ *Interpreter, _ func() LocationRange, _ string, _ Value) {
	// Numbers have no settable members (fields / functions)
	panic(errors.NewUnreachableError())
}

func (v UInt128Value) ToBigEndianBytes() []byte {
	return UnsignedBigIntToBigEndianBytes(v.BigInt)
}

func (v UInt128Value) ConformsToDynamicType(
	_ *Interpreter,
	_ func() LocationRange,
	dynamicType DynamicType,
	_ TypeConformanceResults,
) bool {
	numberType, ok := dynamicType.(NumberDynamicType)
	return ok && sema.UInt128Type.Equal(numberType.StaticType)
}

func (UInt128Value) IsStorable() bool {
	return true
}

func (v UInt128Value) Storable(_ atree.SlabStorage, _ atree.Address, _ uint64) (atree.Storable, error) {
	return v, nil
}

func (UInt128Value) NeedsStoreTo(_ atree.Address) bool {
	return false
}

func (UInt128Value) IsResourceKinded(_ *Interpreter) bool {
	return false
}

func (v UInt128Value) Transfer(
	interpreter *Interpreter,
	_ func() LocationRange,
	_ atree.Address,
	remove bool,
	storable atree.Storable,
) Value {
	if remove {
		interpreter.RemoveReferencedSlab(storable)
	}
	return v
}

func (v UInt128Value) Clone(_ *Interpreter) Value {
	return NewUInt128ValueFromBigInt(v.BigInt)
}

func (UInt128Value) DeepRemove(_ *Interpreter) {
	// NO-OP
}

func (v UInt128Value) ByteSize() uint32 {
	return cborTagSize + getBigIntCBORSize(v.BigInt)
}

func (v UInt128Value) StoredValue(_ atree.SlabStorage) (atree.Value, error) {
	return v, nil
}

func (UInt128Value) ChildStorables() []atree.Storable {
	return nil
}

// UInt256Value

type UInt256Value struct {
	BigInt *big.Int
}

func NewUInt256ValueFromUint64(value uint64) UInt256Value {
	return NewUInt256ValueFromBigInt(new(big.Int).SetUint64(value))
}

func NewUInt256ValueFromBigInt(value *big.Int) UInt256Value {
	return UInt256Value{BigInt: value}
}

var _ Value = UInt256Value{}
var _ atree.Storable = UInt256Value{}
var _ NumberValue = UInt256Value{}
var _ IntegerValue = UInt256Value{}
var _ EquatableValue = UInt256Value{}
var _ HashableValue = UInt256Value{}
var _ MemberAccessibleValue = UInt256Value{}

func (UInt256Value) IsValue() {}

func (v UInt256Value) Accept(interpreter *Interpreter, visitor Visitor) {
	visitor.VisitUInt256Value(interpreter, v)
}

func (UInt256Value) Walk(_ func(Value)) {
	// NO-OP
}

var uint256DynamicType DynamicType = NumberDynamicType{sema.UInt256Type}

func (UInt256Value) DynamicType(_ *Interpreter, _ SeenReferences) DynamicType {
	return uint256DynamicType
}

func (UInt256Value) StaticType() StaticType {
	return PrimitiveStaticTypeUInt256
}

func (v UInt256Value) ToInt() int {
	if !v.BigInt.IsInt64() {
		panic(OverflowError{})
	}

	return int(v.BigInt.Int64())
}

func (v UInt256Value) ToBigInt() *big.Int {
	return new(big.Int).Set(v.BigInt)
}

func (v UInt256Value) String() string {
	return format.BigInt(v.BigInt)
}

func (v UInt256Value) RecursiveString(_ SeenReferences) string {
	return v.String()
}

func (v UInt256Value) Negate() NumberValue {
	panic(errors.NewUnreachableError())
}

func (v UInt256Value) Plus(other NumberValue) NumberValue {
	sum := new(big.Int)
	sum.Add(v.BigInt, other.(UInt256Value).BigInt)
	// Given that this value is backed by an arbitrary size integer,
	// we can just add and check the range of the result.
	//
	// If Go gains a native uint256 type and we switch this value
	// to be based on it, then we need to follow INT30-C:
	//
	//  if sum < v {
	//      ...
	//  }
	//
	if sum.Cmp(sema.UInt256TypeMaxIntBig) > 0 {
		panic(OverflowError{})
	}
	return UInt256Value{sum}
}

func (v UInt256Value) SaturatingPlus(other NumberValue) NumberValue {
	sum := new(big.Int)
	sum.Add(v.BigInt, other.(UInt256Value).BigInt)
	// Given that this value is backed by an arbitrary size integer,
	// we can just add and check the range of the result.
	//
	// If Go gains a native uint256 type and we switch this value
	// to be based on it, then we need to follow INT30-C:
	//
	//  if sum < v {
	//      ...
	//  }
	//
	if sum.Cmp(sema.UInt256TypeMaxIntBig) > 0 {
		return UInt256Value{sema.UInt256TypeMaxIntBig}
	}
	return UInt256Value{sum}
}

func (v UInt256Value) Minus(other NumberValue) NumberValue {
	diff := new(big.Int)
	diff.Sub(v.BigInt, other.(UInt256Value).BigInt)
	// Given that this value is backed by an arbitrary size integer,
	// we can just subtract and check the range of the result.
	//
	// If Go gains a native uint256 type and we switch this value
	// to be based on it, then we need to follow INT30-C:
	//
	//   if diff > v {
	// 	     ...
	//   }
	//
	if diff.Cmp(sema.UInt256TypeMinIntBig) < 0 {
		panic(UnderflowError{})
	}
	return UInt256Value{diff}
}

func (v UInt256Value) SaturatingMinus(other NumberValue) NumberValue {
	diff := new(big.Int)
	diff.Sub(v.BigInt, other.(UInt256Value).BigInt)
	// Given that this value is backed by an arbitrary size integer,
	// we can just subtract and check the range of the result.
	//
	// If Go gains a native uint256 type and we switch this value
	// to be based on it, then we need to follow INT30-C:
	//
	//   if diff > v {
	// 	     ...
	//   }
	//
	if diff.Cmp(sema.UInt256TypeMinIntBig) < 0 {
		return UInt256Value{sema.UInt256TypeMinIntBig}
	}
	return UInt256Value{diff}
}

func (v UInt256Value) Mod(other NumberValue) NumberValue {
	o := other.(UInt256Value)
	res := new(big.Int)
	if o.BigInt.Cmp(res) == 0 {
		panic(DivisionByZeroError{})
	}
	res.Rem(v.BigInt, o.BigInt)
	return UInt256Value{res}
}

func (v UInt256Value) Mul(other NumberValue) NumberValue {
	o := other.(UInt256Value)
	res := new(big.Int)
	res.Mul(v.BigInt, o.BigInt)
	if res.Cmp(sema.UInt256TypeMaxIntBig) > 0 {
		panic(OverflowError{})
	}
	return UInt256Value{res}
}

func (v UInt256Value) SaturatingMul(other NumberValue) NumberValue {
	o := other.(UInt256Value)
	res := new(big.Int)
	res.Mul(v.BigInt, o.BigInt)
	if res.Cmp(sema.UInt256TypeMaxIntBig) > 0 {
		return UInt256Value{sema.UInt256TypeMaxIntBig}
	}
	return UInt256Value{res}
}

func (v UInt256Value) Div(other NumberValue) NumberValue {
	o := other.(UInt256Value)
	res := new(big.Int)
	if o.BigInt.Cmp(res) == 0 {
		panic(DivisionByZeroError{})
	}
	res.Div(v.BigInt, o.BigInt)
	return UInt256Value{res}
}

func (v UInt256Value) SaturatingDiv(other NumberValue) NumberValue {
	return v.Div(other)
}

func (v UInt256Value) Less(other NumberValue) BoolValue {
	cmp := v.BigInt.Cmp(other.(UInt256Value).BigInt)
	return cmp == -1
}

func (v UInt256Value) LessEqual(other NumberValue) BoolValue {
	cmp := v.BigInt.Cmp(other.(UInt256Value).BigInt)
	return cmp <= 0
}

func (v UInt256Value) Greater(other NumberValue) BoolValue {
	cmp := v.BigInt.Cmp(other.(UInt256Value).BigInt)
	return cmp == 1
}

func (v UInt256Value) GreaterEqual(other NumberValue) BoolValue {
	cmp := v.BigInt.Cmp(other.(UInt256Value).BigInt)
	return cmp >= 0
}

func (v UInt256Value) Equal(_ *Interpreter, _ func() LocationRange, other Value) bool {
	otherInt, ok := other.(UInt256Value)
	if !ok {
		return false
	}
	cmp := v.BigInt.Cmp(otherInt.BigInt)
	return cmp == 0
}

// HashInput returns a byte slice containing:
// - HashInputTypeUInt256 (1 byte)
// - big int encoded in big endian (n bytes)
func (v UInt256Value) HashInput(_ *Interpreter, _ func() LocationRange, scratch []byte) []byte {
	b := UnsignedBigIntToBigEndianBytes(v.BigInt)

	length := 1 + len(b)
	var buffer []byte
	if length <= len(scratch) {
		buffer = scratch[:length]
	} else {
		buffer = make([]byte, length)
	}

	buffer[0] = byte(HashInputTypeUInt256)
	copy(buffer[1:], b)
	return buffer
}

func ConvertUInt256(value Value) UInt256Value {
	var v *big.Int

	switch value := value.(type) {
	case BigNumberValue:
		v = value.ToBigInt()

	case NumberValue:
		v = big.NewInt(int64(value.ToInt()))

	default:
		panic(errors.NewUnreachableError())
	}

	if v.Cmp(sema.UInt256TypeMaxIntBig) > 0 {
		panic(OverflowError{})
	} else if v.Sign() < 0 {
		panic(UnderflowError{})
	}

	return NewUInt256ValueFromBigInt(v)
}

func (v UInt256Value) BitwiseOr(other IntegerValue) IntegerValue {
	o := other.(UInt256Value)
	res := new(big.Int)
	res.Or(v.BigInt, o.BigInt)
	return UInt256Value{res}
}

func (v UInt256Value) BitwiseXor(other IntegerValue) IntegerValue {
	o := other.(UInt256Value)
	res := new(big.Int)
	res.Xor(v.BigInt, o.BigInt)
	return UInt256Value{res}
}

func (v UInt256Value) BitwiseAnd(other IntegerValue) IntegerValue {
	o := other.(UInt256Value)
	res := new(big.Int)
	res.And(v.BigInt, o.BigInt)
	return UInt256Value{res}
}

func (v UInt256Value) BitwiseLeftShift(other IntegerValue) IntegerValue {
	o := other.(UInt256Value)
	res := new(big.Int)
	if o.BigInt.Sign() < 0 {
		panic(UnderflowError{})
	}
	if !o.BigInt.IsUint64() {
		panic(OverflowError{})
	}
	res.Lsh(v.BigInt, uint(o.BigInt.Uint64()))
	return UInt256Value{res}
}

func (v UInt256Value) BitwiseRightShift(other IntegerValue) IntegerValue {
	o := other.(UInt256Value)
	res := new(big.Int)
	if o.BigInt.Sign() < 0 {
		panic(UnderflowError{})
	}
	if !o.BigInt.IsUint64() {
		panic(OverflowError{})
	}
	res.Rsh(v.BigInt, uint(o.BigInt.Uint64()))
	return UInt256Value{res}
}

func (v UInt256Value) GetMember(_ *Interpreter, _ func() LocationRange, name string) Value {
	return getNumberValueMember(v, name, sema.UInt256Type)
}

func (UInt256Value) RemoveMember(_ *Interpreter, _ func() LocationRange, _ string) Value {
	// Numbers have no removable members (fields / functions)
	panic(errors.NewUnreachableError())
}

func (UInt256Value) SetMember(_ *Interpreter, _ func() LocationRange, _ string, _ Value) {
	// Numbers have no settable members (fields / functions)
	panic(errors.NewUnreachableError())
}

func (v UInt256Value) ToBigEndianBytes() []byte {
	return UnsignedBigIntToBigEndianBytes(v.BigInt)
}

func (v UInt256Value) ConformsToDynamicType(
	_ *Interpreter,
	_ func() LocationRange,
	dynamicType DynamicType,
	_ TypeConformanceResults,
) bool {
	numberType, ok := dynamicType.(NumberDynamicType)
	return ok && sema.UInt256Type.Equal(numberType.StaticType)
}

func (UInt256Value) IsStorable() bool {
	return true
}

func (v UInt256Value) Storable(_ atree.SlabStorage, _ atree.Address, _ uint64) (atree.Storable, error) {
	return v, nil
}

func (UInt256Value) NeedsStoreTo(_ atree.Address) bool {
	return false
}

func (UInt256Value) IsResourceKinded(_ *Interpreter) bool {
	return false
}
func (v UInt256Value) Transfer(
	interpreter *Interpreter,
	_ func() LocationRange,
	_ atree.Address,
	remove bool,
	storable atree.Storable,
) Value {
	if remove {
		interpreter.RemoveReferencedSlab(storable)
	}
	return v
}

func (v UInt256Value) Clone(_ *Interpreter) Value {
	return NewUInt256ValueFromBigInt(v.BigInt)
}

func (UInt256Value) DeepRemove(_ *Interpreter) {
	// NO-OP
}

func (v UInt256Value) ByteSize() uint32 {
	return cborTagSize + getBigIntCBORSize(v.BigInt)
}

func (v UInt256Value) StoredValue(_ atree.SlabStorage) (atree.Value, error) {
	return v, nil
}

func (UInt256Value) ChildStorables() []atree.Storable {
	return nil
}

// Word8Value

type Word8Value uint8

var _ Value = Word8Value(0)
var _ atree.Storable = Word8Value(0)
var _ NumberValue = Word8Value(0)
var _ IntegerValue = Word8Value(0)
var _ EquatableValue = Word8Value(0)
var _ HashableValue = Word8Value(0)
var _ MemberAccessibleValue = Word8Value(0)

func (Word8Value) IsValue() {}

func (v Word8Value) Accept(interpreter *Interpreter, visitor Visitor) {
	visitor.VisitWord8Value(interpreter, v)
}

func (Word8Value) Walk(_ func(Value)) {
	// NO-OP
}

var word8DynamicType DynamicType = NumberDynamicType{sema.Word8Type}

func (Word8Value) DynamicType(_ *Interpreter, _ SeenReferences) DynamicType {
	return word8DynamicType
}

func (Word8Value) StaticType() StaticType {
	return PrimitiveStaticTypeWord8
}

func (v Word8Value) String() string {
	return format.Uint(uint64(v))
}

func (v Word8Value) RecursiveString(_ SeenReferences) string {
	return v.String()
}

func (v Word8Value) ToInt() int {
	return int(v)
}

func (v Word8Value) Negate() NumberValue {
	panic(errors.NewUnreachableError())
}

func (v Word8Value) Plus(other NumberValue) NumberValue {
	return v + other.(Word8Value)
}

func (v Word8Value) SaturatingPlus(_ NumberValue) NumberValue {
	panic(errors.UnreachableError{})
}

func (v Word8Value) Minus(other NumberValue) NumberValue {
	return v - other.(Word8Value)
}

func (v Word8Value) SaturatingMinus(_ NumberValue) NumberValue {
	panic(errors.UnreachableError{})
}

func (v Word8Value) Mod(other NumberValue) NumberValue {
	o := other.(Word8Value)
	if o == 0 {
		panic(DivisionByZeroError{})
	}
	return v % o
}

func (v Word8Value) Mul(other NumberValue) NumberValue {
	return v * other.(Word8Value)
}

func (v Word8Value) SaturatingMul(_ NumberValue) NumberValue {
	panic(errors.UnreachableError{})
}

func (v Word8Value) Div(other NumberValue) NumberValue {
	o := other.(Word8Value)
	if o == 0 {
		panic(DivisionByZeroError{})
	}
	return v / o
}

func (v Word8Value) SaturatingDiv(_ NumberValue) NumberValue {
	panic(errors.UnreachableError{})
}

func (v Word8Value) Less(other NumberValue) BoolValue {
	return v < other.(Word8Value)
}

func (v Word8Value) LessEqual(other NumberValue) BoolValue {
	return v <= other.(Word8Value)
}

func (v Word8Value) Greater(other NumberValue) BoolValue {
	return v > other.(Word8Value)
}

func (v Word8Value) GreaterEqual(other NumberValue) BoolValue {
	return v >= other.(Word8Value)
}

func (v Word8Value) Equal(_ *Interpreter, _ func() LocationRange, other Value) bool {
	otherWord8, ok := other.(Word8Value)
	if !ok {
		return false
	}
	return v == otherWord8
}

// HashInput returns a byte slice containing:
// - HashInputTypeWord8 (1 byte)
// - uint8 value (1 byte)
func (v Word8Value) HashInput(_ *Interpreter, _ func() LocationRange, scratch []byte) []byte {
	scratch[0] = byte(HashInputTypeWord8)
	scratch[1] = byte(v)
	return scratch[:2]
}

func ConvertWord8(value Value) Word8Value {
	return Word8Value(ConvertUInt8(value))
}

func (v Word8Value) BitwiseOr(other IntegerValue) IntegerValue {
	o := other.(Word8Value)
	return v | o
}

func (v Word8Value) BitwiseXor(other IntegerValue) IntegerValue {
	o := other.(Word8Value)
	return v ^ o
}

func (v Word8Value) BitwiseAnd(other IntegerValue) IntegerValue {
	o := other.(Word8Value)
	return v & o
}

func (v Word8Value) BitwiseLeftShift(other IntegerValue) IntegerValue {
	o := other.(Word8Value)
	return v << o
}

func (v Word8Value) BitwiseRightShift(other IntegerValue) IntegerValue {
	o := other.(Word8Value)
	return v >> o
}

func (v Word8Value) GetMember(_ *Interpreter, _ func() LocationRange, name string) Value {
	return getNumberValueMember(v, name, sema.Word8Type)
}

func (Word8Value) RemoveMember(_ *Interpreter, _ func() LocationRange, _ string) Value {
	// Numbers have no removable members (fields / functions)
	panic(errors.NewUnreachableError())
}

func (Word8Value) SetMember(_ *Interpreter, _ func() LocationRange, _ string, _ Value) {
	// Numbers have no settable members (fields / functions)
	panic(errors.NewUnreachableError())
}

func (v Word8Value) ToBigEndianBytes() []byte {
	return []byte{byte(v)}
}

func (v Word8Value) ConformsToDynamicType(
	_ *Interpreter,
	_ func() LocationRange,
	dynamicType DynamicType,
	_ TypeConformanceResults,
) bool {
	numberType, ok := dynamicType.(NumberDynamicType)
	return ok && sema.Word8Type.Equal(numberType.StaticType)
}

func (Word8Value) IsStorable() bool {
	return true
}

func (v Word8Value) Storable(_ atree.SlabStorage, _ atree.Address, _ uint64) (atree.Storable, error) {
	return v, nil
}

func (Word8Value) NeedsStoreTo(_ atree.Address) bool {
	return false
}

func (Word8Value) IsResourceKinded(_ *Interpreter) bool {
	return false
}

func (v Word8Value) Transfer(
	interpreter *Interpreter,
	_ func() LocationRange,
	_ atree.Address,
	remove bool,
	storable atree.Storable,
) Value {
	if remove {
		interpreter.RemoveReferencedSlab(storable)
	}
	return v
}

func (v Word8Value) Clone(_ *Interpreter) Value {
	return v
}

func (Word8Value) DeepRemove(_ *Interpreter) {
	// NO-OP
}

func (v Word8Value) ByteSize() uint32 {
	return cborTagSize + getUintCBORSize(uint64(v))
}

func (v Word8Value) StoredValue(_ atree.SlabStorage) (atree.Value, error) {
	return v, nil
}

func (Word8Value) ChildStorables() []atree.Storable {
	return nil
}

// Word16Value

type Word16Value uint16

var _ Value = Word16Value(0)
var _ atree.Storable = Word16Value(0)
var _ NumberValue = Word16Value(0)
var _ IntegerValue = Word16Value(0)
var _ EquatableValue = Word16Value(0)
var _ HashableValue = Word16Value(0)
var _ MemberAccessibleValue = Word16Value(0)

func (Word16Value) IsValue() {}

func (v Word16Value) Accept(interpreter *Interpreter, visitor Visitor) {
	visitor.VisitWord16Value(interpreter, v)
}

func (Word16Value) Walk(_ func(Value)) {
	// NO-OP
}

var word16DynamicType DynamicType = NumberDynamicType{sema.Word16Type}

func (Word16Value) DynamicType(_ *Interpreter, _ SeenReferences) DynamicType {
	return word16DynamicType
}

func (Word16Value) StaticType() StaticType {
	return PrimitiveStaticTypeWord16
}

func (v Word16Value) String() string {
	return format.Uint(uint64(v))
}

func (v Word16Value) RecursiveString(_ SeenReferences) string {
	return v.String()
}

func (v Word16Value) ToInt() int {
	return int(v)
}
func (v Word16Value) Negate() NumberValue {
	panic(errors.NewUnreachableError())
}

func (v Word16Value) Plus(other NumberValue) NumberValue {
	return v + other.(Word16Value)
}

func (v Word16Value) SaturatingPlus(_ NumberValue) NumberValue {
	panic(errors.UnreachableError{})
}

func (v Word16Value) Minus(other NumberValue) NumberValue {
	return v - other.(Word16Value)
}

func (v Word16Value) SaturatingMinus(_ NumberValue) NumberValue {
	panic(errors.UnreachableError{})
}

func (v Word16Value) Mod(other NumberValue) NumberValue {
	o := other.(Word16Value)
	if o == 0 {
		panic(DivisionByZeroError{})
	}
	return v % o
}

func (v Word16Value) Mul(other NumberValue) NumberValue {
	return v * other.(Word16Value)
}

func (v Word16Value) SaturatingMul(_ NumberValue) NumberValue {
	panic(errors.UnreachableError{})
}

func (v Word16Value) Div(other NumberValue) NumberValue {
	o := other.(Word16Value)
	if o == 0 {
		panic(DivisionByZeroError{})
	}
	return v / o
}

func (v Word16Value) SaturatingDiv(_ NumberValue) NumberValue {
	panic(errors.UnreachableError{})
}

func (v Word16Value) Less(other NumberValue) BoolValue {
	return v < other.(Word16Value)
}

func (v Word16Value) LessEqual(other NumberValue) BoolValue {
	return v <= other.(Word16Value)
}

func (v Word16Value) Greater(other NumberValue) BoolValue {
	return v > other.(Word16Value)
}

func (v Word16Value) GreaterEqual(other NumberValue) BoolValue {
	return v >= other.(Word16Value)
}

func (v Word16Value) Equal(_ *Interpreter, _ func() LocationRange, other Value) bool {
	otherWord16, ok := other.(Word16Value)
	if !ok {
		return false
	}
	return v == otherWord16
}

// HashInput returns a byte slice containing:
// - HashInputTypeWord16 (1 byte)
// - uint16 value encoded in big-endian (2 bytes)
func (v Word16Value) HashInput(_ *Interpreter, _ func() LocationRange, scratch []byte) []byte {
	scratch[0] = byte(HashInputTypeWord16)
	binary.BigEndian.PutUint16(scratch[1:], uint16(v))
	return scratch[:3]
}

func ConvertWord16(value Value) Word16Value {
	return Word16Value(ConvertUInt16(value))
}

func (v Word16Value) BitwiseOr(other IntegerValue) IntegerValue {
	o := other.(Word16Value)
	return v | o
}

func (v Word16Value) BitwiseXor(other IntegerValue) IntegerValue {
	o := other.(Word16Value)
	return v ^ o
}

func (v Word16Value) BitwiseAnd(other IntegerValue) IntegerValue {
	o := other.(Word16Value)
	return v & o
}

func (v Word16Value) BitwiseLeftShift(other IntegerValue) IntegerValue {
	o := other.(Word16Value)
	return v << o
}

func (v Word16Value) BitwiseRightShift(other IntegerValue) IntegerValue {
	o := other.(Word16Value)
	return v >> o
}

func (v Word16Value) GetMember(_ *Interpreter, _ func() LocationRange, name string) Value {
	return getNumberValueMember(v, name, sema.Word16Type)
}

func (Word16Value) RemoveMember(_ *Interpreter, _ func() LocationRange, _ string) Value {
	// Numbers have no removable members (fields / functions)
	panic(errors.NewUnreachableError())
}

func (Word16Value) SetMember(_ *Interpreter, _ func() LocationRange, _ string, _ Value) {
	// Numbers have no settable members (fields / functions)
	panic(errors.NewUnreachableError())
}

func (v Word16Value) ToBigEndianBytes() []byte {
	b := make([]byte, 2)
	binary.BigEndian.PutUint16(b, uint16(v))
	return b
}

func (v Word16Value) ConformsToDynamicType(
	_ *Interpreter,
	_ func() LocationRange,
	dynamicType DynamicType,
	_ TypeConformanceResults,
) bool {
	numberType, ok := dynamicType.(NumberDynamicType)
	return ok && sema.Word16Type.Equal(numberType.StaticType)
}

func (Word16Value) IsStorable() bool {
	return true
}

func (v Word16Value) Storable(_ atree.SlabStorage, _ atree.Address, _ uint64) (atree.Storable, error) {
	return v, nil
}

func (Word16Value) NeedsStoreTo(_ atree.Address) bool {
	return false
}

func (Word16Value) IsResourceKinded(_ *Interpreter) bool {
	return false
}

func (v Word16Value) Transfer(
	interpreter *Interpreter,
	_ func() LocationRange,
	_ atree.Address,
	remove bool,
	storable atree.Storable,
) Value {
	if remove {
		interpreter.RemoveReferencedSlab(storable)
	}
	return v
}

func (v Word16Value) Clone(_ *Interpreter) Value {
	return v
}

func (Word16Value) DeepRemove(_ *Interpreter) {
	// NO-OP
}

func (v Word16Value) ByteSize() uint32 {
	return cborTagSize + getUintCBORSize(uint64(v))
}

func (v Word16Value) StoredValue(_ atree.SlabStorage) (atree.Value, error) {
	return v, nil
}

func (Word16Value) ChildStorables() []atree.Storable {
	return nil
}

// Word32Value

type Word32Value uint32

var _ Value = Word32Value(0)
var _ atree.Storable = Word32Value(0)
var _ NumberValue = Word32Value(0)
var _ IntegerValue = Word32Value(0)
var _ EquatableValue = Word32Value(0)
var _ HashableValue = Word32Value(0)
var _ MemberAccessibleValue = Word32Value(0)

func (Word32Value) IsValue() {}

func (v Word32Value) Accept(interpreter *Interpreter, visitor Visitor) {
	visitor.VisitWord32Value(interpreter, v)
}

func (Word32Value) Walk(_ func(Value)) {
	// NO-OP
}

var word32DynamicType DynamicType = NumberDynamicType{sema.Word32Type}

func (Word32Value) DynamicType(_ *Interpreter, _ SeenReferences) DynamicType {
	return word32DynamicType
}

func (Word32Value) StaticType() StaticType {
	return PrimitiveStaticTypeWord32
}

func (v Word32Value) String() string {
	return format.Uint(uint64(v))
}

func (v Word32Value) RecursiveString(_ SeenReferences) string {
	return v.String()
}

func (v Word32Value) ToInt() int {
	return int(v)
}

func (v Word32Value) Negate() NumberValue {
	panic(errors.NewUnreachableError())
}

func (v Word32Value) Plus(other NumberValue) NumberValue {
	return v + other.(Word32Value)
}

func (v Word32Value) SaturatingPlus(_ NumberValue) NumberValue {
	panic(errors.UnreachableError{})
}

func (v Word32Value) Minus(other NumberValue) NumberValue {
	return v - other.(Word32Value)
}

func (v Word32Value) SaturatingMinus(_ NumberValue) NumberValue {
	panic(errors.UnreachableError{})
}

func (v Word32Value) Mod(other NumberValue) NumberValue {
	o := other.(Word32Value)
	if o == 0 {
		panic(DivisionByZeroError{})
	}
	return v % o
}

func (v Word32Value) Mul(other NumberValue) NumberValue {
	return v * other.(Word32Value)
}

func (v Word32Value) SaturatingMul(_ NumberValue) NumberValue {
	panic(errors.UnreachableError{})
}

func (v Word32Value) Div(other NumberValue) NumberValue {
	o := other.(Word32Value)
	if o == 0 {
		panic(DivisionByZeroError{})
	}
	return v / o
}

func (v Word32Value) SaturatingDiv(_ NumberValue) NumberValue {
	panic(errors.UnreachableError{})
}

func (v Word32Value) Less(other NumberValue) BoolValue {
	return v < other.(Word32Value)
}

func (v Word32Value) LessEqual(other NumberValue) BoolValue {
	return v <= other.(Word32Value)
}

func (v Word32Value) Greater(other NumberValue) BoolValue {
	return v > other.(Word32Value)
}

func (v Word32Value) GreaterEqual(other NumberValue) BoolValue {
	return v >= other.(Word32Value)
}

func (v Word32Value) Equal(_ *Interpreter, _ func() LocationRange, other Value) bool {
	otherWord32, ok := other.(Word32Value)
	if !ok {
		return false
	}
	return v == otherWord32
}

// HashInput returns a byte slice containing:
// - HashInputTypeWord32 (1 byte)
// - uint32 value encoded in big-endian (4 bytes)
func (v Word32Value) HashInput(_ *Interpreter, _ func() LocationRange, scratch []byte) []byte {
	scratch[0] = byte(HashInputTypeWord32)
	binary.BigEndian.PutUint32(scratch[1:], uint32(v))
	return scratch[:5]
}

func ConvertWord32(value Value) Word32Value {
	return Word32Value(ConvertUInt32(value))
}

func (v Word32Value) BitwiseOr(other IntegerValue) IntegerValue {
	o := other.(Word32Value)
	return v | o
}

func (v Word32Value) BitwiseXor(other IntegerValue) IntegerValue {
	o := other.(Word32Value)
	return v ^ o
}

func (v Word32Value) BitwiseAnd(other IntegerValue) IntegerValue {
	o := other.(Word32Value)
	return v & o
}

func (v Word32Value) BitwiseLeftShift(other IntegerValue) IntegerValue {
	o := other.(Word32Value)
	return v << o
}

func (v Word32Value) BitwiseRightShift(other IntegerValue) IntegerValue {
	o := other.(Word32Value)
	return v >> o
}

func (v Word32Value) GetMember(_ *Interpreter, _ func() LocationRange, name string) Value {
	return getNumberValueMember(v, name, sema.Word32Type)
}

func (Word32Value) RemoveMember(_ *Interpreter, _ func() LocationRange, _ string) Value {
	// Numbers have no removable members (fields / functions)
	panic(errors.NewUnreachableError())
}

func (Word32Value) SetMember(_ *Interpreter, _ func() LocationRange, _ string, _ Value) {
	// Numbers have no settable members (fields / functions)
	panic(errors.NewUnreachableError())
}

func (v Word32Value) ToBigEndianBytes() []byte {
	b := make([]byte, 4)
	binary.BigEndian.PutUint32(b, uint32(v))
	return b
}

func (v Word32Value) ConformsToDynamicType(
	_ *Interpreter,
	_ func() LocationRange,
	dynamicType DynamicType,
	_ TypeConformanceResults,
) bool {
	numberType, ok := dynamicType.(NumberDynamicType)
	return ok && sema.Word32Type.Equal(numberType.StaticType)
}

func (Word32Value) IsStorable() bool {
	return true
}

func (v Word32Value) Storable(_ atree.SlabStorage, _ atree.Address, _ uint64) (atree.Storable, error) {
	return v, nil
}

func (Word32Value) NeedsStoreTo(_ atree.Address) bool {
	return false
}

func (Word32Value) IsResourceKinded(_ *Interpreter) bool {
	return false
}

func (v Word32Value) Transfer(
	interpreter *Interpreter,
	_ func() LocationRange,
	_ atree.Address,
	remove bool,
	storable atree.Storable,
) Value {
	if remove {
		interpreter.RemoveReferencedSlab(storable)
	}
	return v
}

func (v Word32Value) Clone(_ *Interpreter) Value {
	return v
}

func (Word32Value) DeepRemove(_ *Interpreter) {
	// NO-OP
}

func (v Word32Value) ByteSize() uint32 {
	return cborTagSize + getUintCBORSize(uint64(v))
}

func (v Word32Value) StoredValue(_ atree.SlabStorage) (atree.Value, error) {
	return v, nil
}

func (Word32Value) ChildStorables() []atree.Storable {
	return nil
}

// Word64Value

type Word64Value uint64

var _ Value = Word64Value(0)
var _ atree.Storable = Word64Value(0)
var _ NumberValue = Word64Value(0)
var _ IntegerValue = Word64Value(0)
var _ EquatableValue = Word64Value(0)
var _ HashableValue = Word64Value(0)
var _ MemberAccessibleValue = Word64Value(0)

// NOTE: important, do *NOT* remove:
// Word64 values > math.MaxInt64 overflow int.
// Implementing BigNumberValue ensures conversion functions
// call ToBigInt instead of ToInt.
//
var _ BigNumberValue = Word64Value(0)

func (Word64Value) IsValue() {}

func (v Word64Value) Accept(interpreter *Interpreter, visitor Visitor) {
	visitor.VisitWord64Value(interpreter, v)
}

func (Word64Value) Walk(_ func(Value)) {
	// NO-OP
}

var word64DynamicType DynamicType = NumberDynamicType{sema.Word64Type}

func (Word64Value) DynamicType(_ *Interpreter, _ SeenReferences) DynamicType {
	return word64DynamicType
}

func (Word64Value) StaticType() StaticType {
	return PrimitiveStaticTypeWord64
}

func (v Word64Value) String() string {
	return format.Uint(uint64(v))
}

func (v Word64Value) RecursiveString(_ SeenReferences) string {
	return v.String()
}

func (v Word64Value) ToInt() int {
	if v > math.MaxInt64 {
		panic(OverflowError{})
	}
	return int(v)
}

// ToBigInt
//
// NOTE: important, do *NOT* remove:
// Word64 values > math.MaxInt64 overflow int.
// Implementing BigNumberValue ensures conversion functions
// call ToBigInt instead of ToInt.
//
func (v Word64Value) ToBigInt() *big.Int {
	return new(big.Int).SetUint64(uint64(v))
}

func (v Word64Value) Negate() NumberValue {
	panic(errors.NewUnreachableError())
}

func (v Word64Value) Plus(other NumberValue) NumberValue {
	return v + other.(Word64Value)
}

func (v Word64Value) SaturatingPlus(_ NumberValue) NumberValue {
	panic(errors.UnreachableError{})
}

func (v Word64Value) Minus(other NumberValue) NumberValue {
	return v - other.(Word64Value)
}

func (v Word64Value) SaturatingMinus(_ NumberValue) NumberValue {
	panic(errors.UnreachableError{})
}

func (v Word64Value) Mod(other NumberValue) NumberValue {
	o := other.(Word64Value)
	if o == 0 {
		panic(DivisionByZeroError{})
	}
	return v % o
}

func (v Word64Value) Mul(other NumberValue) NumberValue {
	return v * other.(Word64Value)
}

func (v Word64Value) SaturatingMul(_ NumberValue) NumberValue {
	panic(errors.UnreachableError{})
}

func (v Word64Value) Div(other NumberValue) NumberValue {
	o := other.(Word64Value)
	if o == 0 {
		panic(DivisionByZeroError{})
	}
	return v / o
}

func (v Word64Value) SaturatingDiv(_ NumberValue) NumberValue {
	panic(errors.UnreachableError{})
}

func (v Word64Value) Less(other NumberValue) BoolValue {
	return v < other.(Word64Value)
}

func (v Word64Value) LessEqual(other NumberValue) BoolValue {
	return v <= other.(Word64Value)
}

func (v Word64Value) Greater(other NumberValue) BoolValue {
	return v > other.(Word64Value)
}

func (v Word64Value) GreaterEqual(other NumberValue) BoolValue {
	return v >= other.(Word64Value)
}

func (v Word64Value) Equal(_ *Interpreter, _ func() LocationRange, other Value) bool {
	otherWord64, ok := other.(Word64Value)
	if !ok {
		return false
	}
	return v == otherWord64
}

// HashInput returns a byte slice containing:
// - HashInputTypeWord64 (1 byte)
// - uint64 value encoded in big-endian (8 bytes)
func (v Word64Value) HashInput(_ *Interpreter, _ func() LocationRange, scratch []byte) []byte {
	scratch[0] = byte(HashInputTypeWord64)
	binary.BigEndian.PutUint64(scratch[1:], uint64(v))
	return scratch[:9]
}

func ConvertWord64(value Value) Word64Value {
	return Word64Value(ConvertUInt64(value))
}

func (v Word64Value) BitwiseOr(other IntegerValue) IntegerValue {
	o := other.(Word64Value)
	return v | o
}

func (v Word64Value) BitwiseXor(other IntegerValue) IntegerValue {
	o := other.(Word64Value)
	return v ^ o
}

func (v Word64Value) BitwiseAnd(other IntegerValue) IntegerValue {
	o := other.(Word64Value)
	return v & o
}

func (v Word64Value) BitwiseLeftShift(other IntegerValue) IntegerValue {
	o := other.(Word64Value)
	return v << o
}

func (v Word64Value) BitwiseRightShift(other IntegerValue) IntegerValue {
	o := other.(Word64Value)
	return v >> o
}

func (v Word64Value) GetMember(_ *Interpreter, _ func() LocationRange, name string) Value {
	return getNumberValueMember(v, name, sema.Word64Type)
}

func (Word64Value) RemoveMember(_ *Interpreter, _ func() LocationRange, _ string) Value {
	// Numbers have no removable members (fields / functions)
	panic(errors.NewUnreachableError())
}

func (Word64Value) SetMember(_ *Interpreter, _ func() LocationRange, _ string, _ Value) {
	// Numbers have no settable members (fields / functions)
	panic(errors.NewUnreachableError())
}

func (v Word64Value) ToBigEndianBytes() []byte {
	b := make([]byte, 8)
	binary.BigEndian.PutUint64(b, uint64(v))
	return b
}

func (v Word64Value) ConformsToDynamicType(
	_ *Interpreter,
	_ func() LocationRange,
	dynamicType DynamicType,
	_ TypeConformanceResults,
) bool {
	numberType, ok := dynamicType.(NumberDynamicType)
	return ok && sema.Word64Type.Equal(numberType.StaticType)
}

func (Word64Value) IsStorable() bool {
	return true
}

func (v Word64Value) Storable(_ atree.SlabStorage, _ atree.Address, _ uint64) (atree.Storable, error) {
	return v, nil
}

func (Word64Value) NeedsStoreTo(_ atree.Address) bool {
	return false
}

func (Word64Value) IsResourceKinded(_ *Interpreter) bool {
	return false
}

func (v Word64Value) Transfer(
	interpreter *Interpreter,
	_ func() LocationRange,
	_ atree.Address,
	remove bool,
	storable atree.Storable,
) Value {
	if remove {
		interpreter.RemoveReferencedSlab(storable)
	}
	return v
}

func (v Word64Value) Clone(_ *Interpreter) Value {
	return v
}

func (v Word64Value) ByteSize() uint32 {
	return cborTagSize + getUintCBORSize(uint64(v))
}

func (Word64Value) DeepRemove(_ *Interpreter) {
	// NO-OP
}

func (v Word64Value) StoredValue(_ atree.SlabStorage) (atree.Value, error) {
	return v, nil
}

func (Word64Value) ChildStorables() []atree.Storable {
	return nil
}

// Fix64Value
//
type Fix64Value int64

const Fix64MaxValue = math.MaxInt64

func NewFix64ValueWithInteger(integer int64) Fix64Value {

	if integer < sema.Fix64TypeMinInt {
		panic(UnderflowError{})
	}

	if integer > sema.Fix64TypeMaxInt {
		panic(OverflowError{})
	}

	return Fix64Value(integer * sema.Fix64Factor)
}

var _ Value = Fix64Value(0)
var _ atree.Storable = Fix64Value(0)
var _ NumberValue = Fix64Value(0)
var _ EquatableValue = Fix64Value(0)
var _ HashableValue = Fix64Value(0)
var _ MemberAccessibleValue = Fix64Value(0)

func (Fix64Value) IsValue() {}

func (v Fix64Value) Accept(interpreter *Interpreter, visitor Visitor) {
	visitor.VisitFix64Value(interpreter, v)
}

func (Fix64Value) Walk(_ func(Value)) {
	// NO-OP
}

var fix64DynamicType DynamicType = NumberDynamicType{sema.Fix64Type}

func (Fix64Value) DynamicType(_ *Interpreter, _ SeenReferences) DynamicType {
	return fix64DynamicType
}

func (Fix64Value) StaticType() StaticType {
	return PrimitiveStaticTypeFix64
}

func (v Fix64Value) String() string {
	return format.Fix64(int64(v))
}

func (v Fix64Value) RecursiveString(_ SeenReferences) string {
	return v.String()
}

func (v Fix64Value) ToInt() int {
	return int(v / sema.Fix64Factor)
}

func (v Fix64Value) Negate() NumberValue {
	// INT32-C
	if v == math.MinInt64 {
		panic(OverflowError{})
	}
	return -v
}

func (v Fix64Value) Plus(other NumberValue) NumberValue {
	o := other.(Fix64Value)
	return Fix64Value(safeAddInt64(int64(v), int64(o)))
}

func (v Fix64Value) SaturatingPlus(other NumberValue) NumberValue {
	o := other.(Fix64Value)
	// INT32-C
	if (o > 0) && (v > (math.MaxInt64 - o)) {
		return Fix64Value(math.MaxInt64)
	} else if (o < 0) && (v < (math.MinInt64 - o)) {
		return Fix64Value(math.MinInt64)
	}
	return v + o
}

func (v Fix64Value) Minus(other NumberValue) NumberValue {
	o := other.(Fix64Value)
	// INT32-C
	if (o > 0) && (v < (math.MinInt64 + o)) {
		panic(OverflowError{})
	} else if (o < 0) && (v > (math.MaxInt64 + o)) {
		panic(UnderflowError{})
	}
	return v - o
}

func (v Fix64Value) SaturatingMinus(other NumberValue) NumberValue {
	o := other.(Fix64Value)
	// INT32-C
	if (o > 0) && (v < (math.MinInt64 + o)) {
		return Fix64Value(math.MinInt64)
	} else if (o < 0) && (v > (math.MaxInt64 + o)) {
		return Fix64Value(math.MaxInt64)
	}
	return v - o
}

var minInt64Big = big.NewInt(math.MinInt64)
var maxInt64Big = big.NewInt(math.MaxInt64)

func (v Fix64Value) Mul(other NumberValue) NumberValue {
	o := other.(Fix64Value)

	a := new(big.Int).SetInt64(int64(v))
	b := new(big.Int).SetInt64(int64(o))

	result := new(big.Int).Mul(a, b)
	result.Div(result, sema.Fix64FactorBig)

	if result.Cmp(minInt64Big) < 0 {
		panic(UnderflowError{})
	} else if result.Cmp(maxInt64Big) > 0 {
		panic(OverflowError{})
	}

	return Fix64Value(result.Int64())
}

func (v Fix64Value) SaturatingMul(other NumberValue) NumberValue {
	o := other.(Fix64Value)

	a := new(big.Int).SetInt64(int64(v))
	b := new(big.Int).SetInt64(int64(o))

	result := new(big.Int).Mul(a, b)
	result.Div(result, sema.Fix64FactorBig)

	if result.Cmp(minInt64Big) < 0 {
		return Fix64Value(math.MinInt64)
	} else if result.Cmp(maxInt64Big) > 0 {
		return Fix64Value(math.MaxInt64)
	}

	return Fix64Value(result.Int64())
}

func (v Fix64Value) Div(other NumberValue) NumberValue {
	o := other.(Fix64Value)

	a := new(big.Int).SetInt64(int64(v))
	b := new(big.Int).SetInt64(int64(o))

	result := new(big.Int).Mul(a, sema.Fix64FactorBig)
	result.Div(result, b)

	if result.Cmp(minInt64Big) < 0 {
		panic(UnderflowError{})
	} else if result.Cmp(maxInt64Big) > 0 {
		panic(OverflowError{})
	}

	return Fix64Value(result.Int64())
}

func (v Fix64Value) SaturatingDiv(other NumberValue) NumberValue {
	o := other.(Fix64Value)

	a := new(big.Int).SetInt64(int64(v))
	b := new(big.Int).SetInt64(int64(o))

	result := new(big.Int).Mul(a, sema.Fix64FactorBig)
	result.Div(result, b)

	if result.Cmp(minInt64Big) < 0 {
		return Fix64Value(math.MinInt64)
	} else if result.Cmp(maxInt64Big) > 0 {
		return Fix64Value(math.MaxInt64)
	}

	return Fix64Value(result.Int64())
}

func (v Fix64Value) Mod(other NumberValue) NumberValue {
	o := other.(Fix64Value)
	// v - int(v/o) * o
	quotient := v.Div(o).(Fix64Value)
	truncatedQuotient := (int64(quotient) / sema.Fix64Factor) * sema.Fix64Factor
	return v.Minus(Fix64Value(truncatedQuotient).Mul(o))
}

func (v Fix64Value) Less(other NumberValue) BoolValue {
	return v < other.(Fix64Value)
}

func (v Fix64Value) LessEqual(other NumberValue) BoolValue {
	return v <= other.(Fix64Value)
}

func (v Fix64Value) Greater(other NumberValue) BoolValue {
	return v > other.(Fix64Value)
}

func (v Fix64Value) GreaterEqual(other NumberValue) BoolValue {
	return v >= other.(Fix64Value)
}

func (v Fix64Value) Equal(_ *Interpreter, _ func() LocationRange, other Value) bool {
	otherFix64, ok := other.(Fix64Value)
	if !ok {
		return false
	}
	return v == otherFix64
}

// HashInput returns a byte slice containing:
// - HashInputTypeFix64 (1 byte)
// - int64 value encoded in big-endian (8 bytes)
func (v Fix64Value) HashInput(_ *Interpreter, _ func() LocationRange, scratch []byte) []byte {
	scratch[0] = byte(HashInputTypeFix64)
	binary.BigEndian.PutUint64(scratch[1:], uint64(v))
	return scratch[:9]
}

func ConvertFix64(value Value) Fix64Value {
	switch value := value.(type) {
	case Fix64Value:
		return value

	case UFix64Value:
		if value > Fix64MaxValue {
			panic(OverflowError{})
		}
		return Fix64Value(value)

	case BigNumberValue:
		v := value.ToBigInt()

		// First, check if the value is at least in the int64 range.
		// The integer range for Fix64 is smaller, but this test at least
		// allows us to call `v.Int64()` safely.

		if !v.IsInt64() {
			panic(OverflowError{})
		}

		// Now check that the integer value fits the range of Fix64
		return NewFix64ValueWithInteger(v.Int64())

	case NumberValue:
		v := value.ToInt()
		// Check that the integer value fits the range of Fix64
		return NewFix64ValueWithInteger(int64(v))

	default:
		panic(fmt.Sprintf("can't convert Fix64: %s", value))
	}
}

func (v Fix64Value) GetMember(_ *Interpreter, _ func() LocationRange, name string) Value {
	return getNumberValueMember(v, name, sema.Fix64Type)
}

func (Fix64Value) RemoveMember(_ *Interpreter, _ func() LocationRange, _ string) Value {
	// Numbers have no removable members (fields / functions)
	panic(errors.NewUnreachableError())
}

func (Fix64Value) SetMember(_ *Interpreter, _ func() LocationRange, _ string, _ Value) {
	// Numbers have no settable members (fields / functions)
	panic(errors.NewUnreachableError())
}

func (v Fix64Value) ToBigEndianBytes() []byte {
	b := make([]byte, 8)
	binary.BigEndian.PutUint64(b, uint64(v))
	return b
}

func (v Fix64Value) ConformsToDynamicType(
	_ *Interpreter,
	_ func() LocationRange,
	dynamicType DynamicType,
	_ TypeConformanceResults,
) bool {
	numberType, ok := dynamicType.(NumberDynamicType)
	return ok && sema.Fix64Type.Equal(numberType.StaticType)
}

func (Fix64Value) IsStorable() bool {
	return true
}

func (v Fix64Value) Storable(_ atree.SlabStorage, _ atree.Address, _ uint64) (atree.Storable, error) {
	return v, nil
}

func (Fix64Value) NeedsStoreTo(_ atree.Address) bool {
	return false
}

func (Fix64Value) IsResourceKinded(_ *Interpreter) bool {
	return false
}

func (v Fix64Value) Transfer(
	interpreter *Interpreter,
	_ func() LocationRange,
	_ atree.Address,
	remove bool,
	storable atree.Storable,
) Value {
	if remove {
		interpreter.RemoveReferencedSlab(storable)
	}
	return v
}

func (v Fix64Value) Clone(_ *Interpreter) Value {
	return v
}

func (Fix64Value) DeepRemove(_ *Interpreter) {
	// NO-OP
}

func (v Fix64Value) ByteSize() uint32 {
	return cborTagSize + getIntCBORSize(int64(v))
}

func (v Fix64Value) StoredValue(_ atree.SlabStorage) (atree.Value, error) {
	return v, nil
}

func (Fix64Value) ChildStorables() []atree.Storable {
	return nil
}

// UFix64Value
//
type UFix64Value uint64

const UFix64MaxValue = math.MaxUint64

func NewUFix64ValueWithInteger(integer uint64) UFix64Value {
	if integer > sema.UFix64TypeMaxInt {
		panic(OverflowError{})
	}

	return UFix64Value(integer * sema.Fix64Factor)
}

var _ Value = UFix64Value(0)
var _ atree.Storable = UFix64Value(0)
var _ NumberValue = UFix64Value(0)
var _ EquatableValue = UFix64Value(0)
var _ HashableValue = UFix64Value(0)
var _ MemberAccessibleValue = UFix64Value(0)

func (UFix64Value) IsValue() {}

func (v UFix64Value) Accept(interpreter *Interpreter, visitor Visitor) {
	visitor.VisitUFix64Value(interpreter, v)
}

func (UFix64Value) Walk(_ func(Value)) {
	// NO-OP
}

var ufix64DynamicType DynamicType = NumberDynamicType{sema.UFix64Type}

func (UFix64Value) DynamicType(_ *Interpreter, _ SeenReferences) DynamicType {
	return ufix64DynamicType
}

func (UFix64Value) StaticType() StaticType {
	return PrimitiveStaticTypeUFix64
}

func (v UFix64Value) String() string {
	return format.UFix64(uint64(v))
}

func (v UFix64Value) RecursiveString(_ SeenReferences) string {
	return v.String()
}

func (v UFix64Value) ToInt() int {
	return int(v / sema.Fix64Factor)
}

func (v UFix64Value) Negate() NumberValue {
	panic(errors.NewUnreachableError())
}

func (v UFix64Value) Plus(other NumberValue) NumberValue {
	o := other.(UFix64Value)
	return UFix64Value(safeAddUint64(uint64(v), uint64(o)))
}

func (v UFix64Value) SaturatingPlus(other NumberValue) NumberValue {
	o := other.(UFix64Value)
	sum := v + o
	// INT30-C
	if sum < v {
		return UFix64Value(math.MaxUint64)
	}
	return sum
}

func (v UFix64Value) Minus(other NumberValue) NumberValue {
	diff := v - other.(UFix64Value)
	// INT30-C
	if diff > v {
		panic(UnderflowError{})
	}
	return diff
}

func (v UFix64Value) SaturatingMinus(other NumberValue) NumberValue {
	diff := v - other.(UFix64Value)
	// INT30-C
	if diff > v {
		return UFix64Value(0)
	}
	return diff
}

func (v UFix64Value) Mul(other NumberValue) NumberValue {
	o := other.(UFix64Value)

	a := new(big.Int).SetUint64(uint64(v))
	b := new(big.Int).SetUint64(uint64(o))

	result := new(big.Int).Mul(a, b)
	result.Div(result, sema.Fix64FactorBig)

	if !result.IsUint64() {
		panic(OverflowError{})
	}

	return UFix64Value(result.Uint64())
}

func (v UFix64Value) SaturatingMul(other NumberValue) NumberValue {
	o := other.(UFix64Value)

	a := new(big.Int).SetUint64(uint64(v))
	b := new(big.Int).SetUint64(uint64(o))

	result := new(big.Int).Mul(a, b)
	result.Div(result, sema.Fix64FactorBig)

	if !result.IsUint64() {
		return UFix64Value(math.MaxUint64)
	}

	return UFix64Value(result.Uint64())
}

func (v UFix64Value) Div(other NumberValue) NumberValue {
	o := other.(UFix64Value)

	a := new(big.Int).SetUint64(uint64(v))
	b := new(big.Int).SetUint64(uint64(o))

	result := new(big.Int).Mul(a, sema.Fix64FactorBig)
	result.Div(result, b)

	return UFix64Value(result.Uint64())
}

func (v UFix64Value) SaturatingDiv(other NumberValue) NumberValue {
	return v.Div(other)
}

func (v UFix64Value) Mod(other NumberValue) NumberValue {
	o := other.(UFix64Value)
	// v - int(v/o) * o
	quotient := v.Div(o).(UFix64Value)
	truncatedQuotient := (uint64(quotient) / sema.Fix64Factor) * sema.Fix64Factor
	return v.Minus(UFix64Value(truncatedQuotient).Mul(o))
}

func (v UFix64Value) Less(other NumberValue) BoolValue {
	return v < other.(UFix64Value)
}

func (v UFix64Value) LessEqual(other NumberValue) BoolValue {
	return v <= other.(UFix64Value)
}

func (v UFix64Value) Greater(other NumberValue) BoolValue {
	return v > other.(UFix64Value)
}

func (v UFix64Value) GreaterEqual(other NumberValue) BoolValue {
	return v >= other.(UFix64Value)
}

func (v UFix64Value) Equal(_ *Interpreter, _ func() LocationRange, other Value) bool {
	otherUFix64, ok := other.(UFix64Value)
	if !ok {
		return false
	}
	return v == otherUFix64
}

// HashInput returns a byte slice containing:
// - HashInputTypeUFix64 (1 byte)
// - uint64 value encoded in big-endian (8 bytes)
func (v UFix64Value) HashInput(_ *Interpreter, _ func() LocationRange, scratch []byte) []byte {
	scratch[0] = byte(HashInputTypeUFix64)
	binary.BigEndian.PutUint64(scratch[1:], uint64(v))
	return scratch[:9]
}

func ConvertUFix64(value Value) UFix64Value {
	switch value := value.(type) {
	case UFix64Value:
		return value

	case Fix64Value:
		if value < 0 {
			panic(UnderflowError{})
		}
		return UFix64Value(value)

	case BigNumberValue:
		v := value.ToBigInt()

		if v.Sign() < 0 {
			panic(UnderflowError{})
		}

		// First, check if the value is at least in the uint64 range.
		// The integer range for UFix64 is smaller, but this test at least
		// allows us to call `v.UInt64()` safely.

		if !v.IsUint64() {
			panic(OverflowError{})
		}

		// Now check that the integer value fits the range of UFix64
		return NewUFix64ValueWithInteger(v.Uint64())

	case NumberValue:
		v := value.ToInt()
		if v < 0 {
			panic(UnderflowError{})
		}
		// Check that the integer value fits the range of UFix64
		return NewUFix64ValueWithInteger(uint64(v))

	default:
		panic(fmt.Sprintf("can't convert to UFix64: %s", value))
	}
}

func (v UFix64Value) GetMember(_ *Interpreter, _ func() LocationRange, name string) Value {
	return getNumberValueMember(v, name, sema.UFix64Type)
}

func (UFix64Value) RemoveMember(_ *Interpreter, _ func() LocationRange, _ string) Value {
	// Numbers have no removable members (fields / functions)
	panic(errors.NewUnreachableError())
}

func (UFix64Value) SetMember(_ *Interpreter, _ func() LocationRange, _ string, _ Value) {
	// Numbers have no settable members (fields / functions)
	panic(errors.NewUnreachableError())
}

func (v UFix64Value) ToBigEndianBytes() []byte {
	b := make([]byte, 8)
	binary.BigEndian.PutUint64(b, uint64(v))
	return b
}

func (v UFix64Value) ConformsToDynamicType(
	_ *Interpreter,
	_ func() LocationRange,
	dynamicType DynamicType,
	_ TypeConformanceResults,
) bool {
	numberType, ok := dynamicType.(NumberDynamicType)
	return ok && sema.UFix64Type.Equal(numberType.StaticType)
}

func (UFix64Value) IsStorable() bool {
	return true
}

func (v UFix64Value) Storable(_ atree.SlabStorage, _ atree.Address, _ uint64) (atree.Storable, error) {
	return v, nil
}

func (UFix64Value) NeedsStoreTo(_ atree.Address) bool {
	return false
}

func (UFix64Value) IsResourceKinded(_ *Interpreter) bool {
	return false
}

func (v UFix64Value) Transfer(
	interpreter *Interpreter,
	_ func() LocationRange,
	_ atree.Address,
	remove bool,
	storable atree.Storable,
) Value {
	if remove {
		interpreter.RemoveReferencedSlab(storable)
	}
	return v
}

func (v UFix64Value) Clone(_ *Interpreter) Value {
	return v
}

func (UFix64Value) DeepRemove(_ *Interpreter) {
	// NO-OP
}

func (v UFix64Value) ByteSize() uint32 {
	return cborTagSize + getUintCBORSize(uint64(v))
}

func (v UFix64Value) StoredValue(_ atree.SlabStorage) (atree.Value, error) {
	return v, nil
}

func (UFix64Value) ChildStorables() []atree.Storable {
	return nil
}

// CompositeValue

type CompositeValue struct {
	dictionary          *atree.OrderedMap
	Location            common.Location
	QualifiedIdentifier string
	Kind                common.CompositeKind
	InjectedFields      map[string]Value
	ComputedFields      map[string]ComputedField
	NestedVariables     map[string]*Variable
	Functions           map[string]FunctionValue
	Destructor          FunctionValue
	Stringer            func(value *CompositeValue, seenReferences SeenReferences) string
	isDestroyed         bool
	typeID              common.TypeID
	staticType          StaticType
	dynamicType         DynamicType
}

type ComputedField func(*Interpreter, func() LocationRange) Value

type CompositeField struct {
	Name  string
	Value Value
}

func NewCompositeValue(
	interpreter *Interpreter,
	location common.Location,
	qualifiedIdentifier string,
	kind common.CompositeKind,
	fields []CompositeField,
	address common.Address,
) *CompositeValue {

	dictionary, err := atree.NewMap(
		interpreter.Storage,
		atree.Address(address),
		atree.NewDefaultDigesterBuilder(),
		compositeTypeInfo{
			location:            location,
			qualifiedIdentifier: qualifiedIdentifier,
			kind:                kind,
		},
	)
	if err != nil {
		panic(ExternalError{err})
	}

	v := &CompositeValue{
		dictionary:          dictionary,
		Location:            location,
		QualifiedIdentifier: qualifiedIdentifier,
		Kind:                kind,
	}

	for _, field := range fields {
		v.SetMember(
			interpreter,
			// TODO: provide proper location range
			ReturnEmptyLocationRange,
			field.Name,
			field.Value,
		)
	}

	return v
}

var _ Value = &CompositeValue{}
var _ EquatableValue = &CompositeValue{}
var _ HashableValue = &CompositeValue{}
var _ MemberAccessibleValue = &CompositeValue{}

func (*CompositeValue) IsValue() {}

func (v *CompositeValue) Accept(interpreter *Interpreter, visitor Visitor) {
	descend := visitor.VisitCompositeValue(interpreter, v)
	if !descend {
		return
	}

	v.ForEachField(func(_ string, value Value) {
		value.Accept(interpreter, visitor)
	})
}

// Walk iterates over all field values of the composite value.
// It does NOT walk the computed fields and functions!
//
func (v *CompositeValue) Walk(walkChild func(Value)) {
	v.ForEachField(func(_ string, value Value) {
		walkChild(value)
	})
}

func (v *CompositeValue) DynamicType(interpreter *Interpreter, _ SeenReferences) DynamicType {
	if v.dynamicType == nil {
		var staticType sema.Type
		var err error
		if v.Location == nil {
			staticType, err = interpreter.getNativeCompositeType(v.QualifiedIdentifier)
		} else {
			staticType, err = interpreter.getUserCompositeType(v.Location, v.TypeID())
		}
		if err != nil {
			panic(err)
		}
		v.dynamicType = CompositeDynamicType{
			StaticType: staticType,
		}
	}
	return v.dynamicType
}

func (v *CompositeValue) StaticType() StaticType {
	if v.staticType == nil {
		// NOTE: Instead of using NewCompositeStaticType, which always generates the type ID,
		// use the TypeID accessor, which may return an already computed type ID
		v.staticType = CompositeStaticType{
			Location:            v.Location,
			QualifiedIdentifier: v.QualifiedIdentifier,
			TypeID:              v.TypeID(),
		}
	}
	return v.staticType
}

func (v *CompositeValue) IsDestroyed() bool {
	return v.isDestroyed
}

func (v *CompositeValue) Destroy(interpreter *Interpreter, getLocationRange func() LocationRange) {
	interpreter = v.getInterpreter(interpreter)

	// if composite was deserialized, dynamically link in the destructor
	if v.Destructor == nil {
		v.Destructor = interpreter.typeCodes.CompositeCodes[v.TypeID()].DestructorFunction
	}

	destructor := v.Destructor

	if destructor != nil {
		invocation := Invocation{
			Self:             v,
			Arguments:        nil,
			ArgumentTypes:    nil,
			GetLocationRange: getLocationRange,
			Interpreter:      interpreter,
		}

		destructor.invoke(invocation)
	}

	v.isDestroyed = true
}

func (v *CompositeValue) GetMember(interpreter *Interpreter, getLocationRange func() LocationRange, name string) Value {

	if v.Kind == common.CompositeKindResource &&
		name == sema.ResourceOwnerFieldName {

		return v.OwnerValue(interpreter, getLocationRange)
	}

	storable, err := v.dictionary.Get(
		stringAtreeComparator,
		stringAtreeHashInput,
		stringAtreeValue(name),
	)
	if err != nil {
		if _, ok := err.(*atree.KeyNotFoundError); !ok {
			panic(ExternalError{err})
		}
	}
	if storable != nil {
		return StoredValue(storable, interpreter.Storage)
	}

	if v.NestedVariables != nil {
		variable, ok := v.NestedVariables[name]
		if ok {
			return variable.GetValue()
		}
	}

	interpreter = v.getInterpreter(interpreter)

	if v.ComputedFields != nil {
		if computedField, ok := v.ComputedFields[name]; ok {
			return computedField(interpreter, getLocationRange)
		}
	}

	// If the composite value was deserialized, dynamically link in the functions
	// and get injected fields

	v.InitializeFunctions(interpreter)

	if v.InjectedFields == nil && interpreter.injectedCompositeFieldsHandler != nil {
		v.InjectedFields = interpreter.injectedCompositeFieldsHandler(
			interpreter,
			v.Location,
			v.QualifiedIdentifier,
			v.Kind,
		)
	}

	if v.InjectedFields != nil {
		value, ok := v.InjectedFields[name]
		if ok {
			return value
		}
	}

	function, ok := v.Functions[name]
	if ok {
		return BoundFunctionValue{
			Self:     v,
			Function: function,
		}
	}

	return nil
}

func (v *CompositeValue) getInterpreter(interpreter *Interpreter) *Interpreter {

	// Get the correct interpreter. The program code might need to be loaded.
	// NOTE: standard library values have no location

	location := v.Location

	if location == nil || common.LocationsMatch(interpreter.Location, location) {
		return interpreter
	}

	return interpreter.EnsureLoaded(v.Location)
}

func (v *CompositeValue) InitializeFunctions(interpreter *Interpreter) {
	if v.Functions != nil {
		return
	}

	v.Functions = interpreter.typeCodes.CompositeCodes[v.TypeID()].CompositeFunctions
}

func (v *CompositeValue) OwnerValue(interpreter *Interpreter, getLocationRange func() LocationRange) OptionalValue {
	address := v.StorageID().Address

	if address == (atree.Address{}) {
		return NilValue{}
	}

	ownerAccount := interpreter.publicAccountHandler(interpreter, AddressValue(address))

	// Owner must be of `PublicAccount` type.
	interpreter.ExpectType(ownerAccount, sema.PublicAccountType, getLocationRange)

	return NewSomeValueNonCopying(ownerAccount)
}

func (v *CompositeValue) RemoveMember(
	interpreter *Interpreter,
	getLocationRange func() LocationRange,
	name string,
) Value {

	// No need to clean up storable for passed-in key value,
	// as atree never calls Storable()
	existingKeyStorable, existingValueStorable, err := v.dictionary.Remove(
		stringAtreeComparator,
		stringAtreeHashInput,
		stringAtreeValue(name),
	)
	if err != nil {
		if _, ok := err.(*atree.KeyNotFoundError); ok {
			return nil
		}
		panic(ExternalError{err})
	}
	interpreter.maybeValidateAtreeValue(v.dictionary)

	storage := interpreter.Storage

	// Key
	interpreter.RemoveReferencedSlab(existingKeyStorable)

	// Value

	storedValue := StoredValue(existingValueStorable, storage)
	return storedValue.
		Transfer(
			interpreter,
			getLocationRange,
			atree.Address{},
			true,
			existingValueStorable,
		)
}

func (v *CompositeValue) SetMember(
	interpreter *Interpreter,
	getLocationRange func() LocationRange,
	name string,
	value Value,
) {
	address := v.StorageID().Address

	value = value.Transfer(
		interpreter,
		getLocationRange,
		address,
		true,
		nil,
	)

	existingStorable, err := v.dictionary.Set(
		stringAtreeComparator,
		stringAtreeHashInput,
		stringAtreeValue(name),
		value,
	)
	if err != nil {
		panic(ExternalError{err})
	}
	interpreter.maybeValidateAtreeValue(v.dictionary)

	if existingStorable != nil {
		existingValue := StoredValue(existingStorable, interpreter.Storage)

		existingValue.DeepRemove(interpreter)

		interpreter.RemoveReferencedSlab(existingStorable)
	}
}

func (v *CompositeValue) String() string {
	return v.RecursiveString(SeenReferences{})
}

func (v *CompositeValue) RecursiveString(seenReferences SeenReferences) string {
	if v.Stringer != nil {
		return v.Stringer(v, seenReferences)
	}

	var fields []CompositeField

	v.ForEachField(func(name string, value Value) {
		fields = append(
			fields,
			CompositeField{
				Name:  name,
				Value: value,
			},
		)
	})

	return formatComposite(string(v.TypeID()), fields, seenReferences)
}

func formatComposite(typeId string, fields []CompositeField, seenReferences SeenReferences) string {
	preparedFields := make(
		[]struct {
			Name  string
			Value string
		},
		0,
		len(fields),
	)

	for _, field := range fields {
		preparedFields = append(
			preparedFields,
			struct {
				Name  string
				Value string
			}{
				Name:  field.Name,
				Value: field.Value.RecursiveString(seenReferences),
			},
		)
	}

	return format.Composite(typeId, preparedFields)
}

func (v *CompositeValue) GetField(name string) Value {

	storable, err := v.dictionary.Get(
		stringAtreeComparator,
		stringAtreeHashInput,
		stringAtreeValue(name),
	)
	if err != nil {
		if _, ok := err.(*atree.KeyNotFoundError); ok {
			return nil
		}
		panic(ExternalError{err})
	}

	return StoredValue(storable, v.dictionary.Storage)
}

func (v *CompositeValue) Equal(interpreter *Interpreter, getLocationRange func() LocationRange, other Value) bool {
	otherComposite, ok := other.(*CompositeValue)
	if !ok {
		return false
	}

	if !v.StaticType().Equal(otherComposite.StaticType()) ||
		v.Kind != otherComposite.Kind ||
		v.dictionary.Count() != otherComposite.dictionary.Count() {

		return false
	}

	iterator, err := v.dictionary.Iterator()
	if err != nil {
		panic(ExternalError{err})
	}

	for {
		key, value, err := iterator.Next()
		if err != nil {
			panic(ExternalError{err})
		}
		if key == nil {
			return true
		}

		fieldName := string(key.(stringAtreeValue))

		// NOTE: Do NOT use an iterator, iteration order of fields may be different
		// (if stored in different account, as storage ID is used as hash seed)
		otherValue := otherComposite.GetField(fieldName)

		equatableValue, ok := MustConvertStoredValue(value).(EquatableValue)
		if !ok || !equatableValue.Equal(interpreter, getLocationRange, otherValue) {
			return false
		}
	}
}

// HashInput returns a byte slice containing:
// - HashInputTypeEnum (1 byte)
// - type id (n bytes)
// - hash input of raw value field name (n bytes)
func (v *CompositeValue) HashInput(interpreter *Interpreter, getLocationRange func() LocationRange, scratch []byte) []byte {
	if v.Kind == common.CompositeKindEnum {
		typeID := v.TypeID()

		rawValue := v.GetField(sema.EnumRawValueFieldName)
		rawValueHashInput := rawValue.(HashableValue).
			HashInput(interpreter, getLocationRange, scratch)

		length := 1 + len(typeID) + len(rawValueHashInput)
		if length <= len(scratch) {
			// Copy rawValueHashInput first because
			// rawValueHashInput and scratch can point to the same underlying scratch buffer
			copy(scratch[1+len(typeID):], rawValueHashInput)

			scratch[0] = byte(HashInputTypeEnum)
			copy(scratch[1:], typeID)
			return scratch[:length]
		}

		buffer := make([]byte, length)
		buffer[0] = byte(HashInputTypeEnum)
		copy(buffer[1:], typeID)
		copy(buffer[1+len(typeID):], rawValueHashInput)
		return buffer
	}

	panic(errors.NewUnreachableError())
}

func (v *CompositeValue) TypeID() common.TypeID {
	if v.typeID == "" {
		location := v.Location
		qualifiedIdentifier := v.QualifiedIdentifier
		if location == nil {
			return common.TypeID(qualifiedIdentifier)
		}
		v.typeID = location.TypeID(qualifiedIdentifier)
	}
	return v.typeID
}

func (v *CompositeValue) ConformsToDynamicType(
	interpreter *Interpreter,
	getLocationRange func() LocationRange,
	dynamicType DynamicType,
	results TypeConformanceResults,
) bool {
	compositeDynamicType, ok := dynamicType.(CompositeDynamicType)
	if !ok {
		return false
	}

	compositeType, ok := compositeDynamicType.StaticType.(*sema.CompositeType)
	if !ok ||
		v.Kind != compositeType.Kind ||
		v.TypeID() != compositeType.ID() {

		return false
	}

	fieldsLen := int(v.dictionary.Count())
	if v.ComputedFields != nil {
		fieldsLen += len(v.ComputedFields)
	}

	if fieldsLen != len(compositeType.Fields) {
		return false
	}

	for _, fieldName := range compositeType.Fields {
		value := v.GetField(fieldName)
		if value == nil {
			if v.ComputedFields == nil {
				return false
			}

			fieldGetter, ok := v.ComputedFields[fieldName]
			if !ok {
				return false
			}

			value = fieldGetter(interpreter, getLocationRange)
		}

		member, ok := compositeType.Members.Get(fieldName)
		if !ok {
			return false
		}

		fieldDynamicType := value.DynamicType(interpreter, SeenReferences{})

		if !interpreter.IsSubType(fieldDynamicType, member.TypeAnnotation.Type) {
			return false
		}

		if !value.ConformsToDynamicType(
			interpreter,
			getLocationRange,
			fieldDynamicType,
			results,
		) {
			return false
		}
	}

	return true
}

func (v *CompositeValue) IsStorable() bool {

	// Only structures, resources, enums, and contracts can be stored.
	// Contracts are not directly storable by programs,
	// but they are still stored in storage by the interpreter

	switch v.Kind {
	case common.CompositeKindStructure,
		common.CompositeKindResource,
		common.CompositeKindEnum,
		common.CompositeKindContract:
		break
	default:
		return false
	}

	// Composite value's of native/built-in types are not storable for now
	return v.Location != nil
}

func (v *CompositeValue) Storable(_ atree.SlabStorage, _ atree.Address, _ uint64) (atree.Storable, error) {
	if !v.IsStorable() {
		return NonStorable{Value: v}, nil
	}

	return atree.StorageIDStorable(v.StorageID()), nil
}

func (v *CompositeValue) NeedsStoreTo(address atree.Address) bool {
	return address != v.StorageID().Address
}

func (v *CompositeValue) IsResourceKinded(_ *Interpreter) bool {
	return v.Kind == common.CompositeKindResource
}

func (v *CompositeValue) Transfer(
	interpreter *Interpreter,
	getLocationRange func() LocationRange,
	address atree.Address,
	remove bool,
	storable atree.Storable,
) Value {

	dictionary := v.dictionary

	currentAddress := v.StorageID().Address

	needsStoreTo := address != currentAddress
	isResourceKinded := v.IsResourceKinded(interpreter)

	if needsStoreTo || !isResourceKinded {
		iterator, err := v.dictionary.Iterator()
		if err != nil {
			panic(ExternalError{err})
		}

		dictionary, err = atree.NewMapFromBatchData(
			interpreter.Storage,
			address,
			atree.NewDefaultDigesterBuilder(),
			v.dictionary.Type(),
			stringAtreeComparator,
			stringAtreeHashInput,
			v.dictionary.Seed(),
			func() (atree.Value, atree.Value, error) {

				atreeKey, atreeValue, err := iterator.Next()
				if err != nil {
					return nil, nil, err
				}
				if atreeKey == nil || atreeValue == nil {
					return nil, nil, nil
				}

				// NOTE: key is stringAtreeValue
				// and does not need to be converted or copied

				value := MustConvertStoredValue(atreeValue).
					Transfer(interpreter, getLocationRange, address, remove, nil)

				return atreeKey, value, nil
			},
		)
		if err != nil {
			panic(ExternalError{err})
		}

		if remove {
			err = v.dictionary.PopIterate(func(nameStorable atree.Storable, valueStorable atree.Storable) {
				interpreter.RemoveReferencedSlab(nameStorable)
				interpreter.RemoveReferencedSlab(valueStorable)
			})
			if err != nil {
				panic(ExternalError{err})
			}
			interpreter.maybeValidateAtreeValue(v.dictionary)

			interpreter.RemoveReferencedSlab(storable)
		}
	}

	var res *CompositeValue
	if isResourceKinded {
		v.dictionary = dictionary
		res = v
	} else {
		res = &CompositeValue{
			dictionary:          dictionary,
			Location:            v.Location,
			QualifiedIdentifier: v.QualifiedIdentifier,
			Kind:                v.Kind,
			InjectedFields:      v.InjectedFields,
			ComputedFields:      v.ComputedFields,
			NestedVariables:     v.NestedVariables,
			Functions:           v.Functions,
			Destructor:          v.Destructor,
			Stringer:            v.Stringer,
			isDestroyed:         v.isDestroyed,
			typeID:              v.typeID,
			staticType:          v.staticType,
			dynamicType:         v.dynamicType,
		}
	}

	if address != currentAddress &&
		res.Kind == common.CompositeKindResource &&
		interpreter.onResourceOwnerChange != nil {

		interpreter.onResourceOwnerChange(
			interpreter,
			res,
			common.Address(currentAddress),
			common.Address(address),
		)
	}

	return res
}

func (v *CompositeValue) ResourceUUID() *UInt64Value {
	fieldValue := v.GetField(sema.ResourceUUIDFieldName)
	uuid, ok := fieldValue.(UInt64Value)
	if !ok {
		return nil
	}
	return &uuid
}

func (v *CompositeValue) Clone(interpreter *Interpreter) Value {

	iterator, err := v.dictionary.Iterator()
	if err != nil {
		panic(ExternalError{err})
	}

	dictionary, err := atree.NewMapFromBatchData(
		interpreter.Storage,
		v.StorageID().Address,
		atree.NewDefaultDigesterBuilder(),
		v.dictionary.Type(),
		stringAtreeComparator,
		stringAtreeHashInput,
		v.dictionary.Seed(),
		func() (atree.Value, atree.Value, error) {

			atreeKey, atreeValue, err := iterator.Next()
			if err != nil {
				return nil, nil, err
			}
			if atreeKey == nil || atreeValue == nil {
				return nil, nil, nil
			}

			key := MustConvertStoredValue(atreeKey).Clone(interpreter)
			value := MustConvertStoredValue(atreeValue).Clone(interpreter)

			return key, value, nil
		},
	)
	if err != nil {
		panic(ExternalError{err})
	}

	return &CompositeValue{
		dictionary:          dictionary,
		Location:            v.Location,
		QualifiedIdentifier: v.QualifiedIdentifier,
		Kind:                v.Kind,
		InjectedFields:      v.InjectedFields,
		ComputedFields:      v.ComputedFields,
		NestedVariables:     v.NestedVariables,
		Functions:           v.Functions,
		Destructor:          v.Destructor,
		Stringer:            v.Stringer,
		isDestroyed:         v.isDestroyed,
		typeID:              v.typeID,
		staticType:          v.staticType,
		dynamicType:         v.dynamicType,
	}
}

func (v *CompositeValue) DeepRemove(interpreter *Interpreter) {

	// Remove nested values and storables

	storage := v.dictionary.Storage

	err := v.dictionary.PopIterate(func(nameStorable atree.Storable, valueStorable atree.Storable) {
		// NOTE: key / field name is stringAtreeValue,
		// and not a Value, so no need to deep remove
		interpreter.RemoveReferencedSlab(nameStorable)

		value := StoredValue(valueStorable, storage)
		value.DeepRemove(interpreter)
		interpreter.RemoveReferencedSlab(valueStorable)
	})
	if err != nil {
		panic(ExternalError{err})
	}
	interpreter.maybeValidateAtreeValue(v.dictionary)
}

func (v *CompositeValue) GetOwner() common.Address {
	return common.Address(v.StorageID().Address)
}

// ForEachField iterates over all field-name field-value pairs of the composite value.
// It does NOT iterate over computed fields and functions!
//
func (v *CompositeValue) ForEachField(f func(fieldName string, fieldValue Value)) {
	err := v.dictionary.Iterate(func(key atree.Value, value atree.Value) (resume bool, err error) {
		f(
			string(key.(stringAtreeValue)),
			MustConvertStoredValue(value),
		)
		return true, nil
	})
	if err != nil {
		panic(ExternalError{err})
	}
}

func (v *CompositeValue) StorageID() atree.StorageID {
	return v.dictionary.StorageID()
}

func (v *CompositeValue) RemoveField(
	interpreter *Interpreter,
	_ func() LocationRange,
	name string,
) {

	existingKeyStorable, existingValueStorable, err := v.dictionary.Remove(
		stringAtreeComparator,
		stringAtreeHashInput,
		stringAtreeValue(name),
	)
	if err != nil {
		if _, ok := err.(*atree.KeyNotFoundError); ok {
			return
		}
		panic(ExternalError{err})
	}
	interpreter.maybeValidateAtreeValue(v.dictionary)

	storage := interpreter.Storage

	// Key

	// NOTE: key / field name is stringAtreeValue,
	// and not a Value, so no need to deep remove
	interpreter.RemoveReferencedSlab(existingKeyStorable)

	// Value

	existingValue := StoredValue(existingValueStorable, storage)
	existingValue.DeepRemove(interpreter)
	interpreter.RemoveReferencedSlab(existingValueStorable)
}

func NewEnumCaseValue(
	interpreter *Interpreter,
	enumType *sema.CompositeType,
	rawValue NumberValue,
	functions map[string]FunctionValue,
) *CompositeValue {

	fields := []CompositeField{
		{
			Name:  sema.EnumRawValueFieldName,
			Value: rawValue,
		},
	}

	v := NewCompositeValue(
		interpreter,
		enumType.Location,
		enumType.QualifiedIdentifier(),
		enumType.Kind,
		fields,
		common.Address{},
	)

	v.Functions = functions

	return v
}

// DictionaryValue

type DictionaryValue struct {
	Type             DictionaryStaticType
	semaType         *sema.DictionaryType
	isResourceKinded *bool
	dictionary       *atree.OrderedMap
	isDestroyed      bool
}

func NewDictionaryValue(
	interpreter *Interpreter,
	dictionaryType DictionaryStaticType,
	keysAndValues ...Value,
) *DictionaryValue {
	return NewDictionaryValueWithAddress(
		interpreter,
		dictionaryType,
		common.Address{},
		keysAndValues...,
	)
}

func NewDictionaryValueWithAddress(
	interpreter *Interpreter,
	dictionaryType DictionaryStaticType,
	address common.Address,
	keysAndValues ...Value,
) *DictionaryValue {

	keysAndValuesCount := len(keysAndValues)
	if keysAndValuesCount%2 != 0 {
		panic("uneven number of keys and values")
	}

	dictionary, err := atree.NewMap(
		interpreter.Storage,
		atree.Address(address),
		atree.NewDefaultDigesterBuilder(),
		dictionaryType,
	)
	if err != nil {
		panic(ExternalError{err})
	}

	v := &DictionaryValue{
		Type:       dictionaryType,
		dictionary: dictionary,
	}

	for i := 0; i < keysAndValuesCount; i += 2 {
		key := keysAndValues[i]
		value := keysAndValues[i+1]
		// TODO: handle existing value
		// TODO: provide proper location range
		_ = v.Insert(interpreter, ReturnEmptyLocationRange, key, value)
	}

	return v
}

var _ Value = &DictionaryValue{}
var _ atree.Value = &DictionaryValue{}
var _ EquatableValue = &DictionaryValue{}
var _ ValueIndexableValue = &DictionaryValue{}
var _ MemberAccessibleValue = &DictionaryValue{}

func (*DictionaryValue) IsValue() {}

func (v *DictionaryValue) Accept(interpreter *Interpreter, visitor Visitor) {
	descend := visitor.VisitDictionaryValue(interpreter, v)
	if !descend {
		return
	}

	v.Walk(func(value Value) {
		value.Accept(interpreter, visitor)
	})
}

func (v *DictionaryValue) Iterate(f func(key, value Value) (resume bool)) {
	err := v.dictionary.Iterate(func(key, value atree.Value) (resume bool, err error) {
		// atree.OrderedMap iteration provides low-level atree.Value,
		// convert to high-level interpreter.Value

		resume = f(
			MustConvertStoredValue(key),
			MustConvertStoredValue(value),
		)

		return resume, nil
	})
	if err != nil {
		panic(ExternalError{err})
	}
}

func (v *DictionaryValue) Walk(walkChild func(Value)) {
	v.Iterate(func(key, value Value) (resume bool) {
		walkChild(key)
		walkChild(value)
		return true
	})
}

func (v *DictionaryValue) DynamicType(interpreter *Interpreter, seenReferences SeenReferences) DynamicType {
	entryTypes := make([]DictionaryStaticTypeEntry, v.Count())

	index := 0
	v.Iterate(func(key, value Value) (resume bool) {
		entryTypes[index] =
			DictionaryStaticTypeEntry{
				KeyType:   key.DynamicType(interpreter, seenReferences),
				ValueType: value.DynamicType(interpreter, seenReferences),
			}
		index++
		return true
	})

	return &DictionaryDynamicType{
		EntryTypes: entryTypes,
		StaticType: v.Type,
	}
}

func (v *DictionaryValue) StaticType() StaticType {
	return v.Type
}

func (v *DictionaryValue) IsDestroyed() bool {
	return v.isDestroyed
}

func (v *DictionaryValue) Destroy(interpreter *Interpreter, getLocationRange func() LocationRange) {
	v.Iterate(func(key, value Value) (resume bool) {
		// Resources cannot be keys at the moment, so should theoretically not be needed
		maybeDestroy(interpreter, getLocationRange, key)
		maybeDestroy(interpreter, getLocationRange, value)
		return true
	})

	v.isDestroyed = true
}

func (v *DictionaryValue) ContainsKey(
	interpreter *Interpreter,
	getLocationRange func() LocationRange,
	keyValue Value,
) BoolValue {

	valueComparator := newValueComparator(interpreter, getLocationRange)
	hashInputProvider := newHashInputProvider(interpreter, getLocationRange)

	_, err := v.dictionary.Get(
		valueComparator,
		hashInputProvider,
		keyValue,
	)
	if err != nil {
		if _, ok := err.(*atree.KeyNotFoundError); ok {
			return false
		}
		panic(ExternalError{err})
	}
	return true
}

func (v *DictionaryValue) Get(
	interpreter *Interpreter,
	getLocationRange func() LocationRange,
	keyValue Value,
) (Value, bool) {

	valueComparator := newValueComparator(interpreter, getLocationRange)
	hashInputProvider := newHashInputProvider(interpreter, getLocationRange)

	storable, err := v.dictionary.Get(
		valueComparator,
		hashInputProvider,
		keyValue,
	)
	if err != nil {
		if _, ok := err.(*atree.KeyNotFoundError); ok {
			return nil, false
		}
		panic(ExternalError{err})
	}

	storage := v.dictionary.Storage
	value := StoredValue(storable, storage)
	return value, true
}

func (v *DictionaryValue) GetKey(interpreter *Interpreter, getLocationRange func() LocationRange, keyValue Value) Value {
	value, ok := v.Get(interpreter, getLocationRange, keyValue)
	if ok {
		return NewSomeValueNonCopying(value)
	}

	return NilValue{}
}

func (v *DictionaryValue) SetKey(
	interpreter *Interpreter,
	getLocationRange func() LocationRange,
	keyValue Value,
	value Value,
) {
	interpreter.checkContainerMutation(v.Type.KeyType, keyValue, getLocationRange)
	interpreter.checkContainerMutation(
		OptionalStaticType{
			Type: v.Type.ValueType,
		},
		value,
		getLocationRange,
	)

	switch value := value.(type) {
	case *SomeValue:
		_ = v.Insert(interpreter, getLocationRange, keyValue, value.Value)

	case NilValue:
		_ = v.Remove(interpreter, getLocationRange, keyValue)

	default:
		panic(errors.NewUnreachableError())
	}
}

func (v *DictionaryValue) String() string {
	return v.RecursiveString(SeenReferences{})
}

func (v *DictionaryValue) RecursiveString(seenReferences SeenReferences) string {

	pairs := make([]struct {
		Key   string
		Value string
	}, v.Count())

	index := 0
	v.Iterate(func(key, value Value) (resume bool) {
		pairs[index] = struct {
			Key   string
			Value string
		}{
			Key:   key.RecursiveString(seenReferences),
			Value: value.RecursiveString(seenReferences),
		}

		index++

		return true
	})

	return format.Dictionary(pairs)
}

func (v *DictionaryValue) GetMember(
	interpreter *Interpreter,
	getLocationRange func() LocationRange,
	name string,
) Value {

	switch name {
	case "length":
		return NewIntValueFromInt64(int64(v.Count()))

	case "keys":

		iterator, err := v.dictionary.Iterator()
		if err != nil {
			panic(ExternalError{err})
		}

		return NewArrayValueWithIterator(
			interpreter,
			VariableSizedStaticType{
				Type: v.Type.KeyType,
			},
			common.Address{},
			func() Value {

				key, err := iterator.NextKey()
				if err != nil {
					panic(ExternalError{err})
				}
				if key == nil {
					return nil
				}

				return MustConvertStoredValue(key).
					Transfer(interpreter, getLocationRange, atree.Address{}, false, nil)
			},
		)

	case "values":

		iterator, err := v.dictionary.Iterator()
		if err != nil {
			panic(ExternalError{err})
		}

		return NewArrayValueWithIterator(
			interpreter,
			VariableSizedStaticType{
				Type: v.Type.ValueType,
			},
			common.Address{},
			func() Value {

				value, err := iterator.NextValue()
				if err != nil {
					panic(ExternalError{err})
				}
				if value == nil {
					return nil
				}

				return MustConvertStoredValue(value).
					Transfer(interpreter, getLocationRange, atree.Address{}, false, nil)
			})

	case "remove":
		return NewHostFunctionValue(
			func(invocation Invocation) Value {
				keyValue := invocation.Arguments[0]

				return v.Remove(
					invocation.Interpreter,
					invocation.GetLocationRange,
					keyValue,
				)
			},
			sema.DictionaryRemoveFunctionType(
				v.SemaType(interpreter),
			),
		)

	case "insert":
		return NewHostFunctionValue(
			func(invocation Invocation) Value {
				keyValue := invocation.Arguments[0]
				newValue := invocation.Arguments[1]

				return v.Insert(
					invocation.Interpreter,
					invocation.GetLocationRange,
					keyValue,
					newValue,
				)
			},
			sema.DictionaryInsertFunctionType(
				v.SemaType(interpreter),
			),
		)

	case "containsKey":
		return NewHostFunctionValue(
			func(invocation Invocation) Value {
				return v.ContainsKey(
					invocation.Interpreter,
					invocation.GetLocationRange,
					invocation.Arguments[0],
				)
			},
			sema.DictionaryContainsKeyFunctionType(
				v.SemaType(interpreter),
			),
		)

	}

	return nil
}

func (*DictionaryValue) RemoveMember(_ *Interpreter, _ func() LocationRange, _ string) Value {
	// Dictionaries have no removable members (fields / functions)
	panic(errors.NewUnreachableError())
}

func (*DictionaryValue) SetMember(_ *Interpreter, _ func() LocationRange, _ string, _ Value) {
	// Dictionaries have no settable members (fields / functions)
	panic(errors.NewUnreachableError())
}

func (v *DictionaryValue) Count() int {
	return int(v.dictionary.Count())
}

func (v *DictionaryValue) RemoveKey(
	interpreter *Interpreter,
	getLocationRange func() LocationRange,
	key Value,
) Value {
	return v.Remove(interpreter, getLocationRange, key)
}

func (v *DictionaryValue) Remove(
	interpreter *Interpreter,
	getLocationRange func() LocationRange,
	keyValue Value,
) OptionalValue {

	valueComparator := newValueComparator(interpreter, getLocationRange)
	hashInputProvider := newHashInputProvider(interpreter, getLocationRange)

	// No need to clean up storable for passed-in key value,
	// as atree never calls Storable()
	existingKeyStorable, existingValueStorable, err := v.dictionary.Remove(
		valueComparator,
		hashInputProvider,
		keyValue,
	)
	if err != nil {
		if _, ok := err.(*atree.KeyNotFoundError); ok {
			return NilValue{}
		}
		panic(ExternalError{err})
	}
	interpreter.maybeValidateAtreeValue(v.dictionary)

	storage := interpreter.Storage

	// Key

	existingKeyValue := StoredValue(existingKeyStorable, storage)
	existingKeyValue.DeepRemove(interpreter)
	interpreter.RemoveReferencedSlab(existingKeyStorable)

	// Value

	existingValue := StoredValue(existingValueStorable, storage).
		Transfer(
			interpreter,
			getLocationRange,
			atree.Address{},
			true,
			existingValueStorable,
		)

	return NewSomeValueNonCopying(existingValue)
}

func (v *DictionaryValue) InsertKey(
	interpreter *Interpreter,
	getLocationRange func() LocationRange,
	key, value Value,
) {
	v.SetKey(interpreter, getLocationRange, key, value)
}

func (v *DictionaryValue) Insert(
	interpreter *Interpreter,
	getLocationRange func() LocationRange,
	keyValue, value Value,
) OptionalValue {

	interpreter.checkContainerMutation(v.Type.KeyType, keyValue, getLocationRange)
	interpreter.checkContainerMutation(v.Type.ValueType, value, getLocationRange)

	address := v.dictionary.Address()

	keyValue = keyValue.Transfer(
		interpreter,
		getLocationRange,
		address,
		true,
		nil,
	)

	value = value.Transfer(
		interpreter,
		getLocationRange,
		address,
		true,
		nil,
	)

	valueComparator := newValueComparator(interpreter, getLocationRange)
	hashInputProvider := newHashInputProvider(interpreter, getLocationRange)

	// atree only calls Storable() on keyValue if needed,
	// i.e., if the key is a new key
	existingValueStorable, err := v.dictionary.Set(
		valueComparator,
		hashInputProvider,
		keyValue,
		value,
	)
	if err != nil {
		panic(ExternalError{err})
	}
	interpreter.maybeValidateAtreeValue(v.dictionary)

	if existingValueStorable == nil {
		return NilValue{}
	}

	existingValue := StoredValue(existingValueStorable, interpreter.Storage).
		Transfer(
			interpreter,
			getLocationRange,
			atree.Address{},
			true,
			existingValueStorable,
		)

	return NewSomeValueNonCopying(existingValue)
}

type DictionaryEntryValues struct {
	Key   Value
	Value Value
}

func (v *DictionaryValue) ConformsToDynamicType(
	interpreter *Interpreter,
	getLocationRange func() LocationRange,
	dynamicType DynamicType,
	results TypeConformanceResults,
) bool {

	dictionaryType, ok := dynamicType.(*DictionaryDynamicType)
	if !ok || v.Count() != len(dictionaryType.EntryTypes) {
		return false
	}

	iterator, err := v.dictionary.Iterator()
	if err != nil {
		panic(ExternalError{err})
	}

	index := 0
	for {
		key, value, err := iterator.Next()
		if err != nil {
			panic(ExternalError{err})
		}
		if key == nil {
			return true
		}

		entryType := dictionaryType.EntryTypes[index]

		// Check the key

		// atree.OrderedMap iteration provides low-level atree.Value,
		// convert to high-level interpreter.Value
		entryKey := MustConvertStoredValue(key)
		if !entryKey.ConformsToDynamicType(
			interpreter,
			getLocationRange,
			entryType.KeyType,
			results,
		) {
			return false
		}

		// Check the value

		// atree.OrderedMap iteration provides low-level atree.Value,
		// convert to high-level interpreter.Value
		entryValue := MustConvertStoredValue(value)
		if !entryValue.ConformsToDynamicType(
			interpreter,
			getLocationRange,
			entryType.ValueType,
			results,
		) {
			return false
		}

		index++
	}
}

func (v *DictionaryValue) Equal(interpreter *Interpreter, getLocationRange func() LocationRange, other Value) bool {

	otherDictionary, ok := other.(*DictionaryValue)
	if !ok {
		return false
	}

	if v.Count() != otherDictionary.Count() {
		return false
	}

	if !v.Type.Equal(otherDictionary.Type) {
		return false
	}

	iterator, err := v.dictionary.Iterator()
	if err != nil {
		panic(ExternalError{err})
	}

	for {
		key, value, err := iterator.Next()
		if err != nil {
			panic(ExternalError{err})
		}
		if key == nil {
			return true
		}

		// Do NOT use an iterator, as other value may be stored in another account,
		// leading to a different iteration order, as the storage ID is used in the seed
		otherValue, otherValueExists :=
			otherDictionary.Get(
				interpreter,
				getLocationRange,
				MustConvertStoredValue(key),
			)

		if !otherValueExists {
			return false
		}

		equatableValue, ok := MustConvertStoredValue(value).(EquatableValue)
		if !ok || !equatableValue.Equal(interpreter, getLocationRange, otherValue) {
			return false
		}
	}
}

func (v *DictionaryValue) Storable(_ atree.SlabStorage, _ atree.Address, _ uint64) (atree.Storable, error) {
	return atree.StorageIDStorable(v.StorageID()), nil
}

func (v *DictionaryValue) Transfer(
	interpreter *Interpreter,
	getLocationRange func() LocationRange,
	address atree.Address,
	remove bool,
	storable atree.Storable,
) Value {

	if interpreter.tracingEnabled {
		startTime := time.Now()
		defer func() {
			interpreter.reportDictionaryValueTransferTrace(v.Type.String(), v.Count(), time.Since(startTime))
		}()
	}

	dictionary := v.dictionary

	needsStoreTo := v.NeedsStoreTo(address)
	isResourceKinded := v.IsResourceKinded(interpreter)

	if needsStoreTo || !isResourceKinded {

		valueComparator := newValueComparator(interpreter, getLocationRange)
		hashInputProvider := newHashInputProvider(interpreter, getLocationRange)

		iterator, err := v.dictionary.Iterator()
		if err != nil {
			panic(ExternalError{err})
		}

		dictionary, err = atree.NewMapFromBatchData(
			interpreter.Storage,
			address,
			atree.NewDefaultDigesterBuilder(),
			v.dictionary.Type(),
			valueComparator,
			hashInputProvider,
			v.dictionary.Seed(),
			func() (atree.Value, atree.Value, error) {

				atreeKey, atreeValue, err := iterator.Next()
				if err != nil {
					return nil, nil, err
				}
				if atreeKey == nil || atreeValue == nil {
					return nil, nil, nil
				}

				key := MustConvertStoredValue(atreeKey).
					Transfer(interpreter, getLocationRange, address, remove, nil)

				value := MustConvertStoredValue(atreeValue).
					Transfer(interpreter, getLocationRange, address, remove, nil)

				return key, value, nil
			},
		)
		if err != nil {
			panic(ExternalError{err})
		}

		if remove {
			err = v.dictionary.PopIterate(func(keyStorable atree.Storable, valueStorable atree.Storable) {
				interpreter.RemoveReferencedSlab(keyStorable)
				interpreter.RemoveReferencedSlab(valueStorable)
			})
			if err != nil {
				panic(ExternalError{err})
			}
			interpreter.maybeValidateAtreeValue(v.dictionary)

			interpreter.RemoveReferencedSlab(storable)
		}
	}

	if isResourceKinded {
		v.dictionary = dictionary
		return v
	} else {
		return &DictionaryValue{
			Type:             v.Type,
			semaType:         v.semaType,
			isResourceKinded: v.isResourceKinded,
			dictionary:       dictionary,
			isDestroyed:      v.isDestroyed,
		}
	}
}

func (v *DictionaryValue) Clone(interpreter *Interpreter) Value {

	valueComparator := newValueComparator(interpreter, ReturnEmptyLocationRange)
	hashInputProvider := newHashInputProvider(interpreter, ReturnEmptyLocationRange)

	iterator, err := v.dictionary.Iterator()
	if err != nil {
		panic(ExternalError{err})
	}

	dictionary, err := atree.NewMapFromBatchData(
		interpreter.Storage,
		v.StorageID().Address,
		atree.NewDefaultDigesterBuilder(),
		v.dictionary.Type(),
		valueComparator,
		hashInputProvider,
		v.dictionary.Seed(),
		func() (atree.Value, atree.Value, error) {

			atreeKey, atreeValue, err := iterator.Next()
			if err != nil {
				return nil, nil, err
			}
			if atreeKey == nil || atreeValue == nil {
				return nil, nil, nil
			}

			key := MustConvertStoredValue(atreeKey).
				Clone(interpreter)

			value := MustConvertStoredValue(atreeValue).
				Clone(interpreter)

			return key, value, nil
		},
	)
	if err != nil {
		panic(ExternalError{err})
	}

	return &DictionaryValue{
		Type:             v.Type,
		semaType:         v.semaType,
		isResourceKinded: v.isResourceKinded,
		dictionary:       dictionary,
		isDestroyed:      v.isDestroyed,
	}
}

func (v *DictionaryValue) DeepRemove(interpreter *Interpreter) {

	// Remove nested values and storables

	storage := v.dictionary.Storage

	err := v.dictionary.PopIterate(func(keyStorable atree.Storable, valueStorable atree.Storable) {

		key := StoredValue(keyStorable, storage)
		key.DeepRemove(interpreter)
		interpreter.RemoveReferencedSlab(keyStorable)

		value := StoredValue(valueStorable, storage)
		value.DeepRemove(interpreter)
		interpreter.RemoveReferencedSlab(valueStorable)
	})
	if err != nil {
		panic(ExternalError{err})
	}
	interpreter.maybeValidateAtreeValue(v.dictionary)
}

func (v *DictionaryValue) GetOwner() common.Address {
	return common.Address(v.StorageID().Address)
}

func (v *DictionaryValue) StorageID() atree.StorageID {
	return v.dictionary.StorageID()
}

func (v *DictionaryValue) SemaType(interpreter *Interpreter) *sema.DictionaryType {
	if v.semaType == nil {
		v.semaType = interpreter.MustConvertStaticToSemaType(v.Type).(*sema.DictionaryType)
	}
	return v.semaType
}

func (v *DictionaryValue) NeedsStoreTo(address atree.Address) bool {
	return address != v.StorageID().Address
}

func (v *DictionaryValue) IsResourceKinded(interpreter *Interpreter) bool {
	if v.isResourceKinded == nil {
		isResourceKinded := v.SemaType(interpreter).IsResourceType()
		v.isResourceKinded = &isResourceKinded
	}
	return *v.isResourceKinded
}

// OptionalValue

type OptionalValue interface {
	Value
	isOptionalValue()
}

// NilValue

type NilValue struct{}

var _ Value = NilValue{}
var _ atree.Storable = NilValue{}
var _ EquatableValue = NilValue{}
var _ MemberAccessibleValue = NilValue{}

func (NilValue) IsValue() {}

func (v NilValue) Accept(interpreter *Interpreter, visitor Visitor) {
	visitor.VisitNilValue(interpreter, v)
}

func (NilValue) Walk(_ func(Value)) {
	// NO-OP
}

var nilDynamicType DynamicType = NilDynamicType{}

func (NilValue) DynamicType(_ *Interpreter, _ SeenReferences) DynamicType {
	return nilDynamicType
}

func (NilValue) StaticType() StaticType {
	return OptionalStaticType{
		Type: PrimitiveStaticTypeNever,
	}
}

func (NilValue) isOptionalValue() {}

func (NilValue) IsDestroyed() bool {
	return false
}

func (v NilValue) Destroy(_ *Interpreter, _ func() LocationRange) {
	// NO-OP
}

func (NilValue) String() string {
	return format.Nil
}

func (v NilValue) RecursiveString(_ SeenReferences) string {
	return v.String()
}

var nilValueMapFunction = NewHostFunctionValue(
	func(invocation Invocation) Value {
		return NilValue{}
	},
	&sema.FunctionType{
		ReturnTypeAnnotation: sema.NewTypeAnnotation(
			sema.NeverType,
		),
	},
)

func (v NilValue) GetMember(_ *Interpreter, _ func() LocationRange, name string) Value {
	switch name {
	case "map":
		return nilValueMapFunction
	}

	return nil
}

func (NilValue) RemoveMember(_ *Interpreter, _ func() LocationRange, _ string) Value {
	// Nil has no removable members (fields / functions)
	panic(errors.NewUnreachableError())
}

func (NilValue) SetMember(_ *Interpreter, _ func() LocationRange, _ string, _ Value) {
	// Nil has no settable members (fields / functions)
	panic(errors.NewUnreachableError())
}

func (v NilValue) ConformsToDynamicType(
	_ *Interpreter,
	_ func() LocationRange,
	dynamicType DynamicType,
	_ TypeConformanceResults,
) bool {
	_, ok := dynamicType.(NilDynamicType)
	return ok
}

func (v NilValue) Equal(_ *Interpreter, _ func() LocationRange, other Value) bool {
	_, ok := other.(NilValue)
	return ok
}

func (NilValue) IsStorable() bool {
	return true
}

func (v NilValue) Storable(_ atree.SlabStorage, _ atree.Address, _ uint64) (atree.Storable, error) {
	return v, nil
}

func (NilValue) NeedsStoreTo(_ atree.Address) bool {
	return false
}

func (NilValue) IsResourceKinded(_ *Interpreter) bool {
	return false
}

func (v NilValue) Transfer(
	interpreter *Interpreter,
	_ func() LocationRange,
	_ atree.Address,
	remove bool,
	storable atree.Storable,
) Value {
	if remove {
		interpreter.RemoveReferencedSlab(storable)
	}
	return v
}

func (v NilValue) Clone(_ *Interpreter) Value {
	return v
}

func (NilValue) DeepRemove(_ *Interpreter) {
	// NO-OP
}

func (v NilValue) ByteSize() uint32 {
	return 1
}

func (v NilValue) StoredValue(_ atree.SlabStorage) (atree.Value, error) {
	return v, nil
}

func (NilValue) ChildStorables() []atree.Storable {
	return nil
}

// SomeValue

type SomeValue struct {
	Value         Value
	valueStorable atree.Storable
	// TODO: Store isDestroyed in SomeStorable?
	isDestroyed bool
}

func NewSomeValueNonCopying(value Value) *SomeValue {
	return &SomeValue{
		Value: value,
	}
}

var _ Value = &SomeValue{}
var _ EquatableValue = &SomeValue{}
var _ MemberAccessibleValue = &SomeValue{}

func (*SomeValue) IsValue() {}

func (v *SomeValue) Accept(interpreter *Interpreter, visitor Visitor) {
	descend := visitor.VisitSomeValue(interpreter, v)
	if !descend {
		return
	}
	v.Value.Accept(interpreter, visitor)
}

func (v *SomeValue) Walk(walkChild func(Value)) {
	walkChild(v.Value)
}

func (v *SomeValue) DynamicType(interpreter *Interpreter, seenReferences SeenReferences) DynamicType {
	innerType := v.Value.DynamicType(interpreter, seenReferences)
	return SomeDynamicType{InnerType: innerType}
}

func (v *SomeValue) StaticType() StaticType {
	innerType := v.Value.StaticType()
	if innerType == nil {
		return nil
	}
	return OptionalStaticType{
		Type: innerType,
	}
}

func (*SomeValue) isOptionalValue() {}

func (v *SomeValue) IsDestroyed() bool {
	return v.isDestroyed
}

func (v *SomeValue) Destroy(interpreter *Interpreter, getLocationRange func() LocationRange) {
	maybeDestroy(interpreter, getLocationRange, v.Value)
	v.isDestroyed = true
}

func (v *SomeValue) String() string {
	return v.RecursiveString(SeenReferences{})
}

func (v *SomeValue) RecursiveString(seenReferences SeenReferences) string {
	return v.Value.RecursiveString(seenReferences)
}

func (v *SomeValue) GetMember(inter *Interpreter, _ func() LocationRange, name string) Value {
	switch name {
	case "map":
		return NewHostFunctionValue(
			func(invocation Invocation) Value {

				transformFunction := invocation.Arguments[0].(FunctionValue)
				transformFunctionType := invocation.ArgumentTypes[0].(*sema.FunctionType)
				valueType := transformFunctionType.Parameters[0].TypeAnnotation.Type

				transformInvocation := Invocation{
					Arguments:        []Value{v.Value},
					ArgumentTypes:    []sema.Type{valueType},
					GetLocationRange: invocation.GetLocationRange,
					Interpreter:      invocation.Interpreter,
				}

				newValue := transformFunction.invoke(transformInvocation)

				return NewSomeValueNonCopying(newValue)
			},
			sema.OptionalTypeMapFunctionType(inter.MustConvertStaticToSemaType(v.Value.StaticType())),
		)
	}

	return nil
}

func (*SomeValue) RemoveMember(_ *Interpreter, _ func() LocationRange, _ string) Value {
	panic(errors.NewUnreachableError())
}

func (*SomeValue) SetMember(_ *Interpreter, _ func() LocationRange, _ string, _ Value) {
	panic(errors.NewUnreachableError())
}

func (v SomeValue) ConformsToDynamicType(
	interpreter *Interpreter,
	getLocationRange func() LocationRange,
	dynamicType DynamicType,
	results TypeConformanceResults,
) bool {
	someType, ok := dynamicType.(SomeDynamicType)
	return ok && v.Value.ConformsToDynamicType(
		interpreter,
		getLocationRange,
		someType.InnerType,
		results,
	)
}

func (v *SomeValue) Equal(interpreter *Interpreter, getLocationRange func() LocationRange, other Value) bool {
	otherSome, ok := other.(*SomeValue)
	if !ok {
		return false
	}

	equatableValue, ok := v.Value.(EquatableValue)
	if !ok {
		return false
	}

	return equatableValue.Equal(interpreter, getLocationRange, otherSome.Value)
}

func (v *SomeValue) Storable(
	storage atree.SlabStorage,
	address atree.Address,
	maxInlineSize uint64,
) (atree.Storable, error) {

	if v.valueStorable == nil {
		var err error
		v.valueStorable, err = v.Value.Storable(
			storage,
			address,
			maxInlineSize,
		)
		if err != nil {
			return nil, err
		}
	}

	return maybeLargeImmutableStorable(
		SomeStorable{
			Storable: v.valueStorable,
		},
		storage,
		address,
		maxInlineSize,
	)
}

func (v *SomeValue) NeedsStoreTo(address atree.Address) bool {
	return v.Value.NeedsStoreTo(address)
}

func (v *SomeValue) IsResourceKinded(interpreter *Interpreter) bool {
	return v.Value.IsResourceKinded(interpreter)
}

func (v *SomeValue) Transfer(
	interpreter *Interpreter,
	getLocationRange func() LocationRange,
	address atree.Address,
	remove bool,
	storable atree.Storable,
) Value {

	innerValue := v.Value

	needsStoreTo := v.NeedsStoreTo(address)
	isResourceKinded := v.IsResourceKinded(interpreter)

	if needsStoreTo || !isResourceKinded {

		innerValue = v.Value.Transfer(interpreter, getLocationRange, address, remove, nil)

		if remove {
			interpreter.RemoveReferencedSlab(v.valueStorable)
			interpreter.RemoveReferencedSlab(storable)
		}
	}

	if isResourceKinded {
		v.Value = innerValue
		v.valueStorable = nil
		return v
	} else {
		result := NewSomeValueNonCopying(innerValue)
		result.valueStorable = nil
		result.isDestroyed = v.isDestroyed
		return result
	}
}

func (v *SomeValue) Clone(interpreter *Interpreter) Value {
	innerValue := v.Value.Clone(interpreter)
	return NewSomeValueNonCopying(innerValue)
}

func (v *SomeValue) DeepRemove(interpreter *Interpreter) {
	v.Value.DeepRemove(interpreter)
	if v.valueStorable != nil {
		interpreter.RemoveReferencedSlab(v.valueStorable)
	}
}

type SomeStorable struct {
	Storable atree.Storable
}

var _ atree.Storable = SomeStorable{}

func (s SomeStorable) ByteSize() uint32 {
	return cborTagSize + s.Storable.ByteSize()
}

func (s SomeStorable) StoredValue(storage atree.SlabStorage) (atree.Value, error) {
	value := StoredValue(s.Storable, storage)

	return &SomeValue{
		Value:         value,
		valueStorable: s.Storable,
	}, nil
}

func (s SomeStorable) ChildStorables() []atree.Storable {
	return []atree.Storable{
		s.Storable,
	}
}

// StorageReferenceValue

type StorageReferenceValue struct {
	Authorized           bool
	TargetStorageAddress common.Address
	TargetPath           PathValue
	BorrowedType         sema.Type
}

var _ Value = &StorageReferenceValue{}
var _ EquatableValue = &StorageReferenceValue{}
var _ ValueIndexableValue = &StorageReferenceValue{}
var _ MemberAccessibleValue = &StorageReferenceValue{}

func (*StorageReferenceValue) IsValue() {}

func (v *StorageReferenceValue) Accept(interpreter *Interpreter, visitor Visitor) {
	visitor.VisitStorageReferenceValue(interpreter, v)
}

func (*StorageReferenceValue) Walk(_ func(Value)) {
	// NO-OP
	// NOTE: *not* walking referenced value!
}

func (*StorageReferenceValue) String() string {
	return "StorageReference()"
}

func (v *StorageReferenceValue) RecursiveString(_ SeenReferences) string {
	return v.String()
}

func (v *StorageReferenceValue) DynamicType(interpreter *Interpreter, seenReferences SeenReferences) DynamicType {
	referencedValue := v.ReferencedValue(interpreter)
	if referencedValue == nil {
		panic(DereferenceError{})
	}

	innerType := (*referencedValue).DynamicType(interpreter, seenReferences)

	return StorageReferenceDynamicType{
		authorized:   v.Authorized,
		innerType:    innerType,
		borrowedType: v.BorrowedType,
	}
}

func (v *StorageReferenceValue) StaticType() StaticType {
	var borrowedType StaticType
	if v.BorrowedType != nil {
		borrowedType = ConvertSemaToStaticType(v.BorrowedType)
	}
	return ReferenceStaticType{
		Authorized: v.Authorized,
		Type:       borrowedType,
	}
}

func (v *StorageReferenceValue) ReferencedValue(interpreter *Interpreter) *Value {

	address := v.TargetStorageAddress
	domain := v.TargetPath.Domain.Identifier()
	identifier := v.TargetPath.Identifier

	referenced := interpreter.ReadStored(address, domain, identifier)
	if referenced == nil {
		return nil
	}

	if v.BorrowedType != nil {
		dynamicType := referenced.DynamicType(interpreter, SeenReferences{})
		if !interpreter.IsSubType(dynamicType, v.BorrowedType) {
			return nil
		}
	}

	return &referenced
}

func (v *StorageReferenceValue) GetMember(
	interpreter *Interpreter,
	getLocationRange func() LocationRange,
	name string,
) Value {
	referencedValue := v.ReferencedValue(interpreter)
	if referencedValue == nil {
		panic(DereferenceError{
			LocationRange: getLocationRange(),
		})
	}

	self := *referencedValue

	interpreter.checkResourceNotDestroyed(self, getLocationRange)

	return interpreter.getMember(self, getLocationRange, name)
}

func (v *StorageReferenceValue) RemoveMember(
	interpreter *Interpreter,
	getLocationRange func() LocationRange,
	name string,
) Value {
	referencedValue := v.ReferencedValue(interpreter)
	if referencedValue == nil {
		panic(DereferenceError{
			LocationRange: getLocationRange(),
		})
	}

	self := *referencedValue

	interpreter.checkResourceNotDestroyed(self, getLocationRange)

	return self.(MemberAccessibleValue).RemoveMember(interpreter, getLocationRange, name)
}

func (v *StorageReferenceValue) SetMember(
	interpreter *Interpreter,
	getLocationRange func() LocationRange,
	name string,
	value Value,
) {
	referencedValue := v.ReferencedValue(interpreter)
	if referencedValue == nil {
		panic(DereferenceError{
			LocationRange: getLocationRange(),
		})
	}

	self := *referencedValue

	interpreter.checkResourceNotDestroyed(self, getLocationRange)

	interpreter.setMember(self, getLocationRange, name, value)
}

func (v *StorageReferenceValue) GetKey(
	interpreter *Interpreter,
	getLocationRange func() LocationRange,
	key Value,
) Value {
	referencedValue := v.ReferencedValue(interpreter)
	if referencedValue == nil {
		panic(DereferenceError{
			LocationRange: getLocationRange(),
		})
	}

	self := *referencedValue

	interpreter.checkResourceNotDestroyed(self, getLocationRange)

	return self.(ValueIndexableValue).
		GetKey(interpreter, getLocationRange, key)
}

func (v *StorageReferenceValue) SetKey(
	interpreter *Interpreter,
	getLocationRange func() LocationRange,
	key Value,
	value Value,
) {
	referencedValue := v.ReferencedValue(interpreter)
	if referencedValue == nil {
		panic(DereferenceError{
			LocationRange: getLocationRange(),
		})
	}

	self := *referencedValue

	interpreter.checkResourceNotDestroyed(self, getLocationRange)

	self.(ValueIndexableValue).
		SetKey(interpreter, getLocationRange, key, value)
}

func (v *StorageReferenceValue) InsertKey(
	interpreter *Interpreter,
	getLocationRange func() LocationRange,
	key Value,
	value Value,
) {
	referencedValue := v.ReferencedValue(interpreter)
	if referencedValue == nil {
		panic(DereferenceError{
			LocationRange: getLocationRange(),
		})
	}

	self := *referencedValue

	interpreter.checkResourceNotDestroyed(self, getLocationRange)

	self.(ValueIndexableValue).
		InsertKey(interpreter, getLocationRange, key, value)
}

func (v *StorageReferenceValue) RemoveKey(
	interpreter *Interpreter,
	getLocationRange func() LocationRange,
	key Value,
) Value {
	referencedValue := v.ReferencedValue(interpreter)
	if referencedValue == nil {
		panic(DereferenceError{
			LocationRange: getLocationRange(),
		})
	}

	self := *referencedValue

	interpreter.checkResourceNotDestroyed(self, getLocationRange)

	return self.(ValueIndexableValue).
		RemoveKey(interpreter, getLocationRange, key)
}

func (v *StorageReferenceValue) Equal(_ *Interpreter, _ func() LocationRange, other Value) bool {
	otherReference, ok := other.(*StorageReferenceValue)
	if !ok ||
		v.TargetStorageAddress != otherReference.TargetStorageAddress ||
		v.TargetPath != otherReference.TargetPath ||
		v.Authorized != otherReference.Authorized {

		return false
	}

	if v.BorrowedType == nil {
		return otherReference.BorrowedType == nil
	} else {
		return v.BorrowedType.Equal(otherReference.BorrowedType)
	}
}

func (v *StorageReferenceValue) ConformsToDynamicType(
	interpreter *Interpreter,
	getLocationRange func() LocationRange,
	dynamicType DynamicType,
	results TypeConformanceResults,
) bool {

	refType, ok := dynamicType.(StorageReferenceDynamicType)
	if !ok ||
		refType.authorized != v.Authorized {

		return false
	}

	if refType.borrowedType == nil {
		if v.BorrowedType != nil {
			return false
		}
	} else if !refType.borrowedType.Equal(v.BorrowedType) {
		return false
	}

	referencedValue := v.ReferencedValue(interpreter)
	if referencedValue == nil {
		return false
	}

	return (*referencedValue).ConformsToDynamicType(
		interpreter,
		getLocationRange,
		refType.InnerType(),
		results,
	)
}

func (*StorageReferenceValue) IsStorable() bool {
	return false
}

func (v *StorageReferenceValue) Storable(_ atree.SlabStorage, _ atree.Address, _ uint64) (atree.Storable, error) {
	return NonStorable{Value: v}, nil
}

func (*StorageReferenceValue) NeedsStoreTo(_ atree.Address) bool {
	return false
}

func (*StorageReferenceValue) IsResourceKinded(_ *Interpreter) bool {
	return false
}

func (v *StorageReferenceValue) Transfer(
	interpreter *Interpreter,
	_ func() LocationRange,
	_ atree.Address,
	remove bool,
	storable atree.Storable,
) Value {
	if remove {
		interpreter.RemoveReferencedSlab(storable)
	}
	return v
}

func (v *StorageReferenceValue) Clone(_ *Interpreter) Value {
	return &StorageReferenceValue{
		Authorized:           v.Authorized,
		TargetStorageAddress: v.TargetStorageAddress,
		TargetPath:           v.TargetPath,
		BorrowedType:         v.BorrowedType,
	}
}

func (*StorageReferenceValue) DeepRemove(_ *Interpreter) {
	// NO-OP
}

// EphemeralReferenceValue

type EphemeralReferenceValue struct {
	Authorized   bool
	Value        Value
	BorrowedType sema.Type
}

var _ Value = &EphemeralReferenceValue{}
var _ EquatableValue = &EphemeralReferenceValue{}
var _ ValueIndexableValue = &EphemeralReferenceValue{}
var _ MemberAccessibleValue = &EphemeralReferenceValue{}

func (*EphemeralReferenceValue) IsValue() {}

func (v *EphemeralReferenceValue) Accept(interpreter *Interpreter, visitor Visitor) {
	visitor.VisitEphemeralReferenceValue(interpreter, v)
}

func (*EphemeralReferenceValue) Walk(_ func(Value)) {
	// NO-OP
	// NOTE: *not* walking referenced value!
}

func (v *EphemeralReferenceValue) String() string {
	return v.RecursiveString(SeenReferences{})
}

func (v *EphemeralReferenceValue) RecursiveString(seenReferences SeenReferences) string {
	if _, ok := seenReferences[v]; ok {
		return "..."
	}
	seenReferences[v] = struct{}{}
	defer delete(seenReferences, v)

	return v.Value.RecursiveString(seenReferences)
}

func (v *EphemeralReferenceValue) DynamicType(interpreter *Interpreter, seenReferences SeenReferences) DynamicType {
	referencedValue := v.ReferencedValue()
	if referencedValue == nil {
		panic(DereferenceError{})
	}

	if _, ok := seenReferences[v]; ok {
		return nil
	}

	seenReferences[v] = struct{}{}
	defer delete(seenReferences, v)

	innerType := (*referencedValue).DynamicType(interpreter, seenReferences)

	return EphemeralReferenceDynamicType{
		authorized:   v.Authorized,
		innerType:    innerType,
		borrowedType: v.BorrowedType,
	}
}

func (v *EphemeralReferenceValue) StaticType() StaticType {
	var borrowedType StaticType
	if v.BorrowedType != nil {
		borrowedType = ConvertSemaToStaticType(v.BorrowedType)
	}
	return ReferenceStaticType{
		Authorized: v.Authorized,
		Type:       borrowedType,
	}
}

func (v *EphemeralReferenceValue) ReferencedValue() *Value {
	// Just like for storage references, references to optionals are unwrapped,
	// i.e. a reference to `nil` aborts when dereferenced.

	switch referenced := v.Value.(type) {
	case *SomeValue:
		return &referenced.Value
	case NilValue:
		return nil
	default:
		return &v.Value
	}
}

func (v *EphemeralReferenceValue) GetMember(
	interpreter *Interpreter,
	getLocationRange func() LocationRange,
	name string,
) Value {
	referencedValue := v.ReferencedValue()
	if referencedValue == nil {
		panic(DereferenceError{
			LocationRange: getLocationRange(),
		})
	}

	self := *referencedValue

	interpreter.checkResourceNotDestroyed(self, getLocationRange)

	return interpreter.getMember(self, getLocationRange, name)
}

func (v *EphemeralReferenceValue) RemoveMember(
	interpreter *Interpreter,
	getLocationRange func() LocationRange,
	identifier string,
) Value {
	referencedValue := v.ReferencedValue()
	if referencedValue == nil {
		panic(DereferenceError{
			LocationRange: getLocationRange(),
		})
	}

	self := *referencedValue

	interpreter.checkResourceNotDestroyed(self, getLocationRange)

	if memberAccessibleValue, ok := self.(MemberAccessibleValue); ok {
		return memberAccessibleValue.RemoveMember(interpreter, getLocationRange, identifier)
	}

	return nil
}

func (v *EphemeralReferenceValue) SetMember(
	interpreter *Interpreter,
	getLocationRange func() LocationRange,
	name string,
	value Value,
) {
	referencedValue := v.ReferencedValue()
	if referencedValue == nil {
		panic(DereferenceError{
			LocationRange: getLocationRange(),
		})
	}

	self := *referencedValue

	interpreter.checkResourceNotDestroyed(self, getLocationRange)

	interpreter.setMember(self, getLocationRange, name, value)
}

func (v *EphemeralReferenceValue) GetKey(
	interpreter *Interpreter,
	getLocationRange func() LocationRange,
	key Value,
) Value {
	referencedValue := v.ReferencedValue()
	if referencedValue == nil {
		panic(DereferenceError{
			LocationRange: getLocationRange(),
		})
	}

	self := *referencedValue

	interpreter.checkResourceNotDestroyed(self, getLocationRange)

	return self.(ValueIndexableValue).
		GetKey(interpreter, getLocationRange, key)
}

func (v *EphemeralReferenceValue) SetKey(
	interpreter *Interpreter,
	getLocationRange func() LocationRange,
	key Value,
	value Value,
) {
	referencedValue := v.ReferencedValue()
	if referencedValue == nil {
		panic(DereferenceError{
			LocationRange: getLocationRange(),
		})
	}

	self := *referencedValue

	interpreter.checkResourceNotDestroyed(self, getLocationRange)

	self.(ValueIndexableValue).
		SetKey(interpreter, getLocationRange, key, value)
}

func (v *EphemeralReferenceValue) InsertKey(
	interpreter *Interpreter,
	getLocationRange func() LocationRange,
	key Value,
	value Value,
) {
	referencedValue := v.ReferencedValue()
	if referencedValue == nil {
		panic(DereferenceError{
			LocationRange: getLocationRange(),
		})
	}

	self := *referencedValue

	interpreter.checkResourceNotDestroyed(self, getLocationRange)

	self.(ValueIndexableValue).
		InsertKey(interpreter, getLocationRange, key, value)
}

func (v *EphemeralReferenceValue) RemoveKey(
	interpreter *Interpreter,
	getLocationRange func() LocationRange,
	key Value,
) Value {
	referencedValue := v.ReferencedValue()
	if referencedValue == nil {
		panic(DereferenceError{
			LocationRange: getLocationRange(),
		})
	}

	self := *referencedValue

	interpreter.checkResourceNotDestroyed(self, getLocationRange)

	return self.(ValueIndexableValue).
		RemoveKey(interpreter, getLocationRange, key)
}

func (v *EphemeralReferenceValue) Equal(_ *Interpreter, _ func() LocationRange, other Value) bool {
	otherReference, ok := other.(*EphemeralReferenceValue)
	if !ok ||
		v.Value != otherReference.Value ||
		v.Authorized != otherReference.Authorized {

		return false
	}

	if v.BorrowedType == nil {
		return otherReference.BorrowedType == nil
	} else {
		return v.BorrowedType.Equal(otherReference.BorrowedType)
	}
}

func (v *EphemeralReferenceValue) ConformsToDynamicType(
	interpreter *Interpreter,
	getLocationRange func() LocationRange,
	dynamicType DynamicType,
	results TypeConformanceResults,
) bool {

	refType, ok := dynamicType.(EphemeralReferenceDynamicType)
	if !ok ||
		refType.authorized != v.Authorized {

		return false
	}

	if refType.borrowedType == nil {
		if v.BorrowedType != nil {
			return false
		}
	} else if !refType.borrowedType.Equal(v.BorrowedType) {
		return false
	}

	referencedValue := v.ReferencedValue()
	if referencedValue == nil {
		return false
	}

	entry := typeConformanceResultEntry{
		EphemeralReferenceValue:       v,
		EphemeralReferenceDynamicType: refType,
	}

	if result, contains := results[entry]; contains {
		return result
	}

	// It is safe to set 'true' here even this is not checked yet, because the final result
	// doesn't depend on this. It depends on the rest of values of the object tree.
	results[entry] = true

	result := (*referencedValue).ConformsToDynamicType(
		interpreter,
		getLocationRange,
		refType.InnerType(),
		results,
	)

	results[entry] = result

	return result
}

func (*EphemeralReferenceValue) IsStorable() bool {
	return false
}

func (v *EphemeralReferenceValue) Storable(_ atree.SlabStorage, _ atree.Address, _ uint64) (atree.Storable, error) {
	return NonStorable{Value: v}, nil
}

func (*EphemeralReferenceValue) NeedsStoreTo(_ atree.Address) bool {
	return false
}

func (*EphemeralReferenceValue) IsResourceKinded(_ *Interpreter) bool {
	return false
}

func (v *EphemeralReferenceValue) Transfer(
	interpreter *Interpreter,
	_ func() LocationRange,
	_ atree.Address,
	remove bool,
	storable atree.Storable,
) Value {
	if remove {
		interpreter.RemoveReferencedSlab(storable)
	}
	return v
}

func (v *EphemeralReferenceValue) Clone(_ *Interpreter) Value {
	return &EphemeralReferenceValue{
		Authorized:   v.Authorized,
		BorrowedType: v.BorrowedType,
		Value:        v.Value,
	}
}

func (*EphemeralReferenceValue) DeepRemove(_ *Interpreter) {
	// NO-OP
}

// AddressValue
//
type AddressValue common.Address

func NewAddressValue(a common.Address) AddressValue {
	return NewAddressValueFromBytes(a[:])
}

func NewAddressValueFromBytes(b []byte) AddressValue {
	result := AddressValue{}
	copy(result[common.AddressLength-len(b):], b)
	return result
}

func ConvertAddress(value Value) AddressValue {
	var result AddressValue

	uint64Value := ConvertUInt64(value)

	binary.BigEndian.PutUint64(
		result[:common.AddressLength],
		uint64(uint64Value),
	)

	return result
}

var _ Value = AddressValue{}
var _ atree.Storable = AddressValue{}
var _ EquatableValue = AddressValue{}
var _ HashableValue = AddressValue{}
var _ MemberAccessibleValue = AddressValue{}

func (AddressValue) IsValue() {}

func (v AddressValue) Accept(interpreter *Interpreter, visitor Visitor) {
	visitor.VisitAddressValue(interpreter, v)
}

func (AddressValue) Walk(_ func(Value)) {
	// NO-OP
}

var addressDynamicType DynamicType = AddressDynamicType{}

func (AddressValue) DynamicType(_ *Interpreter, _ SeenReferences) DynamicType {
	return addressDynamicType
}

func (AddressValue) StaticType() StaticType {
	return PrimitiveStaticTypeAddress
}

func (v AddressValue) String() string {
	return format.Address(common.Address(v))
}

func (v AddressValue) RecursiveString(_ SeenReferences) string {
	return v.String()
}

func (v AddressValue) Equal(_ *Interpreter, _ func() LocationRange, other Value) bool {
	otherAddress, ok := other.(AddressValue)
	if !ok {
		return false
	}
	return v == otherAddress
}

// HashInput returns a byte slice containing:
// - HashInputTypeAddress (1 byte)
// - address (8 bytes)
func (v AddressValue) HashInput(_ *Interpreter, _ func() LocationRange, scratch []byte) []byte {
	length := 1 + len(v)
	var buffer []byte
	if length <= len(scratch) {
		buffer = scratch[:length]
	} else {
		buffer = make([]byte, length)
	}

	buffer[0] = byte(HashInputTypeAddress)
	copy(buffer[1:], v[:])
	return buffer
}

func (v AddressValue) Hex() string {
	return v.ToAddress().Hex()
}

func (v AddressValue) ToAddress() common.Address {
	return common.Address(v)
}

func (v AddressValue) GetMember(interpreter *Interpreter, _ func() LocationRange, name string) Value {
	switch name {

	case sema.ToStringFunctionName:
		return NewHostFunctionValue(
			func(invocation Invocation) Value {
				return NewStringValue(v.String())
			},
			sema.ToStringFunctionType,
		)

	case sema.AddressTypeToBytesFunctionName:
		return NewHostFunctionValue(
			func(invocation Invocation) Value {
				address := common.Address(v)
				return ByteSliceToByteArrayValue(interpreter, address[:])
			},
			sema.AddressTypeToBytesFunctionType,
		)
	}

	return nil
}

func (AddressValue) RemoveMember(_ *Interpreter, _ func() LocationRange, _ string) Value {
	// Addresses have no removable members (fields / functions)
	panic(errors.NewUnreachableError())
}

func (AddressValue) SetMember(_ *Interpreter, _ func() LocationRange, _ string, _ Value) {
	// Addresses have no settable members (fields / functions)
	panic(errors.NewUnreachableError())
}

func (v AddressValue) ConformsToDynamicType(
	_ *Interpreter,
	_ func() LocationRange,
	dynamicType DynamicType,
	_ TypeConformanceResults,
) bool {
	_, ok := dynamicType.(AddressDynamicType)
	return ok
}

func (AddressValue) IsStorable() bool {
	return true
}

func (v AddressValue) Storable(_ atree.SlabStorage, _ atree.Address, _ uint64) (atree.Storable, error) {
	return v, nil
}

func (AddressValue) NeedsStoreTo(_ atree.Address) bool {
	return false
}

func (AddressValue) IsResourceKinded(_ *Interpreter) bool {
	return false
}

func (v AddressValue) Transfer(
	interpreter *Interpreter,
	_ func() LocationRange,
	_ atree.Address,
	remove bool,
	storable atree.Storable,
) Value {
	if remove {
		interpreter.RemoveReferencedSlab(storable)
	}
	return v
}

func (v AddressValue) Clone(_ *Interpreter) Value {
	return v
}

func (AddressValue) DeepRemove(_ *Interpreter) {
	// NO-OP
}

func (v AddressValue) ByteSize() uint32 {
	return cborTagSize + getBytesCBORSize(v.ToAddress().Bytes())
}

func (v AddressValue) StoredValue(_ atree.SlabStorage) (atree.Value, error) {
	return v, nil
}

func (AddressValue) ChildStorables() []atree.Storable {
	return nil
}

func accountGetCapabilityFunction(
	addressValue AddressValue,
	pathType sema.Type,
	funcType *sema.FunctionType,
) *HostFunctionValue {

	return NewHostFunctionValue(
		func(invocation Invocation) Value {

			path := invocation.Arguments[0].(PathValue)
			pathDynamicType := path.DynamicType(invocation.Interpreter, SeenReferences{})
			if !invocation.Interpreter.IsSubType(pathDynamicType, pathType) {
				panic(TypeMismatchError{
					ExpectedType:  pathType,
					LocationRange: invocation.GetLocationRange(),
				})
			}

			// NOTE: the type parameter is optional, for backwards compatibility

			var borrowType *sema.ReferenceType
			typeParameterPair := invocation.TypeParameterTypes.Oldest()
			if typeParameterPair != nil {
				ty := typeParameterPair.Value
				borrowType = ty.(*sema.ReferenceType)
			}

			var borrowStaticType StaticType
			if borrowType != nil {
				borrowStaticType = ConvertSemaToStaticType(borrowType)
			}

			return &CapabilityValue{
				Address:    addressValue,
				Path:       path,
				BorrowType: borrowStaticType,
			}
		},
		funcType,
	)
}

// PathValue

type PathValue struct {
	Domain     common.PathDomain
	Identifier string
}

var EmptyPathValue = PathValue{}

var _ Value = PathValue{}
var _ atree.Storable = PathValue{}
var _ EquatableValue = PathValue{}
var _ HashableValue = PathValue{}
var _ MemberAccessibleValue = PathValue{}

func (PathValue) IsValue() {}

func (v PathValue) Accept(interpreter *Interpreter, visitor Visitor) {
	visitor.VisitPathValue(interpreter, v)
}

func (PathValue) Walk(_ func(Value)) {
	// NO-OP
}

var storagePathDynamicType DynamicType = StoragePathDynamicType{}
var publicPathDynamicType DynamicType = PublicPathDynamicType{}
var privatePathDynamicType DynamicType = PrivatePathDynamicType{}

func (v PathValue) DynamicType(_ *Interpreter, _ SeenReferences) DynamicType {
	switch v.Domain {
	case common.PathDomainStorage:
		return storagePathDynamicType
	case common.PathDomainPublic:
		return publicPathDynamicType
	case common.PathDomainPrivate:
		return privatePathDynamicType
	default:
		panic(errors.NewUnreachableError())
	}
}

func (v PathValue) StaticType() StaticType {
	switch v.Domain {
	case common.PathDomainStorage:
		return PrimitiveStaticTypeStoragePath
	case common.PathDomainPublic:
		return PrimitiveStaticTypePublicPath
	case common.PathDomainPrivate:
		return PrimitiveStaticTypePrivatePath
	default:
		panic(errors.NewUnreachableError())
	}
}

func (v PathValue) String() string {
	return format.Path(
		v.Domain.Identifier(),
		v.Identifier,
	)
}

func (v PathValue) RecursiveString(_ SeenReferences) string {
	return v.String()
}

func (v PathValue) GetMember(_ *Interpreter, _ func() LocationRange, name string) Value {
	switch name {

	case sema.ToStringFunctionName:
		return NewHostFunctionValue(
			func(invocation Invocation) Value {
				return NewStringValue(v.String())
			},
			sema.ToStringFunctionType,
		)
	}

	return nil
}

func (PathValue) RemoveMember(_ *Interpreter, _ func() LocationRange, _ string) Value {
	// Paths have no removable members (fields / functions)
	panic(errors.NewUnreachableError())
}

func (PathValue) SetMember(_ *Interpreter, _ func() LocationRange, _ string, _ Value) {
	// Paths have no settable members (fields / functions)
	panic(errors.NewUnreachableError())
}

func (v PathValue) ConformsToDynamicType(
	_ *Interpreter,
	_ func() LocationRange,
	dynamicType DynamicType,
	_ TypeConformanceResults,
) bool {
	switch dynamicType.(type) {
	case PublicPathDynamicType:
		return v.Domain == common.PathDomainPublic
	case PrivatePathDynamicType:
		return v.Domain == common.PathDomainPrivate
	case StoragePathDynamicType:
		return v.Domain == common.PathDomainStorage
	default:
		return false
	}
}

func (v PathValue) Equal(_ *Interpreter, _ func() LocationRange, other Value) bool {
	otherPath, ok := other.(PathValue)
	if !ok {
		return false
	}

	return otherPath.Identifier == v.Identifier &&
		otherPath.Domain == v.Domain
}

// HashInput returns a byte slice containing:
// - HashInputTypePath (1 byte)
// - domain (1 byte)
// - identifier (n bytes)
func (v PathValue) HashInput(_ *Interpreter, _ func() LocationRange, scratch []byte) []byte {
	length := 1 + 1 + len(v.Identifier)
	var buffer []byte
	if length <= len(scratch) {
		buffer = scratch[:length]
	} else {
		buffer = make([]byte, length)
	}

	buffer[0] = byte(HashInputTypePath)
	buffer[1] = byte(v.Domain)
	copy(buffer[2:], v.Identifier)
	return buffer
}

func (PathValue) IsStorable() bool {
	return true
}

func convertPath(domain common.PathDomain, value Value) Value {
	stringValue, ok := value.(*StringValue)
	if !ok {
		return NilValue{}
	}

	_, err := sema.CheckPathLiteral(
		domain.Identifier(),
		stringValue.Str,
		ReturnEmptyRange,
		ReturnEmptyRange,
	)
	if err != nil {
		return NilValue{}
	}

	return NewSomeValueNonCopying(PathValue{
		Domain:     domain,
		Identifier: stringValue.Str,
	})
}

func ConvertPublicPath(value Value) Value {
	return convertPath(common.PathDomainPublic, value)
}

func ConvertPrivatePath(value Value) Value {
	return convertPath(common.PathDomainPrivate, value)
}

func ConvertStoragePath(value Value) Value {
	return convertPath(common.PathDomainStorage, value)
}

func (v PathValue) Storable(
	storage atree.SlabStorage,
	address atree.Address,
	maxInlineSize uint64,
) (atree.Storable, error) {
	return maybeLargeImmutableStorable(
		v,
		storage,
		address,
		maxInlineSize,
	)
}

func (PathValue) NeedsStoreTo(_ atree.Address) bool {
	return false
}

func (PathValue) IsResourceKinded(_ *Interpreter) bool {
	return false
}

func (v PathValue) Transfer(
	interpreter *Interpreter,
	_ func() LocationRange,
	_ atree.Address,
	remove bool,
	storable atree.Storable,
) Value {
	if remove {
		interpreter.RemoveReferencedSlab(storable)
	}
	return v
}

func (v PathValue) Clone(_ *Interpreter) Value {
	return v
}

func (PathValue) DeepRemove(_ *Interpreter) {
	// NO-OP
}

func (v PathValue) ByteSize() uint32 {
	// tag number (2 bytes) + array head (1 byte) + domain (CBOR uint) + identifier (CBOR string)
	return cborTagSize + 1 + getUintCBORSize(uint64(v.Domain)) + getBytesCBORSize([]byte(v.Identifier))
}

func (v PathValue) StoredValue(_ atree.SlabStorage) (atree.Value, error) {
	return v, nil
}

func (PathValue) ChildStorables() []atree.Storable {
	return nil
}

// CapabilityValue

type CapabilityValue struct {
	Address    AddressValue
	Path       PathValue
	BorrowType StaticType
}

var _ Value = &CapabilityValue{}
var _ atree.Storable = &CapabilityValue{}
var _ EquatableValue = &CapabilityValue{}
var _ MemberAccessibleValue = &CapabilityValue{}

func (*CapabilityValue) IsValue() {}

func (v *CapabilityValue) Accept(interpreter *Interpreter, visitor Visitor) {
	visitor.VisitCapabilityValue(interpreter, v)
}

func (v *CapabilityValue) Walk(walkChild func(Value)) {
	walkChild(v.Address)
	walkChild(v.Path)
}

func (v *CapabilityValue) DynamicType(interpreter *Interpreter, _ SeenReferences) DynamicType {
	var borrowType *sema.ReferenceType
	if v.BorrowType != nil {
		borrowType = interpreter.MustConvertStaticToSemaType(v.BorrowType).(*sema.ReferenceType)
	}

	return CapabilityDynamicType{
		BorrowType: borrowType,
		Domain:     v.Path.Domain,
	}
}

func (v *CapabilityValue) StaticType() StaticType {
	return CapabilityStaticType{
		BorrowType: v.BorrowType,
	}
}

func (v *CapabilityValue) String() string {
	return v.RecursiveString(SeenReferences{})
}

func (v *CapabilityValue) RecursiveString(seenReferences SeenReferences) string {
	var borrowType string
	if v.BorrowType != nil {
		borrowType = v.BorrowType.String()
	}
	return format.Capability(
		borrowType,
		v.Address.RecursiveString(seenReferences),
		v.Path.RecursiveString(seenReferences),
	)
}

func (v *CapabilityValue) GetMember(interpreter *Interpreter, _ func() LocationRange, name string) Value {
	switch name {
	case "borrow":
		var borrowType *sema.ReferenceType
		if v.BorrowType != nil {
			borrowType = interpreter.MustConvertStaticToSemaType(v.BorrowType).(*sema.ReferenceType)
		}
		return interpreter.capabilityBorrowFunction(v.Address, v.Path, borrowType)

	case "check":
		var borrowType *sema.ReferenceType
		if v.BorrowType != nil {
			borrowType = interpreter.MustConvertStaticToSemaType(v.BorrowType).(*sema.ReferenceType)
		}
		return interpreter.capabilityCheckFunction(v.Address, v.Path, borrowType)

	case "address":
		return v.Address
	}

	return nil
}

func (*CapabilityValue) RemoveMember(_ *Interpreter, _ func() LocationRange, _ string) Value {
	// Capabilities have no removable members (fields / functions)
	panic(errors.NewUnreachableError())
}

func (*CapabilityValue) SetMember(_ *Interpreter, _ func() LocationRange, _ string, _ Value) {
	// Capabilities have no settable members (fields / functions)
	panic(errors.NewUnreachableError())
}

func (v *CapabilityValue) ConformsToDynamicType(
	_ *Interpreter,
	_ func() LocationRange,
	dynamicType DynamicType,
	_ TypeConformanceResults,
) bool {
	capabilityType, ok := dynamicType.(CapabilityDynamicType)
	return ok && v.Path.Domain == capabilityType.Domain
}

func (v *CapabilityValue) Equal(interpreter *Interpreter, getLocationRange func() LocationRange, other Value) bool {
	otherCapability, ok := other.(*CapabilityValue)
	if !ok {
		return false
	}

	// BorrowType is optional

	if v.BorrowType == nil {
		if otherCapability.BorrowType != nil {
			return false
		}
	} else if !v.BorrowType.Equal(otherCapability.BorrowType) {
		return false
	}

	return otherCapability.Address.Equal(interpreter, getLocationRange, v.Address) &&
		otherCapability.Path.Equal(interpreter, getLocationRange, v.Path)
}

func (*CapabilityValue) IsStorable() bool {
	return true
}

func (v *CapabilityValue) Storable(
	storage atree.SlabStorage,
	address atree.Address,
	maxInlineSize uint64,
) (atree.Storable, error) {
	return maybeLargeImmutableStorable(
		v,
		storage,
		address,
		maxInlineSize,
	)
}

func (*CapabilityValue) NeedsStoreTo(_ atree.Address) bool {
	return false
}

func (*CapabilityValue) IsResourceKinded(_ *Interpreter) bool {
	return false
}

func (v *CapabilityValue) Transfer(
	interpreter *Interpreter,
	_ func() LocationRange,
	_ atree.Address,
	remove bool,
	storable atree.Storable,
) Value {
	if remove {
		v.DeepRemove(interpreter)
		interpreter.RemoveReferencedSlab(storable)
	}
	return v
}

func (v *CapabilityValue) Clone(interpreter *Interpreter) Value {
	return &CapabilityValue{
		Address:    v.Address.Clone(interpreter).(AddressValue),
		Path:       v.Path.Clone(interpreter).(PathValue),
		BorrowType: v.BorrowType,
	}
}

func (v *CapabilityValue) DeepRemove(interpreter *Interpreter) {
	v.Address.DeepRemove(interpreter)
	v.Path.DeepRemove(interpreter)
}

func (v *CapabilityValue) ByteSize() uint32 {
	return mustStorableSize(v)
}

func (v *CapabilityValue) StoredValue(_ atree.SlabStorage) (atree.Value, error) {
	return v, nil
}

func (v *CapabilityValue) ChildStorables() []atree.Storable {
	return []atree.Storable{
		v.Address,
		v.Path,
	}
}

// LinkValue

type LinkValue struct {
	TargetPath PathValue
	Type       StaticType
}

var _ Value = LinkValue{}
var _ atree.Value = LinkValue{}
var _ EquatableValue = LinkValue{}

func (LinkValue) IsValue() {}

func (v LinkValue) Accept(interpreter *Interpreter, visitor Visitor) {
	visitor.VisitLinkValue(interpreter, v)
}

func (v LinkValue) Walk(walkChild func(Value)) {
	walkChild(v.TargetPath)
}

func (LinkValue) DynamicType(_ *Interpreter, _ SeenReferences) DynamicType {
	return nil
}

func (LinkValue) StaticType() StaticType {
	return nil
}

func (v LinkValue) String() string {
	return v.RecursiveString(SeenReferences{})
}

func (v LinkValue) RecursiveString(seenReferences SeenReferences) string {
	return format.Link(
		v.Type.String(),
		v.TargetPath.RecursiveString(seenReferences),
	)
}

func (v LinkValue) ConformsToDynamicType(
	_ *Interpreter,
	_ func() LocationRange,
	_ DynamicType,
	_ TypeConformanceResults,
) bool {
	// There is no dynamic type for links,
	// as they are not first-class values in programs,
	// but only stored
	return false
}

func (v LinkValue) Equal(interpreter *Interpreter, getLocationRange func() LocationRange, other Value) bool {
	otherLink, ok := other.(LinkValue)
	if !ok {
		return false
	}

	return otherLink.TargetPath.Equal(interpreter, getLocationRange, v.TargetPath) &&
		otherLink.Type.Equal(v.Type)
}

func (LinkValue) IsStorable() bool {
	return true
}

func (v LinkValue) Storable(storage atree.SlabStorage, address atree.Address, maxInlineSize uint64) (atree.Storable, error) {
	return maybeLargeImmutableStorable(v, storage, address, maxInlineSize)
}

func (LinkValue) NeedsStoreTo(_ atree.Address) bool {
	return false
}

func (LinkValue) IsResourceKinded(_ *Interpreter) bool {
	return false
}

func (v LinkValue) Transfer(
	interpreter *Interpreter,
	_ func() LocationRange,
	_ atree.Address,
	remove bool,
	storable atree.Storable,
) Value {
	if remove {
		interpreter.RemoveReferencedSlab(storable)
	}
	return v
}

func (v LinkValue) Clone(interpreter *Interpreter) Value {
	return LinkValue{
		TargetPath: v.TargetPath.Clone(interpreter).(PathValue),
		Type:       v.Type,
	}
}

func (LinkValue) DeepRemove(_ *Interpreter) {
	// NO-OP
}

func (v LinkValue) ByteSize() uint32 {
	return mustStorableSize(v)
}

func (v LinkValue) StoredValue(_ atree.SlabStorage) (atree.Value, error) {
	return v, nil
}

func (v LinkValue) ChildStorables() []atree.Storable {
	return []atree.Storable{
		v.TargetPath,
	}
}

// NewPublicKeyValue constructs a PublicKey value.
func NewPublicKeyValue(
	interpreter *Interpreter,
	getLocationRange func() LocationRange,
	publicKey *ArrayValue,
	signAlgo *CompositeValue,
	validatePublicKey PublicKeyValidationHandlerFunc,
) *CompositeValue {

	fields := []CompositeField{
		{
			Name:  sema.PublicKeySignAlgoField,
			Value: signAlgo,
		},
	}

	publicKeyValue := NewCompositeValue(
		interpreter,
		sema.PublicKeyType.Location,
		sema.PublicKeyType.QualifiedIdentifier(),
		sema.PublicKeyType.Kind,
		fields,
		common.Address{},
	)

	publicKeyValue.ComputedFields = map[string]ComputedField{
		sema.PublicKeyPublicKeyField: func(interpreter *Interpreter, getLocationRange func() LocationRange) Value {
			return publicKey.Transfer(interpreter, getLocationRange, atree.Address{}, false, nil)
		},
	}
	publicKeyValue.Functions = map[string]FunctionValue{
		sema.PublicKeyVerifyFunction:    publicKeyVerifyFunction,
		sema.PublicKeyVerifyPoPFunction: publicKeyVerifyPoPFunction,
	}

	// Validate the public key, and initialize 'isValid' field.

	publicKeyValue.SetMember(
		interpreter,
		getLocationRange,
		sema.PublicKeyIsValidField,
		validatePublicKey(interpreter, getLocationRange, publicKeyValue),
	)

	// Public key value to string should include the key even though it is a computed field
	publicKeyValue.Stringer = func(publicKeyValue *CompositeValue, seenReferences SeenReferences) string {
		stringerFields := []CompositeField{
			{
				Name:  sema.PublicKeyPublicKeyField,
				Value: publicKey,
			},
			{
				Name: sema.PublicKeySignAlgoField,
				// TODO: provide proper location range
				Value: publicKeyValue.GetField(sema.PublicKeySignAlgoField),
			},
			{
				Name: sema.PublicKeyIsValidField,
				// TODO: provide proper location range
				Value: publicKeyValue.GetField(sema.PublicKeyIsValidField),
			},
		}

		return formatComposite(
			string(publicKeyValue.TypeID()),
			stringerFields,
			seenReferences,
		)
	}

	return publicKeyValue
}

var publicKeyVerifyFunction = NewHostFunctionValue(
	func(invocation Invocation) Value {
		signatureValue := invocation.Arguments[0].(*ArrayValue)
		signedDataValue := invocation.Arguments[1].(*ArrayValue)
		domainSeparationTag := invocation.Arguments[2].(*StringValue)
		hashAlgo := invocation.Arguments[3].(*CompositeValue)
		publicKey := invocation.Self

		interpreter := invocation.Interpreter

		getLocationRange := invocation.GetLocationRange

		interpreter.ExpectType(
			publicKey,
			sema.PublicKeyType,
			getLocationRange,
		)

		return interpreter.SignatureVerificationHandler(
			interpreter,
			getLocationRange,
			signatureValue,
			signedDataValue,
			domainSeparationTag,
			hashAlgo,
			publicKey,
		)
	},
	sema.PublicKeyVerifyFunctionType,
)

var publicKeyVerifyPoPFunction = NewHostFunctionValue(
	func(invocation Invocation) (v Value) {
		signatureValue := invocation.Arguments[0].(*ArrayValue)
		publicKey := invocation.Self

		interpreter := invocation.Interpreter

		getLocationRange := invocation.GetLocationRange

		interpreter.ExpectType(
			publicKey,
			sema.PublicKeyType,
			getLocationRange,
		)

		bytesArray := make([]byte, 0, signatureValue.Count())
		signatureValue.Iterate(func(element Value) (resume bool) {
			b := element.(UInt8Value)
			bytesArray = append(bytesArray, byte(b))
			return true
		})

		var err error
		v, err = interpreter.BLSVerifyPoPHandler(
			interpreter,
			getLocationRange,
			publicKey,
			bytesArray,
		)
		if err != nil {
			panic(err)
		}
		return
	},
	sema.PublicKeyVerifyPoPFunctionType,
)<|MERGE_RESOLUTION|>--- conflicted
+++ resolved
@@ -338,14 +338,10 @@
 	return nil
 }
 
-<<<<<<< HEAD
-func (v TypeValue) HashInput(interpreter *Interpreter, _ func() LocationRange, _ []byte) []byte {
-=======
 // HashInput returns a byte slice containing:
 // - HashInputTypeType (1 byte)
 // - type id (n bytes)
 func (v TypeValue) HashInput(interpreter *Interpreter, _ func() LocationRange, scratch []byte) []byte {
->>>>>>> a9ef2ced
 	typeID := interpreter.MustConvertStaticToSemaType(v.Type).ID()
 
 	length := 1 + len(typeID)

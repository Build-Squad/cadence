/*
 * Cadence - The resource-oriented smart contract programming language
 *
 * Copyright 2019-2022 Dapper Labs, Inc.
 *
 * Licensed under the Apache License, Version 2.0 (the "License");
 * you may not use this file except in compliance with the License.
 * You may obtain a copy of the License at
 *
 *   http://www.apache.org/licenses/LICENSE-2.0
 *
 * Unless required by applicable law or agreed to in writing, software
 * distributed under the License is distributed on an "AS IS" BASIS,
 * WITHOUT WARRANTIES OR CONDITIONS OF ANY KIND, either express or implied.
 * See the License for the specific language governing permissions and
 * limitations under the License.
 */

package interpreter

import (
	"github.com/onflow/cadence/runtime/common"
	"github.com/onflow/cadence/runtime/sema"
)

// Invocation
type Invocation struct {
<<<<<<< HEAD
	Self               MemberAccessibleValue
	Super              *EphemeralReferenceValue
=======
	Self               *MemberAccessibleValue
>>>>>>> 7d56096f
	Arguments          []Value
	ArgumentTypes      []sema.Type
	TypeParameterTypes *sema.TypeParameterTypeOrderedMap
	LocationRange      LocationRange
	Interpreter        *Interpreter
}

func NewInvocation(
	interpreter *Interpreter,
<<<<<<< HEAD
	self MemberAccessibleValue,
	super *EphemeralReferenceValue,
=======
	self *MemberAccessibleValue,
>>>>>>> 7d56096f
	arguments []Value,
	argumentTypes []sema.Type,
	typeParameterTypes *sema.TypeParameterTypeOrderedMap,
	locationRange LocationRange,
) Invocation {
	common.UseMemory(interpreter, common.InvocationMemoryUsage)

	return Invocation{
		Self:               self,
		Super:              super,
		Arguments:          arguments,
		ArgumentTypes:      argumentTypes,
		TypeParameterTypes: typeParameterTypes,
		LocationRange:      locationRange,
		Interpreter:        interpreter,
	}
}

// CallStack is the stack of invocations (call stack).
type CallStack struct {
	Invocations []Invocation
}

func (i *CallStack) Push(invocation Invocation) {
	i.Invocations = append(i.Invocations, invocation)
}

func (i *CallStack) Pop() {
	depth := len(i.Invocations)
	i.Invocations[depth-1] = Invocation{}
	i.Invocations = i.Invocations[:depth-1]
}<|MERGE_RESOLUTION|>--- conflicted
+++ resolved
@@ -25,12 +25,8 @@
 
 // Invocation
 type Invocation struct {
-<<<<<<< HEAD
-	Self               MemberAccessibleValue
+	Self               *MemberAccessibleValue
 	Super              *EphemeralReferenceValue
-=======
-	Self               *MemberAccessibleValue
->>>>>>> 7d56096f
 	Arguments          []Value
 	ArgumentTypes      []sema.Type
 	TypeParameterTypes *sema.TypeParameterTypeOrderedMap
@@ -40,12 +36,8 @@
 
 func NewInvocation(
 	interpreter *Interpreter,
-<<<<<<< HEAD
-	self MemberAccessibleValue,
+	self *MemberAccessibleValue,
 	super *EphemeralReferenceValue,
-=======
-	self *MemberAccessibleValue,
->>>>>>> 7d56096f
 	arguments []Value,
 	argumentTypes []sema.Type,
 	typeParameterTypes *sema.TypeParameterTypeOrderedMap,

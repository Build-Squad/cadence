--- conflicted
+++ resolved
@@ -1289,12 +1289,8 @@
 	if declaration.CompositeKind == common.CompositeKindContract {
 		variable.getter = func() Value {
 			positioned := ast.NewRangeFromPositioned(interpreter, declaration.Identifier)
-<<<<<<< HEAD
-			contractValue := interpreter.contractValueHandler(
-=======
-
-			contract := interpreter.Config.ContractValueHandler(
->>>>>>> 919fc3bf
+
+			contractValue := interpreter.Config.ContractValueHandler(
 				interpreter,
 				compositeType,
 				constructorGenerator,

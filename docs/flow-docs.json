--- conflicted
+++ resolved
@@ -11,11 +11,7 @@
           "title": "Why Use Cadence?",
           "tags": ["reference", "patterns"],
           "description":"Learn the main benefits of using Cadence for smart contract development.",
-<<<<<<< HEAD
-          "href": "/cadence/why-cadence"
-=======
           "href": "/cadence/why"
->>>>>>> 68503c06f36a386741d102bda329383b83273471
         },
         {
           "title": "Hello World Tutorial",

---
title: Accounts
---

Every account can be accessed through two types, `PublicAccount` and `AuthAccount`.

## `PublicAccount`

**Public Account** objects have the type `PublicAccount`,
which represents the publicly available portion of an account.

```cadence
pub struct PublicAccount {

    /// The address of the account.
    pub let address: Address

    /// The FLOW balance of the default vault of this account.
    pub let balance: UFix64

    /// The FLOW balance of the default vault of this account that is available to be moved.
    pub let availableBalance: UFix64

    /// The current amount of storage used by the account in bytes.
    pub let storageUsed: UInt64

    /// The storage capacity of the account in bytes.
    pub let storageCapacity: UInt64

    /// The contracts deployed to the account.
    pub let contracts: PublicAccount.Contracts

    /// The keys assigned to the account.
    pub let keys: PublicAccount.Keys

    /// The storage capabilities of the account.
    pub let storageCapabilities: &PublicAccount.StorageCapabilities

    /// All public paths of this account.
    pub let publicPaths: [PublicPath]

    /// Returns the capability at the given public path.
    pub fun getCapability<T: &Any>(_ path: PublicPath): Capability<T>

    /// Returns the target path of the capability at the given public or private path,
    /// or nil if there exists no capability at the given path.
    pub fun getLinkTarget(_ path: CapabilityPath): Path?

    /// Iterate over all the public paths of an account.
    /// passing each path and type in turn to the provided callback function.
    ///
    /// The callback function takes two arguments:
    ///   1. The path of the stored object
    ///   2. The runtime type of that object
    ///
    /// Iteration is stopped early if the callback function returns `false`.
    ///
    /// The order of iteration, as well as the behavior of adding or removing objects from storage during iteration,
    /// is undefined.
    pub fun forEachPublic(_ function: ((PublicPath, Type): Bool))

    pub struct Contracts {

        /// The names of all contracts deployed in the account.
        pub let names: [String]

        /// Returns the deployed contract for the contract/contract interface with the given name in the account, if any.
        ///
        /// Returns nil if no contract/contract interface with the given name exists in the account.
        pub fun get(name: String): DeployedContract?

        /// Returns a reference of the given type to the contract with the given name in the account, if any.
        ///
        /// Returns nil if no contract with the given name exists in the account,
        /// or if the contract does not conform to the given type.
        pub fun borrow<T: &Any>(name: String): T?
    }

    pub struct Keys {

        /// Returns the key at the given index, if it exists, or nil otherwise.
        ///
        /// Revoked keys are always returned, but they have `isRevoked` field set to true.
        pub fun get(keyIndex: Int): AccountKey?

        /// Iterate over all unrevoked keys in this account,
        /// passing each key in turn to the provided function.
        ///
        /// Iteration is stopped early if the function returns `false`.
        /// The order of iteration is undefined.
        pub fun forEach(_ function: ((AccountKey): Bool))

        /// The total number of unrevoked keys in this account.
        pub let count: UInt64
    }

    pub struct StorageCapabilities {
        /// get returns the storage capability at the given path, if one was stored there.
        fun get<T: &Any>(_ path: PublicPath): Capability<T>?

        /// borrow gets the storage capability at the given path, and borrows the capability if it exists.
        ///
        /// Returns nil if the capability does not exist or cannot be borrowed using the given type.
        /// The function is equivalent to `get(path)?.borrow()`.
        fun borrow<T: &Any>(_ path: PublicPath): T?
    }
}
```

  Any code can get the `PublicAccount` for an account address
  using the built-in `getAccount` function:

  ```cadence
  fun getAccount(_ address: Address): PublicAccount
  ```

## `AuthAccount`

**Authorized Account** object have the type `AuthAccount`,
which represents the authorized portion of an account.

Access to an `AuthAccount` means having full access to its [storage](#account-storage),
public keys, and code.

Only [signed transactions](transactions) can get the `AuthAccount` for an account.
For each signer of the transaction that signs as an authorizer, the corresponding `AuthAccount` object is passed
to the `prepare` phase of the transaction.

```cadence
pub struct AuthAccount {

    /// The address of the account.
    pub let address: Address

    /// The FLOW balance of the default vault of this account.
    pub let balance: UFix64

    /// The FLOW balance of the default vault of this account that is available to be moved.
    pub let availableBalance: UFix64

    /// The current amount of storage used by the account in bytes.
    pub let storageUsed: UInt64

    /// The storage capacity of the account in bytes.
    pub let storageCapacity: UInt64

    /// The contracts deployed to the account.
    pub let contracts: AuthAccount.Contracts

    /// The keys assigned to the account.
    pub let keys: AuthAccount.Keys

    /// The inbox allows bootstrapping (sending and receiving) capabilities.
    pub let inbox: AuthAccount.Inbox

    /// The storage capabilities of the account.
    pub let storageCapabilities: &AuthAccount.StorageCapabilities

    /// The account capabilities of the account.
    pub let accountCapabilities: &AuthAccount.AccountCapabilities

    /// All public paths of this account.
    pub let publicPaths: [PublicPath]

    /// All private paths of this account.
    pub let privatePaths: [PrivatePath]

    /// All storage paths of this account.
    pub let storagePaths: [StoragePath]

    /// **DEPRECATED**: Use `keys.add` instead.
    ///
    /// Adds a public key to the account.
    ///
    /// The public key must be encoded together with their signature algorithm, hashing algorithm and weight.
    pub fun addPublicKey(_ publicKey: [UInt8])

    /// **DEPRECATED**: Use `keys.revoke` instead.
    ///
    /// Revokes the key at the given index.
    pub fun removePublicKey(_ index: Int)

    /// Saves the given object into the account's storage at the given path.
    ///
    /// Resources are moved into storage, and structures are copied.
    ///
    /// If there is already an object stored under the given path, the program aborts.
    ///
    /// The path must be a storage path, i.e., only the domain `storage` is allowed.
    pub fun save<T: Storable>(_ value: T, to: StoragePath)

    /// Reads the type of an object from the account's storage which is stored under the given path,
    /// or nil if no object is stored under the given path.
    ///
    /// If there is an object stored, the type of the object is returned without modifying the stored object.
    ///
    /// The path must be a storage path, i.e., only the domain `storage` is allowed.
    pub fun type(at path: StoragePath): Type?

    /// Loads an object from the account's storage which is stored under the given path,
    /// or nil if no object is stored under the given path.
    ///
    /// If there is an object stored,
    /// the stored resource or structure is moved out of storage and returned as an optional.
    ///
    /// When the function returns, the storage no longer contains an object under the given path.
    ///
    /// The given type must be a supertype of the type of the loaded object.
    /// If it is not, the function panics.
    ///
    /// The given type must not necessarily be exactly the same as the type of the loaded object.
    ///
    /// The path must be a storage path, i.e., only the domain `storage` is allowed.
    pub fun load<T: Storable>(from: StoragePath): T?

    /// Returns a copy of a structure stored in account storage under the given path,
    /// without removing it from storage,
    /// or nil if no object is stored under the given path.
    ///
    /// If there is a structure stored, it is copied.
    /// The structure stays stored in storage after the function returns.
    ///
    /// The given type must be a supertype of the type of the copied structure.
    /// If it is not, the function panics.
    ///
    /// The given type must not necessarily be exactly the same as the type of the copied structure.
    ///
    /// The path must be a storage path, i.e., only the domain `storage` is allowed.
    pub fun copy<T: AnyStruct>(from: StoragePath): T?

    /// Returns a reference to an object in storage without removing it from storage.
    ///
    /// If no object is stored under the given path, the function returns nil.
    /// If there is an object stored, a reference is returned as an optional,
    /// provided it can be borrowed using the given type.
    /// If the stored object cannot be borrowed using the given type, the function panics.
    ///
    /// The given type must not necessarily be exactly the same as the type of the borrowed object.
    ///
    /// The path must be a storage path, i.e., only the domain `storage` is allowed
    pub fun borrow<T: &Any>(from: StoragePath): T?

    /// Creates a capability at the given public or private path,
    /// which targets the given public, private, or storage path.
    ///
    /// The target path leads to the object that will provide the functionality defined by this capability.
    ///
    /// The given type defines how the capability can be borrowed, i.e., how the stored value can be accessed.
    ///
    /// Returns nil if a link for the given capability path already exists, or the newly created capability if not.
    ///
    /// It is not necessary for the target path to lead to a valid object; the target path could be empty,
    /// or could lead to an object which does not provide the necessary type interface:
    /// The link function does **not** check if the target path is valid/exists at the time the capability is created
    /// and does **not** check if the target value conforms to the given type.
    ///
    /// The link is latent.
    ///
    /// The target value might be stored after the link is created,
    /// and the target value might be moved out after the link has been created.
    pub fun link<T: &Any>(_ newCapabilityPath: CapabilityPath, target: Path): Capability<T>?

    /// Creates a capability at the given public or private path which targets this account.
    ///
    /// Returns nil if a link for the given capability path already exists, or the newly created capability if not.
    pub fun linkAccount(_ newCapabilityPath: PrivatePath): Capability<&AuthAccount>?

    /// Returns the capability at the given private or public path.
    pub fun getCapability<T: &Any>(_ path: CapabilityPath): Capability<T>

    /// Returns the target path of the capability at the given public or private path,
    /// or nil if there exists no capability at the given path.
    pub fun getLinkTarget(_ path: CapabilityPath): Path?

    /// Removes the capability at the given public or private path.
    pub fun unlink(_ path: CapabilityPath)

    /// Iterate over all the public paths of an account.
    /// passing each path and type in turn to the provided callback function.
    ///
    /// The callback function takes two arguments:
    ///   1. The path of the stored object
    ///   2. The runtime type of that object
    ///
    /// Iteration is stopped early if the callback function returns `false`.
    ///
    /// The order of iteration, as well as the behavior of adding or removing objects from storage during iteration,
    /// is undefined.
    pub fun forEachPublic(_ function: ((PublicPath, Type): Bool))

    /// Iterate over all the private paths of an account.
    /// passing each path and type in turn to the provided callback function.
    ///
    /// The callback function takes two arguments:
    ///   1. The path of the stored object
    ///   2. The runtime type of that object
    ///
    /// Iteration is stopped early if the callback function returns `false`.
    ///
    /// The order of iteration, as well as the behavior of adding or removing objects from storage during iteration,
    /// is undefined.
    pub fun forEachPrivate(_ function: ((PrivatePath, Type): Bool))

    /// Iterate over all the stored paths of an account.
    /// passing each path and type in turn to the provided callback function.
    ///
    /// The callback function takes two arguments:
    ///   1. The path of the stored object
    ///   2. The runtime type of that object
    ///
    /// Iteration is stopped early if the callback function returns `false`.
    ///
    /// The order of iteration, as well as the behavior of adding or removing objects from storage during iteration,
    /// is undefined.
    pub fun forEachStored(_ function: ((StoragePath, Type): Bool))

    pub struct Contracts {

        /// The names of all contracts deployed in the account.
        pub let names: [String]

        /// Adds the given contract to the account.
        ///
        /// The `code` parameter is the UTF-8 encoded representation of the source code.
        /// The code must contain exactly one contract or contract interface,
        /// which must have the same name as the `name` parameter.
        ///
        /// All additional arguments that are given are passed further to the initializer
        /// of the contract that is being deployed.
        ///
        /// The function fails if a contract/contract interface with the given name already exists in the account,
        /// if the given code does not declare exactly one contract or contract interface,
        /// or if the given name does not match the name of the contract/contract interface declaration in the code.
        ///
        /// Returns the deployed contract.
        pub fun add(
            name: String,
            code: [UInt8]
        ): DeployedContract

        /// **Experimental**
        ///
        /// Updates the code for the contract/contract interface in the account.
        ///
        /// The `code` parameter is the UTF-8 encoded representation of the source code.
        /// The code must contain exactly one contract or contract interface,
        /// which must have the same name as the `name` parameter.
        ///
        /// Does **not** run the initializer of the contract/contract interface again.
        /// The contract instance in the world state stays as is.
        ///
        /// Fails if no contract/contract interface with the given name exists in the account,
        /// if the given code does not declare exactly one contract or contract interface,
        /// or if the given name does not match the name of the contract/contract interface declaration in the code.
        ///
        /// Returns the deployed contract for the updated contract.
        pub fun update__experimental(name: String, code: [UInt8]): DeployedContract

        /// Returns the deployed contract for the contract/contract interface with the given name in the account, if any.
        ///
        /// Returns nil if no contract/contract interface with the given name exists in the account.
        pub fun get(name: String): DeployedContract?

        /// Removes the contract/contract interface from the account which has the given name, if any.
        ///
        /// Returns the removed deployed contract, if any.
        ///
        /// Returns nil if no contract/contract interface with the given name exists in the account.
        pub fun remove(name: String): DeployedContract?

        /// Returns a reference of the given type to the contract with the given name in the account, if any.
        ///
        /// Returns nil if no contract with the given name exists in the account,
        /// or if the contract does not conform to the given type.
        pub fun borrow<T: &Any>(name: String): T?
    }

    pub struct Keys {

        /// Adds a new key with the given hashing algorithm and a weight.
        ///
        /// Returns the added key.
        pub fun add(
            publicKey: PublicKey,
            hashAlgorithm: HashAlgorithm,
            weight: UFix64
        ): AccountKey

        /// Returns the key at the given index, if it exists, or nil otherwise.
        ///
        /// Revoked keys are always returned, but they have `isRevoked` field set to true.
        pub fun get(keyIndex: Int): AccountKey?

        /// Marks the key at the given index revoked, but does not delete it.
        ///
        /// Returns the revoked key if it exists, or nil otherwise.
        pub fun revoke(keyIndex: Int): AccountKey?

        /// Iterate over all unrevoked keys in this account,
        /// passing each key in turn to the provided function.
        ///
        /// Iteration is stopped early if the function returns `false`.
        /// The order of iteration is undefined.
        pub fun forEach(_ function: ((AccountKey): Bool))

        /// The total number of unrevoked keys in this account.
        pub let count: UInt64
    }

    pub struct Inbox {

        /// Publishes a new Capability under the given name,
        /// to be claimed by the specified recipient.
        pub fun publish(_ value: Capability, name: String, recipient: Address)

        /// Unpublishes a Capability previously published by this account.
        ///
        /// Returns `nil` if no Capability is published under the given name.
        ///
        /// Errors if the Capability under that name does not match the provided type.
        pub fun unpublish<T: &Any>(_ name: String): Capability<T>?

        /// Claims a Capability previously published by the specified provider.
        ///
        /// Returns `nil` if no Capability is published under the given name,
        /// or if this account is not its intended recipient.
        ///
        /// Errors if the Capability under that name does not match the provided type.
        pub fun claim<T: &Any>(_ name: String, provider: Address): Capability<T>?
    }

    pub struct StorageCapabilities {
        /// get returns the storage capability at the given path, if one was stored there.
        pub fun get<T: &Any>(_ path: PublicPath): Capability<T>?

        /// borrow gets the storage capability at the given path, and borrows the capability if it exists.
        ///
        /// Returns nil if the capability does not exist or cannot be borrowed using the given type.
        ///
        /// The function is equivalent to `get(path)?.borrow()`.
        pub fun borrow<T: &Any>(_ path: PublicPath): T?

        /// Get the storage capability controller for the capability with the specified ID.
        ///
        /// Returns nil if the ID does not reference an existing storage capability.
        pub fun getController(byCapabilityID: UInt64): &StorageCapabilityController?

        /// Get all storage capability controllers for capabilities that target this storage path
        pub fun getControllers(forPath: StoragePath): [&StorageCapabilityController]

        /// Iterate through all storage capability controllers for capabilities that target this storage path.
        ///
        /// Returning false from the function stops the iteration.
        pub fun forEachController(forPath: StoragePath, function: ((&StorageCapabilityController): Bool))

        /// Issue/create a new storage capability.
        pub fun issue<T: &Any>(_ path: StoragePath): Capability<T>
    }

    pub struct AccountCapabilities {
        /// Get capability controller for capability with the specified ID.
        ///
        /// Returns nil if the ID does not reference an existing account capability.
        pub fun getController(byCapabilityID: UInt64): &AccountCapabilityController?

        /// Get all capability controllers for all account capabilities.
        pub fun getControllers(): [&AccountCapabilityController]

        /// Iterate through all account capability controllers for all account capabilities.
        ///
        /// Returning false from the function stops the iteration.
        pub fun forEachController(_ function: ((&AccountCapabilityController): Bool))

        /// Issue/create a new account capability.
        pub fun issue<T: &AuthAccount>(): Capability<T>
    }
<<<<<<< HEAD
}

pub struct DeployedContract {
    pub let name: String
    pub let code: [UInt8]

    // Returns an array of `Type` objects representing all the public type declarations in this contract (e.g. structs, resources, enums)
    //
    // For example, given a contract
    // ```
    // contract Foo {
    //       pub struct Bar {...}
    //       pub resource Qux {...}
    // }
    // ```
    // then `.publicTypes()` will return an array equivalent to the expression `[Type<Bar>(), Type<Qux>()]`

    pub fun publicTypes(): [Type]
}
```
=======
  }
  ```
>>>>>>> f62e2620

A script can get the `AuthAccount` for an account address using the built-in `getAuthAccount` function:

```cadence
fun getAuthAccount(_ address: Address): AuthAccount
```

This `AuthAccount` object can perform all operations associated with authorized accounts,
and as such this function is only available in scripts,
which discard their changes upon completion.
Attempting to use this function outside of a script will cause a type error.

## Account Creation

Accounts can be created by calling the `AuthAccount` constructor
and passing the account that should pay for the account creation for the `payer` parameter.

The `payer` must have enough funds to be able to create an account.
If the account does not have the required funds, the program aborts.

```cadence
transaction() {
    prepare(signer: AuthAccount) {
        let account = AuthAccount(payer: signer)
    }
}
```

## Account Keys

An account (both `PublicAccount` and `AuthAccount`) has keys associated with it.
An account key has the following structure.

```cadence
struct AccountKey {
    let keyIndex: Int
    let publicKey: PublicKey
    let hashAlgorithm: HashAlgorithm
    let weight: UFix64
    let isRevoked: Bool
}
```

Refer to the [`PublicKey` section](crypto#publickey) for more details on the creation and validity of public keys.

### Account Key API
Account key API provides a set of functions to manage account keys.

#### Add Account Keys
To authorize access to the account, keys can be added using the `add()` function.
Keys can only be added to an `AuthAccount`.

For example, to create an account and have the signer of the transaction pay for the account
creation, and authorize one key to access the account:

```cadence
transaction(publicKey: [UInt8]) {
    prepare(signer: AuthAccount) {
        let key = PublicKey(
            publicKey: publicKey,
            signatureAlgorithm: SignatureAlgorithm.ECDSA_P256
        )

        let account = AuthAccount(payer: signer)

        account.keys.add(
            publicKey: key,
            hashAlgorithm: HashAlgorithm.SHA3_256,
            weight: 10.0
        )
    }
}
```

To add a public key to an existing account, which signed the transaction:
```cadence
transaction(publicKey: [UInt8]) {
    prepare(signer: AuthAccount) {
        let key = PublicKey(
            publicKey: publicKey,
            signatureAlgorithm: SignatureAlgorithm.ECDSA_P256
        )

        signer.keys.add(
            publicKey: key,
            hashAlgorithm: HashAlgorithm.SHA3_256,
            weight: 10.0
        )
    }
}
```

<Callout type="info">
⚠️  Note: Keys can also be added using the `addPublicKey` function.
However, this method is currently deprecated and is available only for the backward compatibility.
The `addPublicKey` method accepts the public key encoded together with their signature algorithm,
hashing algorithm and weight.

```cadence
transaction(key: [UInt8]) {
    prepare(signer: AuthAccount) {
        let account = AuthAccount(payer: signer)
        account.addPublicKey(key)
    }
}
```
</Callout>


#### Get Account Keys

Keys that are added to an account can be retrieved using `get()` function, using the index of the key.
Revoked keys are always returned, but they have `isRevoked` field set to true.
Returns `nil` if there is no key available at the given index.
Keys can be retrieved from both `PublicAccout` and `AuthAccount`.

```cadence
transaction() {
    prepare(signer: AuthAccount) {
        // Get a key from an auth account.
        let keyA = signer.keys.get(keyIndex: 2)

        // Get a key from the public aacount.
        let publicAccount = getAccount(0x42)
        let keyB = publicAccount.keys.get(keyIndex: 2)
    }
}
```

#### Revoke Account Keys

Keys that have been added to an account can be revoked using `revoke()` function.
Revoke function only marks the key at the given index as revoked, but never deletes it.
Keys can only be revoked from an `AuthAccount`.

```cadence
transaction() {
    prepare(signer: AuthAccount) {
        // Get a key from an auth account.
        let keyA = signer.keys.revoke(keyIndex: 2)
    }
}
```

<Callout type="info">
⚠️  Note: Keys can also be removed using the `removePublicKey` function.
However, this method is deprecated and is available only for the backward compatibility.
</Callout>

## Account Inbox

Accounts also possess an `Inbox` that can be used to make [Capabilities](capability-based-access-control) available to specific accounts. 
The functions in this `Inbox` provide a convenient means to "bootstrap" Capabilities, 
setting up an initial connection between two accounts that will later allow them to transfer data or permissions through a Capability.

### Publishing a Capability

An account (the provider) that would like to provide a Capability to another account (the recipient) can do so using the `publish` function:

```cadence
fun publish(_ value: Capability, name: String, recipient: Address)
```

This publishes the specified Capability using the provided string as an identifier, to be later claimed by the recipient.
Note, however, that until the recipient does claim this Capability, it is stored on the provider's account, 
and contributes towards their Account Storage total. 

Calling this function emits an event, `InboxValuePublished`, 
that includes the address of both the provider and the recipient, as well as the name and the type of the published Capability.
Refer to the [`Core Events` section](core-events#inbox-value-published) for more details on this event.

### Claiming a Capability

The intended recipient of a Capability can claim that Capability from the provider using the `claim` function: 

```cadence 
fun claim<T: &Any>(_ name: String, provider: Address): Capability<T>?
```

This looks up the specified name in the provider's inbox, returning it to the recipient if it is present, 
conforms to the provided type argument, and is intended for the calling recipient. 
If the provider has no Capability stored under the provided name, 
or if the calling recipient is not the intended recipient of the Capability, the function returns `nil`. 
If the borrow type of the Capability is not a subtype of the provided type argument, the function will error at runtime. 

Upon successful completion of the `claim` function, the claimed Capability is removed from the provider's inbox. 
Note that this means a given Capability can only be claimed once. 

Calling this function emits an event, `InboxValueClaimed`, 
that includes the address of both the provider and the recipient, as well as the name of the claimed Capability.
Refer to the [`Core Events` section](core-events#inbox-value-claimed) for more details on this event.

### Unpublishing a Capability

If the provider of a Capability no longer wishes for it to be published for some reason (e.g. they no longer wish to pay for its storage costs),
they can unpublish it using the `unpublish` function: 

```cadence 
fun unpublish<T: &Any>(_ name: String): Capability<T>?
```

This looks up the specified name in the provider's inbox, returning it to the provider if it is present and conforms to the provided type argument.
If the provider has no Capability stored under the provided name, the function returns `nil`. 
If the borrow type of the Capability is not a subtype of the provided type argument, the function will error at runtime. 

Upon successful completion of the `unpublish` function, the unpublished Capability is removed from the provider's inbox. 

Calling this function emits an event, `InboxValueUnpublished`, 
that includes the address of the provider, and the name of the claimed Capability.
Refer to the [`Core Events` section](core-events#inbox-value-unpublished) for more details on this event.

## Account Storage

All accounts have storage.
Both resources and structures can be stored in account storage.

### Paths

Objects are stored under paths.
Paths consist of a domain and an identifier.

Paths start with the character `/`, followed by the domain, the path separator `/`,
and finally the identifier.
For example, the path `/storage/test` has the domain `storage` and the identifier `test`.

There are only three valid domains: `storage`, `private`, and `public`.

Objects in storage are always stored in the `storage` domain.

Paths in the storage domain have type `StoragePath`,
in the private domain `PrivatePath`,
and in the public domain `PublicPath`.

`PrivatePath` and `PublicPath` are subtypes of `CapabilityPath`.

Both `StoragePath` and `CapabilityPath` are subtypes of `Path`.

<table>
  <tr>
    <td colspan="3">Path</td>
  </tr>
  <tr>
    <td colspan="2">CapabilityPath</td>
    <td colspan="2" rowspan="2">StoragePath</td>
  </tr>
  <tr>
    <td>PrivatePath</td>
    <td>PublicPath</td>
  </tr>
</table>

#### Path Functions

```cadence
fun toString(): String
````

Returns the string representation of the path.

```cadence
let storagePath = /storage/path

storagePath.toString()  // is "/storage/path"
```

There are also utilities to produce paths from strings:

```cadence
fun PublicPath(identifier: string): PublicPath?
fun PrivatePath(identifier: string): PrivatePath?
fun StoragePath(identifier: string): StoragePath?
```

Each of these functions take an identifier and produce a path of the appropriate domain:

```cadence
let pathID = "foo"
let path = PublicPath(identifier: pathID) // is /public/foo
```

### Account Storage API

Account storage is accessed through the following functions of `AuthAccount`.
This means that any code that has access to the authorized account has access
to all its stored objects.
 
```cadence
fun save<T>(_ value: T, to: StoragePath)
```

Saves an object to account storage.
Resources are moved into storage, and structures are copied.

`T` is the type parameter for the object type.
It can be inferred from the argument's type.

If there is already an object stored under the given path, the program aborts.

The path must be a storage path, i.e., only the domain `storage` is allowed.


```cadence
fun type(at path: StoragePath): Type?
```

Reads the type of an object from the account's storage which is stored under the given path, or nil if no object is stored under the given path.

If there is an object stored, the type of the object is returned without modifying the stored object.

The path must be a storage path, i.e., only the domain `storage` is allowed


```cadence
fun load<T>(from: StoragePath): T?
```

Loads an object from account storage.
If no object is stored under the given path, the function returns `nil`.
If there is an object stored, the stored resource or structure is moved
out of storage and returned as an optional.
When the function returns, the storage no longer contains an object
under the given path.

`T` is the type parameter for the object type.
A type argument for the parameter must be provided explicitly.

The type `T` must be a supertype of the type of the loaded object.
If it is not, execution will abort with an error.
The given type does not necessarily need to be exactly the same as the type of the loaded object.

The path must be a storage path, i.e., only the domain `storage` is allowed.


```cadence
fun copy<T: AnyStruct>(from: StoragePath): T?
```

Returns a copy of a structure stored in account storage, without removing it from storage.

If no structure is stored under the given path, the function returns `nil`.
If there is a structure stored, it is copied.
The structure stays stored in storage after the function returns.

`T` is the type parameter for the structure type.
A type argument for the parameter must be provided explicitly.

The type `T` must be a supertype of the type of the copied structure.
If it is not, execution will abort with an error.
The given type does not necessarily need to be exactly the same as
the type of the copied structure.

The path must be a storage path, i.e., only the domain `storage` is allowed.

```cadence
// Declare a resource named `Counter`.
//
resource Counter {
    pub var count: Int

    pub init(count: Int) {
        self.count = count
    }
}

// In this example an authorized account is available through the constant `authAccount`.

// Create a new instance of the resource type `Counter`
// and save it in the storage of the account.
//
// The path `/storage/counter` is used to refer to the stored value.
// Its identifier `counter` was chosen freely and could be something else.
//
authAccount.save(<-create Counter(count: 42), to: /storage/counter)

// Run-time error: Storage already contains an object under path `/storage/counter`
//
authAccount.save(<-create Counter(count: 123), to: /storage/counter)

// Load the `Counter` resource from storage path `/storage/counter`.
//
// The new constant `counter` has the type `Counter?`, i.e., it is an optional,
// and its value is the counter resource, that was saved at the beginning
// of the example.
//
let counter <- authAccount.load<@Counter>(from: /storage/counter)

// The storage is now empty, there is no longer an object stored
// under the path `/storage/counter`.

// Load the `Counter` resource again from storage path `/storage/counter`.
//
// The new constant `counter2` has the type `Counter?` and is `nil`,
// as nothing is stored under the path `/storage/counter` anymore,
// because the previous load moved the counter out of storage.
//
let counter2 <- authAccount.load<@Counter>(from: /storage/counter)

// Create another new instance of the resource type `Counter`
// and save it in the storage of the account.
//
// The path `/storage/otherCounter` is used to refer to the stored value.
//
authAccount.save(<-create Counter(count: 123), to: /storage/otherCounter)

// Load the `Vault` resource from storage path `/storage/otherCounter`.
//
// The new constant `vault` has the type `Vault?` and its value is `nil`,
// as there is a resource with type `Counter` stored under the path,
// which is not a subtype of the requested type `Vault`.
//
let vault <- authAccount.load<@Vault>(from: /storage/otherCounter)

// The storage still stores a `Counter` resource under the path `/storage/otherCounter`.

// Save the string "Hello, World" in storage
// under the path `/storage/helloWorldMessage`.

authAccount.save("Hello, world!", to: /storage/helloWorldMessage)

// Copy the stored message from storage.
//
// After the copy, the storage still stores the string under the path.
// Unlike `load`, `copy` does not remove the object from storage.
//
let message = authAccount.copy<String>(from: /storage/helloWorldMessage)

// Create a new instance of the resource type `Vault`
// and save it in the storage of the account.
//
authAccount.save(<-createEmptyVault(), to: /storage/vault)

// Invalid: Cannot copy a resource, as this would allow arbitrary duplication.
//
let vault <- authAccount.copy<@Vault>(from: /storage/vault)
```

As it is convenient to work with objects in storage
without having to move them out of storage,
as it is necessary for resources,
it is also possible to create references to objects in storage:
This is possible using the `borrow` function of an `AuthAccount`:

```cadence
fun borrow<T: &Any>(from: StoragePath): T?
```

Returns a reference to an object in storage without removing it from storage.
If no object is stored under the given path, the function returns `nil`.
If there is an object stored, a reference is returned as an optional.

`T` is the type parameter for the object type.
A type argument for the parameter must be provided explicitly.
The type argument must be a reference to any type (`&Any`; `Any` is the supertype of all types).
It must be possible to create the given reference type `T` for the stored /  borrowed object.
If it is not, execution will abort with an error.
The given type does not necessarily need to be exactly the same as the type of the borrowed object.

The path must be a storage path, i.e., only the domain `storage` is allowed.

```cadence
// Declare a resource interface named `HasCount`, that has a field `count`
//
resource interface HasCount {
    count: Int
}

// Declare a resource named `Counter` that conforms to `HasCount`
//
resource Counter: HasCount {
    pub var count: Int

    pub init(count: Int) {
        self.count = count
    }
}

// In this example an authorized account is available through the constant `authAccount`.

// Create a new instance of the resource type `Counter`
// and save it in the storage of the account.
//
// The path `/storage/counter` is used to refer to the stored value.
// Its identifier `counter` was chosen freely and could be something else.
//
authAccount.save(<-create Counter(count: 42), to: /storage/counter)

// Create a reference to the object stored under path `/storage/counter`,
// typed as `&Counter`.
//
// `counterRef` has type `&Counter?` and is a valid reference, i.e. non-`nil`,
// because the borrow succeeded:
//
// There is an object stored under path `/storage/counter`
// and it has type `Counter`, so it can be borrowed as `&Counter`
//
let counterRef = authAccount.borrow<&Counter>(from: /storage/counter)

counterRef?.count // is `42`

// Create a reference to the object stored under path `/storage/counter`,
// typed as `&{HasCount}`.
//
// `hasCountRef` is non-`nil`, as there is an object stored under path `/storage/counter`,
// and the stored value of type `Counter` conforms to the requested type `{HasCount}`:
// the type `Counter` implements the restricted type's restriction `HasCount`

let hasCountRef = authAccount.borrow<&{HasCount}>(from: /storage/counter)

// Create a reference to the object stored under path `/storage/counter`,
// typed as `&{SomethingElse}`.
//
// `otherRef` is `nil`, as there is an object stored under path `/storage/counter`,
// but the stored value of type `Counter` does not conform to the requested type `{Other}`:
// the type `Counter` does not implement the restricted type's restriction `Other`

let otherRef = authAccount.borrow<&{Other}>(from: /storage/counter)

// Create a reference to the object stored under path `/storage/nonExistent`,
// typed as `&{HasCount}`.
//
// `nonExistentRef` is `nil`, as there is nothing stored under path `/storage/nonExistent`
//
let nonExistentRef = authAccount.borrow<&{HasCount}>(from: /storage/nonExistent)
```

## Storage Iteration

It is possible to iterate over an account's storage using the following iteration functions:

```cadence
fun forEachPublic(_ function: ((PublicPath, Type): Bool))
fun forEachPrivate(_ function: ((PrivatePath, Type): Bool))
fun forEachStored(_ function: ((StoragePath, Type): Bool))
```

Each of these iterates over every element in the specified domain (public, private, and storage), 
applying the function argument to each. 
The first argument of the function is the path of the element, and the second is its runtime type. 
In the case of the `private` and `public` path iteration functions,
this is the runtime type of the capability linked at that path. 
The `Bool` return value determines whether iteration continues; 
`true` will proceed to the next stored element, 
while `false` will terminate iteration. 
The specific order in which the objects are iterated over is undefined, 
as is the behavior when a path is added or removed from storage. 

<Callout type="warning">
The order of iteration is undefined. Do not rely on any particular behaviour.

Saving to or removing from storage during iteration can cause the order in which values are stored to change arbitrarily. 

Continuing to iterate after such an operation will cause Cadence to panic and abort execution. 
In order to avoid such errors, we recommend not modifying storage during iteration. 
If you do, return `false` from the iteration callback to cause iteration to end after the mutation like so:

```cadence
account.save(1, to: /storage/foo1)
account.save(2, to: /storage/foo2)
account.save(3, to: /storage/foo3)
account.save("qux", to: /storage/foo4)

account.forEachStored(fun (path: StoragePath, type: Type): Bool {
    if type == Type<String>() {
        account.save("bar", to: /storage/foo5)
        // returning false here ends iteration after storage is modified, preventing a panic
        return false
    }
    return true
})
```
</Callout>

<Callout type="info">
    The iteration will skip any broken elements in the storage.
    An element could be broken due to invalid types associated with the stored value.
    e.g: A value belongs to type `T` of a contract with syntax/semantic errors.
</Callout>

## Storage limit

An account's storage is limited by its storage capacity.

An account's storage used is the sum of the size of all the data that is stored in an account (in MB).
An account's storage capacity is a value that is calculated from the amount of FLOW
that is stored in the account's main FLOW token vault.

At the end of every transaction, the storage used is compared to the storage capacity.
For all accounts involved in the transaction, if the account's storage used is greater than its storage capacity, the transaction will fail.

An account's storage used and storage capacity can be checked using the `storageUsed` and `storageCapacity` fields.
The fields represent current values of storage which means this would be true:

```cadence
let storageUsedBefore = authAccount.storageUsed
authAccount.save(<-create Counter(count: 123), to: /storage/counter)
let storageUsedAfter = authAccount.storageUsed

let storageUsedChanged = storageUsedBefore != storageUsedAfter // is true
```<|MERGE_RESOLUTION|>--- conflicted
+++ resolved
@@ -474,7 +474,6 @@
         /// Issue/create a new account capability.
         pub fun issue<T: &AuthAccount>(): Capability<T>
     }
-<<<<<<< HEAD
 }
 
 pub struct DeployedContract {
@@ -495,10 +494,6 @@
     pub fun publicTypes(): [Type]
 }
 ```
-=======
-  }
-  ```
->>>>>>> f62e2620
 
 A script can get the `AuthAccount` for an account address using the built-in `getAuthAccount` function:
 
@@ -650,8 +645,8 @@
 
 ## Account Inbox
 
-Accounts also possess an `Inbox` that can be used to make [Capabilities](capability-based-access-control) available to specific accounts. 
-The functions in this `Inbox` provide a convenient means to "bootstrap" Capabilities, 
+Accounts also possess an `Inbox` that can be used to make [Capabilities](capability-based-access-control) available to specific accounts.
+The functions in this `Inbox` provide a convenient means to "bootstrap" Capabilities,
 setting up an initial connection between two accounts that will later allow them to transfer data or permissions through a Capability.
 
 ### Publishing a Capability
@@ -663,50 +658,50 @@
 ```
 
 This publishes the specified Capability using the provided string as an identifier, to be later claimed by the recipient.
-Note, however, that until the recipient does claim this Capability, it is stored on the provider's account, 
-and contributes towards their Account Storage total. 
-
-Calling this function emits an event, `InboxValuePublished`, 
+Note, however, that until the recipient does claim this Capability, it is stored on the provider's account,
+and contributes towards their Account Storage total.
+
+Calling this function emits an event, `InboxValuePublished`,
 that includes the address of both the provider and the recipient, as well as the name and the type of the published Capability.
 Refer to the [`Core Events` section](core-events#inbox-value-published) for more details on this event.
 
 ### Claiming a Capability
 
-The intended recipient of a Capability can claim that Capability from the provider using the `claim` function: 
-
-```cadence 
+The intended recipient of a Capability can claim that Capability from the provider using the `claim` function:
+
+```cadence
 fun claim<T: &Any>(_ name: String, provider: Address): Capability<T>?
 ```
 
-This looks up the specified name in the provider's inbox, returning it to the recipient if it is present, 
-conforms to the provided type argument, and is intended for the calling recipient. 
-If the provider has no Capability stored under the provided name, 
-or if the calling recipient is not the intended recipient of the Capability, the function returns `nil`. 
-If the borrow type of the Capability is not a subtype of the provided type argument, the function will error at runtime. 
-
-Upon successful completion of the `claim` function, the claimed Capability is removed from the provider's inbox. 
-Note that this means a given Capability can only be claimed once. 
-
-Calling this function emits an event, `InboxValueClaimed`, 
+This looks up the specified name in the provider's inbox, returning it to the recipient if it is present,
+conforms to the provided type argument, and is intended for the calling recipient.
+If the provider has no Capability stored under the provided name,
+or if the calling recipient is not the intended recipient of the Capability, the function returns `nil`.
+If the borrow type of the Capability is not a subtype of the provided type argument, the function will error at runtime.
+
+Upon successful completion of the `claim` function, the claimed Capability is removed from the provider's inbox.
+Note that this means a given Capability can only be claimed once.
+
+Calling this function emits an event, `InboxValueClaimed`,
 that includes the address of both the provider and the recipient, as well as the name of the claimed Capability.
 Refer to the [`Core Events` section](core-events#inbox-value-claimed) for more details on this event.
 
 ### Unpublishing a Capability
 
 If the provider of a Capability no longer wishes for it to be published for some reason (e.g. they no longer wish to pay for its storage costs),
-they can unpublish it using the `unpublish` function: 
-
-```cadence 
+they can unpublish it using the `unpublish` function:
+
+```cadence
 fun unpublish<T: &Any>(_ name: String): Capability<T>?
 ```
 
 This looks up the specified name in the provider's inbox, returning it to the provider if it is present and conforms to the provided type argument.
-If the provider has no Capability stored under the provided name, the function returns `nil`. 
-If the borrow type of the Capability is not a subtype of the provided type argument, the function will error at runtime. 
-
-Upon successful completion of the `unpublish` function, the unpublished Capability is removed from the provider's inbox. 
-
-Calling this function emits an event, `InboxValueUnpublished`, 
+If the provider has no Capability stored under the provided name, the function returns `nil`.
+If the borrow type of the Capability is not a subtype of the provided type argument, the function will error at runtime.
+
+Upon successful completion of the `unpublish` function, the unpublished Capability is removed from the provider's inbox.
+
+Calling this function emits an event, `InboxValueUnpublished`,
 that includes the address of the provider, and the name of the claimed Capability.
 Refer to the [`Core Events` section](core-events#inbox-value-unpublished) for more details on this event.
 
@@ -784,7 +779,7 @@
 Account storage is accessed through the following functions of `AuthAccount`.
 This means that any code that has access to the authorized account has access
 to all its stored objects.
- 
+
 ```cadence
 fun save<T>(_ value: T, to: StoragePath)
 ```
@@ -1034,24 +1029,24 @@
 fun forEachStored(_ function: ((StoragePath, Type): Bool))
 ```
 
-Each of these iterates over every element in the specified domain (public, private, and storage), 
-applying the function argument to each. 
-The first argument of the function is the path of the element, and the second is its runtime type. 
+Each of these iterates over every element in the specified domain (public, private, and storage),
+applying the function argument to each.
+The first argument of the function is the path of the element, and the second is its runtime type.
 In the case of the `private` and `public` path iteration functions,
-this is the runtime type of the capability linked at that path. 
-The `Bool` return value determines whether iteration continues; 
-`true` will proceed to the next stored element, 
-while `false` will terminate iteration. 
-The specific order in which the objects are iterated over is undefined, 
-as is the behavior when a path is added or removed from storage. 
+this is the runtime type of the capability linked at that path.
+The `Bool` return value determines whether iteration continues;
+`true` will proceed to the next stored element,
+while `false` will terminate iteration.
+The specific order in which the objects are iterated over is undefined,
+as is the behavior when a path is added or removed from storage.
 
 <Callout type="warning">
 The order of iteration is undefined. Do not rely on any particular behaviour.
 
-Saving to or removing from storage during iteration can cause the order in which values are stored to change arbitrarily. 
-
-Continuing to iterate after such an operation will cause Cadence to panic and abort execution. 
-In order to avoid such errors, we recommend not modifying storage during iteration. 
+Saving to or removing from storage during iteration can cause the order in which values are stored to change arbitrarily.
+
+Continuing to iterate after such an operation will cause Cadence to panic and abort execution.
+In order to avoid such errors, we recommend not modifying storage during iteration.
 If you do, return `false` from the iteration callback to cause iteration to end after the mutation like so:
 
 ```cadence
